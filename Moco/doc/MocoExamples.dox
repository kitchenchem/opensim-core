--- conflicted
+++ resolved
@@ -8,13 +8,10 @@
 This is an example using the MocoTrack tool with a complex model to track
 walking.
 
-<<<<<<< HEAD
-=======
 @example exampleMocoInverse.m
 This is an example using the MocoInverse tool with a complex model to prescribe
 walking.
 
->>>>>>> 08e66bdf
 @example exampleSitToStand.m
 This is an example that predicts a sit-to-stand movement and optimizes
 the stiffness of an assistive passive device. This example is used in hands-on
@@ -46,13 +43,10 @@
 This is an example using the MocoTrack tool with a complex model to track
 walking.
 
-<<<<<<< HEAD
-=======
 @example exampleMocoInverse.py
 This is an example using the MocoInverse tool with a complex model to prescribe
 walking.
 
->>>>>>> 08e66bdf
 @example exampleOptimizeMass.py
 A simple parameter optimization example.
 
@@ -72,65 +66,6 @@
 @example exampleCustomImplicitAuxiliaryDynamics.cpp
 This example shows how to define dynamics with an implicit differential
 equation.
-<<<<<<< HEAD
-
-@example exampleMarkerTracking.cpp
-This is a simple example of using a marker tracking goal.
-
-@example exampleMocoTrack.cpp
-This is an example using the MocoTrack tool with a complex model to track
-walking.
-
-@example exampleSlidingMass.cpp
-This is Moco's simplest example.
-
-@example exampleSlidingMassAdvanced.cpp
-This example builds upon exampleSlidingMass.cpp and shows how to customize a
-study.
-
-@example exampleTracking.cpp
-This is a simple example of how to use a MocoStateTrackingGoal.
-
-
-@page mocoexamples Examples
-
-Moco's examples are categorized as beginner, intermediate, and advanced.
-Some examples are available from multiple interfaces. Use the links in the
-<b>Interfaces</b> column to view the code. In the Moco distribution, all
-examples are in the `Resources/Code/` folder.
-
-@section Beginner
-
-name | model/motion | description | interfaces
----- | ------------ | ----------- | ----------
-SlidingMass | point mass | Moco's simplest example; MocoFinalTimeGoal | [MATLAB](@ref exampleSlidingMass.m), [Python](@ref exampleSlidingMass.py), [C++](@ref exampleSlidingMass.cpp)
-SlidingMassAdvanced | point mass | MocoFinalTimeGoal, Setting solver settings, customizing the initial guess | [C++](@ref exampleSlidingMassAdvanced.cpp)
-Tracking | double pendulum | Using MocoStateTrackingGoal | [C++](@ref exampleTracking.cpp)
-MarkerTracking | double pendulum | Using MocoMarkerTrackingGoal | [C++](@ref exampleMarkerTracking.cpp)
-OptimizeMass | point mass | Parameter optimization with MocoMarkerFinalGoal and MocoParameter | [MATLAB](@ref exampleOptimizeMass.m), [Python](@ref exampleOptimizeMass.py)
-MinimizeJointReaction | pendulum | MocoJointReactionGoal, MocoControlGoal, prescribeControlsToModel | [MATLAB](@ref exampleMinimizeJointReaction.m)
-
-@section Intermediate
-
-name | model/motion | description | interfaces
----- | ------------ | ----------- | ----------
-MocoTrack | lower-limb | Using the MocoTrack tool for walking with marker tracking and state tracking | [MATLAB](@ref exampleMocoTrack.m), [Python](@ref exampleMocoTrack.py), [C++](@ref exampleMocoTrack.cpp)
-2DWalking | walking | MocoTrack, MocoStudy prediction, MocoControlGoal, MocoAverageSpeedGoal, MocoPerodicityGoal, createPeriodicSolution | [C++](@ref example2DWalking.cpp)
-MarkerTracking10DOF | walking | MocoControlGoal, MocoMarkerTrackingGoal | [MATLAB](@ref exampleMarkerTracking10DOF.m)
-SitToStand | torque-driven single leg | MocoStudy motion prediction, MocoInverse | [MATLAB](@ref exampleSitToStand_answers.m)
-PredictAndTrack | double pendulum | MocoMarkerFinalGoal, MocoFinalTimeGoal, MocoMarkerTrackingGoal, MocoStateTrackingGoal | [Python](@ref examplePredictAndTrack.py)
-PrototypeCustomGoal | N/A | Sandbox for defining a custom MocoGoal | [MATLAB](@ref examplePrototypeCustomGoal.m)
-
-@section Advanced
-
-name | model/motion | description | interfaces
----- | ------------ | ----------- | ----------
-CustomImplicitAuxiliaryDynamics | N/A | Creating a component with implicit auxiliary dynamics (like muscle tendon compliance) | [C++](@ref exampleCustomImplicitAuxiliaryDynamics.cpp)
-
-
-*/
-=======
->>>>>>> 08e66bdf
 
 @example exampleMarkerTracking.cpp
 This is a simple example of using a marker tracking goal.
