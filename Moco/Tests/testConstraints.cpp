--- conflicted
+++ resolved
@@ -966,11 +966,6 @@
     ms.set_verbosity(2);
     ms.set_optim_solver("ipopt");
     ms.set_optim_convergence_tolerance(1e-3);
-<<<<<<< HEAD
-    ms.set_transcription_scheme("hermite-simpson");
-=======
-    ms.set_transcription_scheme("trapezoidal");
->>>>>>> ab905a2b
     ms.setGuess("bounds");
 
     MocoSolution solution = moco.solve();
