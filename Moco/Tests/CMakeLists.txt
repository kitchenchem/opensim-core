--- conflicted
+++ resolved
@@ -41,20 +41,12 @@
 MocoAddTest(NAME testDeGrooteFregly2016Muscle)
 
 MocoAddTest(NAME testMocoInverse RESOURCES
-<<<<<<< HEAD
         subject_walk_armless_18musc.osim
         subject_walk_armless_coordinates.mot
         subject_walk_armless_grfs.mot
         subject_walk_armless_external_loads.xml
         std_testMocoInverse_subject_18musc_solution.sto
         std_testMocoInverse_subject_18musc_solution_tendon_compliance.sto
-=======
-        ../Archive/Tests/testGait10dof18musc_subject01.osim
-        walk_gait1018_state_reference.mot
-        walk_gait1018_subject01_grf.xml
-        walk_gait1018_subject01_grf.mot
-        std_testMocoInverseGait10dof18musc_solution.sto
->>>>>>> c3deb50b
         )
         
 MocoAddTest(NAME testMocoTrack RESOURCES
