--- conflicted
+++ resolved
@@ -1588,17 +1588,6 @@
     THEN("problem solves without error, solution trajectories are empty.") {
         MocoSolution solution = moco.solve();
         const int N = solver.get_num_mesh_points();
-<<<<<<< HEAD
-        CHECK(solution.getTime().size() == solver.get_num_mesh_points());
-        CHECK(solution.getStatesTrajectory().ncol() == 0);
-        CHECK(solution.getStatesTrajectory().nrow() == N);
-        CHECK(solution.getControlsTrajectory().ncol() == 0);
-        CHECK(solution.getControlsTrajectory().nrow() == N);
-        CHECK(solution.getMultipliersTrajectory().ncol() == 0);
-        CHECK(solution.getMultipliersTrajectory().nrow() == N);
-        CHECK(solution.getDerivativesTrajectory().ncol() == 0);
-        CHECK(solution.getDerivativesTrajectory().nrow() == N);
-=======
         const int Nc = 2 * N - 1; // collocation points
         CHECK(solution.getTime().size() == Nc);
         CHECK(solution.getStatesTrajectory().ncol() == 0);
@@ -1609,7 +1598,6 @@
         CHECK(solution.getMultipliersTrajectory().nrow() == Nc);
         CHECK(solution.getDerivativesTrajectory().ncol() == 0);
         CHECK(solution.getDerivativesTrajectory().nrow() == Nc);
->>>>>>> 6f2c18a9
     }
 }
 
