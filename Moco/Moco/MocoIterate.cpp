--- conflicted
+++ resolved
@@ -92,30 +92,17 @@
 
 void MocoIterate::setTime(const SimTK::Vector& time) {
     ensureUnsealed();
-<<<<<<< HEAD
-    OPENSIM_THROW_IF(time.size() != m_time.size(), Exception,
-            "Expected " + std::to_string(m_time.size()) + " times but got " +
-                    std::to_string(time.size()) + ".");
-=======
     OPENSIM_THROW_IF(time.size() != m_time.size(), Exception, format(
             "Expected %i times but got %i.", m_time.size(), time.size()));
->>>>>>> fb727790
     m_time = time;
 }
 
 void MocoIterate::setState(
         const std::string& name, const SimTK::Vector& trajectory) {
     ensureUnsealed();
-<<<<<<< HEAD
-    OPENSIM_THROW_IF(trajectory.size() != m_states.nrow(), Exception,
-            "For state " + name + ", expected " +
-                    std::to_string(m_states.nrow()) + " elements but got " +
-                    std::to_string(trajectory.size()) + ".");
-=======
     OPENSIM_THROW_IF(trajectory.size() != m_states.nrow(), Exception, format(
             "For state %s, expected %i elements but got %i.", name,
             m_states.nrow(), trajectory.size()));
->>>>>>> fb727790
 
     auto it = std::find(m_state_names.cbegin(), m_state_names.cend(), name);
     OPENSIM_THROW_IF(it == m_state_names.cend(), Exception,
@@ -128,14 +115,8 @@
         const std::string& name, const SimTK::Vector& trajectory) {
     ensureUnsealed();
     OPENSIM_THROW_IF(trajectory.size() != m_controls.nrow(), Exception,
-<<<<<<< HEAD
-            "For control " + name + ", expected " +
-                    std::to_string(m_controls.nrow()) + " elements but got " +
-                    std::to_string(trajectory.size()) + ".");
-=======
             format("For control %s, expected %i elements but got %i.",
                     name, m_controls.nrow(), trajectory.size()));
->>>>>>> fb727790
 
     auto it = std::find(m_control_names.cbegin(), m_control_names.cend(), name);
     OPENSIM_THROW_IF(it == m_control_names.cend(), Exception,
@@ -148,15 +129,8 @@
         const std::string& name, const SimTK::Vector& trajectory) {
     ensureUnsealed();
     OPENSIM_THROW_IF(trajectory.size() != m_multipliers.nrow(), Exception,
-<<<<<<< HEAD
-            "For multiplier " + name + ", expected " +
-                    std::to_string(m_multipliers.nrow()) +
-                    " elements but got " + std::to_string(trajectory.size()) +
-                    ".");
-=======
             format("For multiplier %s, expected %i elements but got %i.",
             name, m_multipliers.nrow(), trajectory.size()));
->>>>>>> fb727790
 
     auto it = std::find(
             m_multiplier_names.cbegin(), m_multiplier_names.cend(), name);
@@ -171,22 +145,12 @@
     ensureUnsealed();
 
     OPENSIM_THROW_IF(trajectory.size() != m_slacks.nrow(), Exception,
-<<<<<<< HEAD
-            "For slack " + name + ", expected " +
-                    std::to_string(m_slacks.nrow()) + " elements but got " +
-                    std::to_string(trajectory.size()) + ".");
-=======
         format("For slack %s, expected %i elements but got %i.",
                 name, m_slacks.nrow(), trajectory.size()));
->>>>>>> fb727790
 
     auto it = std::find(m_slack_names.cbegin(), m_slack_names.cend(), name);
     OPENSIM_THROW_IF(it == m_slack_names.cend(), Exception,
-<<<<<<< HEAD
-            "Cannot find slack named " + name + ".");
-=======
         format("Cannot find slack named %s.", name));
->>>>>>> fb727790
     int index = (int)std::distance(m_slack_names.cbegin(), it);
     m_slacks.updCol(index) = trajectory;
 }
@@ -196,21 +160,11 @@
     ensureUnsealed();
 
     OPENSIM_THROW_IF(m_time.nrow() == 0, Exception,
-<<<<<<< HEAD
-            "The time vector must be set before adding slack variables.");
-    OPENSIM_THROW_IF(trajectory.size() != m_time.nrow(), Exception,
-            "Attempted to add slack " + name + " of length " +
-                    std::to_string(trajectory.size()) +
-                    ", but it is incompatible with the "
-                    "time vector, which has length " +
-                    std::to_string(m_time.nrow()) + ".");
-=======
         "The time vector must be set before adding slack variables.");
     OPENSIM_THROW_IF(trajectory.size() != m_time.nrow(), Exception,
             format("Attempted to add slack %s of length %i, but it is "
                    "incompatible with the time vector, which has length %i.",
                     name, trajectory.size(), m_time.nrow()));
->>>>>>> fb727790
 
     m_slack_names.push_back(name);
     m_slacks.resizeKeep(m_time.nrow(), m_slacks.ncol() + 1);
@@ -244,15 +198,6 @@
     };
 
     if (!allowMissingColumns) {
-<<<<<<< HEAD
-        for (const auto& iterate_state : m_state_names) {
-            OPENSIM_THROW_IF(find(labels, iterate_state) == labels.end(),
-                    Exception,
-                    "Expected table to contain column '" + iterate_state +
-                            "'; consider setting "
-                            "allowMissingColumns to true.");
-        }
-=======
        for (const auto& iterate_state : m_state_names) {
            OPENSIM_THROW_IF(find(labels, iterate_state) == labels.end(),
                    Exception,
@@ -260,7 +205,6 @@
                           "setting allowMissingColumns to true.",
                           iterate_state));
        }
->>>>>>> fb727790
     }
 
     std::vector<std::string> labelsToUse;
@@ -270,18 +214,10 @@
             labelsToUse.push_back(label);
         } else {
             if (!allowExtraColumns) {
-<<<<<<< HEAD
-                OPENSIM_THROW(Exception, "Column '" + label +
-                                                 "' is not a state in the "
-                                                 "iterate; consider setting "
-                                                 "allowExtraColumns to "
-                                                 "true.");
-=======
                 OPENSIM_THROW(Exception,
                         format("Column '%s' is not a state in the "
                         "iterate; consider setting allowExtraColumns to "
                         "true.", label));
->>>>>>> fb727790
             }
         }
     }
@@ -329,17 +265,10 @@
 }
 SimTK::VectorView MocoIterate::getMultiplier(const std::string& name) const {
     ensureUnsealed();
-<<<<<<< HEAD
-    auto it = std::find(
-            m_multiplier_names.cbegin(), m_multiplier_names.cend(), name);
-    OPENSIM_THROW_IF(it == m_multiplier_names.cend(), Exception,
-            "Cannot find multiplier named " + name + ".");
-=======
     auto it = std::find(m_multiplier_names.cbegin(), m_multiplier_names.cend(),
             name);
     OPENSIM_THROW_IF(it == m_multiplier_names.cend(), Exception, 
             format("Cannot find multiplier named %s.", name));
->>>>>>> fb727790
     int index = (int)std::distance(m_multiplier_names.cbegin(), it);
     return m_multipliers.col(index);
 }
@@ -347,11 +276,7 @@
     ensureUnsealed();
     auto it = std::find(m_slack_names.cbegin(), m_slack_names.cend(), name);
     OPENSIM_THROW_IF(it == m_slack_names.cend(), Exception,
-<<<<<<< HEAD
-            "Cannot find slack named " + name + ".");
-=======
         format("Cannot find slack named %s.", name));
->>>>>>> fb727790
     int index = (int)std::distance(m_slack_names.cbegin(), it);
     return m_slacks.col(index);
 }
@@ -469,14 +394,8 @@
 
     // There should only be one table.
     OPENSIM_THROW_IF(tables.size() != 1, Exception,
-<<<<<<< HEAD
-            "Expected MocoIterate file '" + filepath +
-                    "' to contain 1 table, but it contains " +
-                    std::to_string(tables.size()) + " tables.");
-=======
             format("Expected MocoIterate file '%s' to contain 1 table, but it "
                    "contains %i tables.", filepath, tables.size()));
->>>>>>> fb727790
 
     // Get the first table.
     auto* table = dynamic_cast<TimeSeriesTable*>(tables.begin()->second.get());
@@ -548,31 +467,6 @@
                                      numSlacks + numParameters !=
                              (int)table->getNumColumns(),
             Exception,
-<<<<<<< HEAD
-            "Expected num_states + num_controls + num_multipliers + "
-            "num_derivatives + num_slacks + num_parameters = "
-            "number of columns, but "
-            "num_states=" +
-                    std::to_string(numStates) +
-                    ", "
-                    "num_controls=" +
-                    std::to_string(numControls) +
-                    ", "
-                    "num_multipliers=" +
-                    std::to_string(numMultipliers) +
-                    ", "
-                    "num_derivatives=" +
-                    std::to_string(numDerivatives) +
-                    ", "
-                    "num_slacks=" +
-                    std::to_string(numSlacks) +
-                    ", "
-                    "num_parameters=" +
-                    std::to_string(numParameters) +
-                    ", "
-                    "number of columns=" +
-                    std::to_string(table->getNumColumns()));
-=======
             format("Expected num_states + num_controls + num_multipliers + "
                    "num_derivatives + num_slacks + num_parameters = "
                    "number of columns, but "
@@ -582,7 +476,6 @@
                     numStates, numControls,
                     numMultipliers, numDerivatives, numSlacks,
                     numParameters, table->getNumColumns()));
->>>>>>> fb727790
 
     const auto& time = table->getIndependentColumn();
     m_time = SimTK::Vector((int)time.size(), time.data());
@@ -741,34 +634,18 @@
     const int statesNumRows = (int)statesTrajectory.getNumRows();
     const int controlsNumRows = (int)controlsTrajectory.getNumRows();
     OPENSIM_THROW_IF(statesNumRows != controlsNumRows, Exception,
-<<<<<<< HEAD
-            "Expected statesTrajectory (" + std::to_string(statesNumRows) +
-                    " rows) and controlsTrajectory (" +
-                    std::to_string(controlsNumRows) +
-                    " rows) to have the same number of rows.");
-=======
             format("Expected statesTrajectory (%i rows) and controlsTrajectory "
                    "(%i rows) to have the same number of rows.",
                    statesNumRows, controlsNumRows));
->>>>>>> fb727790
     // TODO interpolate instead of creating this error.
     for (int i = 0; i < statesNumRows; ++i) {
         const auto& statesTime = statesTrajectory.getIndependentColumn()[i];
         const auto& controlsTime = controlsTrajectory.getIndependentColumn()[i];
         OPENSIM_THROW_IF(statesTime != controlsTime, Exception,
-<<<<<<< HEAD
-                "Expected time columns of statesTrajectory and "
-                "controlsTrajectory to match, but they differ at i = " +
-                        std::to_string(i) +
-                        " (states time: " + std::to_string(statesTime) +
-                        "; controls time: " + std::to_string(controlsTime) +
-                        ").");
-=======
                 format("Expected time columns of statesTrajectory and "
                        "controlsTrajectory to match, but they differ at i = %i "
                        "(states time: %g; controls time: %g).",
                        i, statesTime, controlsTime));
->>>>>>> fb727790
     }
 
     // TODO Support controlsTrajectory being empty.
