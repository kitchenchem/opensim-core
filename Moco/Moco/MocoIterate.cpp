--- conflicted
+++ resolved
@@ -670,8 +670,6 @@
     // TODO update when we support multiple phases.
     const auto& model = problem.getPhase(0).getModel();
     return StatesTrajectory::createFromStatesStorage(model, storage, true);
-<<<<<<< HEAD
-=======
 }
 
 namespace {
@@ -699,7 +697,6 @@
     randomizeMatrix(add, randGen, m_derivatives);
     randomizeMatrix(add, randGen, m_slacks);
     randomizeMatrix(add, randGen, m_parameters);
->>>>>>> 6f2c18a9
 }
 
 /*static*/ MocoIterate MocoIterate::createFromStatesControlsTables(
