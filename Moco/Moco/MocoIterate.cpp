/* -------------------------------------------------------------------------- *
 * OpenSim Moco: MocoIterate.cpp                                              *
 * -------------------------------------------------------------------------- *
 * Copyright (c) 2017 Stanford University and the Authors                     *
 *                                                                            *
 * Author(s): Christopher Dembia                                              *
 *                                                                            *
 * Licensed under the Apache License, Version 2.0 (the "License"); you may    *
 * not use this file except in compliance with the License. You may obtain a  *
 * copy of the License at http://www.apache.org/licenses/LICENSE-2.0          *
 *                                                                            *
 * Unless required by applicable law or agreed to in writing, software        *
 * distributed under the License is distributed on an "AS IS" BASIS,          *
 * WITHOUT WARRANTIES OR CONDITIONS OF ANY KIND, either express or implied.   *
 * See the License for the specific language governing permissions and        *
 * limitations under the License.                                             *
 * -------------------------------------------------------------------------- */
#include "MocoIterate.h"

#include "MocoProblem.h"
#include "MocoUtilities.h"

#include <OpenSim/Common/FileAdapter.h>
#include <OpenSim/Common/GCVSplineSet.h>
#include <OpenSim/Simulation/Model/Model.h>

using namespace OpenSim;

MocoIterate::MocoIterate(const SimTK::Vector& time,
        std::vector<std::string> state_names,
        std::vector<std::string> control_names,
        std::vector<std::string> multiplier_names,
        std::vector<std::string> parameter_names,
        const SimTK::Matrix& statesTrajectory,
        const SimTK::Matrix& controlsTrajectory,
        const SimTK::Matrix& multipliersTrajectory,
        const SimTK::RowVector& parameters)
        : m_time(time), m_state_names(std::move(state_names)),
          m_control_names(std::move(control_names)),
          m_multiplier_names(std::move(multiplier_names)),
          m_parameter_names(std::move(parameter_names)),
          m_states(statesTrajectory), m_controls(controlsTrajectory),
          m_multipliers(multipliersTrajectory), m_parameters(parameters) {
    OPENSIM_THROW_IF((int)m_state_names.size() != m_states.ncol(), Exception,
            "Inconsistent number of states.");
    OPENSIM_THROW_IF((int)m_control_names.size() != m_controls.ncol(),
            Exception, "Inconsistent number of controls.");
    OPENSIM_THROW_IF((int)m_multiplier_names.size() != m_multipliers.ncol(),
            Exception, "Inconsistent number of multipliers.");
    if (m_states.ncol()) {
        OPENSIM_THROW_IF(time.size() != m_states.nrow(), Exception,
                format("Expected states to have %i rows but it has %i.",
                        time.size(), m_states.nrow()));
    } else {
        m_states.resize(m_time.size(), 0);
    }
    if (m_controls.ncol()) {
        OPENSIM_THROW_IF(time.size() != m_controls.nrow(), Exception,
                format("Expected controls to have %i rows but it has %i.",
                        time.size(), m_controls.nrow()));
    } else {
        m_controls.resize(m_time.size(), 0);
    }
    if (m_multipliers.ncol()) {
        OPENSIM_THROW_IF(time.size() != m_multipliers.nrow(), Exception,
                format("Expected multipliers to have %i rows but it has %i.",
                        time.size(), m_multipliers.nrow()));
    } else {
        m_multipliers.resize(m_time.size(), 0);
    }
    m_derivatives.resize(m_time.size(), 0);
    OPENSIM_THROW_IF((int)m_parameter_names.size() != m_parameters.nelt(),
            Exception, "Inconsistent number of parameters.");
}

MocoIterate::MocoIterate(const SimTK::Vector& time,
        std::vector<std::string> state_names,
        std::vector<std::string> control_names,
        std::vector<std::string> multiplier_names,
        std::vector<std::string> derivative_names,
        std::vector<std::string> parameter_names,
        const SimTK::Matrix& statesTrajectory,
        const SimTK::Matrix& controlsTrajectory,
        const SimTK::Matrix& multipliersTrajectory,
        const SimTK::Matrix& derivativesTrajectory,
        const SimTK::RowVector& parameters)
        : MocoIterate(time, state_names, control_names, multiplier_names,
                  parameter_names, statesTrajectory, controlsTrajectory,
                  multipliersTrajectory, parameters) {
    m_derivative_names = derivative_names;
    m_derivatives = derivativesTrajectory;
    OPENSIM_THROW_IF((int)m_derivative_names.size() != m_derivatives.ncol(),
            Exception, "Inconsistent number of derivatives.");
    if (m_derivatives.ncol()) {
        OPENSIM_THROW_IF((int)time.size() != m_derivatives.nrow(), Exception,
                "Inconsistent number of times in derivatives trajectory.");
    } else {
        m_derivatives.resize(m_time.size(), 0);
    }
}

MocoIterate::MocoIterate(const SimTK::Vector& time,
        const std::map<std::string, NamesAndData<SimTK::Matrix>>& conVars,
        const NamesAndData<SimTK::RowVector>& parameters)
        : MocoIterate(time,
                  conVars.count("states") ? conVars.at("states").first
                                          : std::vector<std::string>(),
                  conVars.count("controls") ? conVars.at("controls").first
                                            : std::vector<std::string>(),
                  conVars.count("multipliers") ? conVars.at("multipliers").first
                                               : std::vector<std::string>(),
                  conVars.count("derivatives") ? conVars.at("derivatives").first
                                               : std::vector<std::string>(),
                  parameters.first,
                  conVars.count("states") ? conVars.at("states").second
                                          : SimTK::Matrix(),
                  conVars.count("controls") ? conVars.at("controls").second
                                            : SimTK::Matrix(),
                  conVars.count("multipliers")
                          ? conVars.at("multipliers").second
                          : SimTK::Matrix(),
                  conVars.count("derivatives")
                          ? conVars.at("derivatives").second
                          : SimTK::Matrix(),
                  parameters.second) {}

void MocoIterate::setTime(const SimTK::Vector& time) {
    ensureUnsealed();
    OPENSIM_THROW_IF(time.size() != m_time.size(), Exception,
            format("Expected %i times but got %i.", m_time.size(),
                    time.size()));
    m_time = time;
}

void MocoIterate::setState(
        const std::string& name, const SimTK::Vector& trajectory) {
    ensureUnsealed();
    OPENSIM_THROW_IF(trajectory.size() != m_states.nrow(), Exception,
            format("For state %s, expected %i elements but got %i.", name,
                    m_states.nrow(), trajectory.size()));

    auto it = std::find(m_state_names.cbegin(), m_state_names.cend(), name);
    OPENSIM_THROW_IF(it == m_state_names.cend(), Exception,
            format("Cannot find state named %s.", name));
    int index = (int)std::distance(m_state_names.cbegin(), it);
    m_states.updCol(index) = trajectory;
}

void MocoIterate::setControl(
        const std::string& name, const SimTK::Vector& trajectory) {
    ensureUnsealed();
    OPENSIM_THROW_IF(trajectory.size() != m_controls.nrow(), Exception,
            format("For control %s, expected %i elements but got %i.", name,
                    m_controls.nrow(), trajectory.size()));

    auto it = std::find(m_control_names.cbegin(), m_control_names.cend(), name);
    OPENSIM_THROW_IF(it == m_control_names.cend(), Exception,
            format("Cannot find control named %s.", name));
    int index = (int)std::distance(m_control_names.cbegin(), it);
    m_controls.updCol(index) = trajectory;
}

void MocoIterate::setMultiplier(
        const std::string& name, const SimTK::Vector& trajectory) {
    ensureUnsealed();
    OPENSIM_THROW_IF(trajectory.size() != m_multipliers.nrow(), Exception,
            format("For multiplier %s, expected %i elements but got %i.", name,
                    m_multipliers.nrow(), trajectory.size()));

    auto it = std::find(
            m_multiplier_names.cbegin(), m_multiplier_names.cend(), name);
    OPENSIM_THROW_IF(it == m_multiplier_names.cend(), Exception,
            format("Cannot find multiplier named %s.", name));
    int index = (int)std::distance(m_multiplier_names.cbegin(), it);
    m_multipliers.updCol(index) = trajectory;
}

void MocoIterate::setSlack(
        const std::string& name, const SimTK::Vector& trajectory) {
    ensureUnsealed();

    OPENSIM_THROW_IF(trajectory.size() != m_slacks.nrow(), Exception,
            format("For slack %s, expected %i elements but got %i.", name,
                    m_slacks.nrow(), trajectory.size()));

    auto it = std::find(m_slack_names.cbegin(), m_slack_names.cend(), name);
    OPENSIM_THROW_IF(it == m_slack_names.cend(), Exception,
            format("Cannot find slack named %s.", name));
    int index = (int)std::distance(m_slack_names.cbegin(), it);
    m_slacks.updCol(index) = trajectory;
}

void MocoIterate::appendSlack(
        const std::string& name, const SimTK::Vector& trajectory) {
    ensureUnsealed();

    OPENSIM_THROW_IF(m_time.nrow() == 0, Exception,
            "The time vector must be set before adding slack variables.");
    OPENSIM_THROW_IF(trajectory.size() != m_time.nrow(), Exception,
            format("Attempted to add slack %s of length %i, but it is "
                   "incompatible with the time vector, which has length %i.",
                    name, trajectory.size(), m_time.nrow()));

    m_slack_names.push_back(name);
    m_slacks.resizeKeep(m_time.nrow(), m_slacks.ncol() + 1);
    m_slacks.updCol(m_slacks.ncol() - 1) = trajectory;
}

void MocoIterate::setParameter(
        const std::string& name, const SimTK::Real& value) {
    ensureUnsealed();

    auto it = std::find(
            m_parameter_names.cbegin(), m_parameter_names.cend(), name);
    OPENSIM_THROW_IF(it == m_parameter_names.cend(), Exception,
            format("Cannot find parameter named %s.", name));
    int index = (int)std::distance(m_parameter_names.cbegin(), it);
    m_parameters.updElt(0, index) = value;
}

void MocoIterate::setStatesTrajectory(const TimeSeriesTable& states,
        bool allowMissingColumns, bool allowExtraColumns) {
    ensureUnsealed();

    int numTimesTable = (int)states.getNumRows();
    OPENSIM_THROW_IF(numTimesTable < 2, Exception,
            "Cannot interpolate if number of times in table is 0 or 1.");

    const auto& labels = states.getColumnLabels();

    auto find = [](const std::vector<std::string>& v, const std::string& elem) {
        return std::find(v.cbegin(), v.cend(), elem);
    };

    if (!allowMissingColumns) {
        for (const auto& iterate_state : m_state_names) {
            OPENSIM_THROW_IF(find(labels, iterate_state) == labels.end(),
                    Exception,
                    format("Expected table to contain column '%s'; consider "
                           "setting allowMissingColumns to true.",
                            iterate_state));
        }
    }

    std::vector<std::string> labelsToUse;
    for (const auto& label : labels) {
        if (std::find(m_state_names.begin(), m_state_names.end(), label) !=
                m_state_names.end()) {
            labelsToUse.push_back(label);
        } else {
            if (!allowExtraColumns) {
                OPENSIM_THROW(Exception,
                        format("Column '%s' is not a state in the "
                               "iterate; consider setting allowExtraColumns to "
                               "true.",
                                label));
            }
        }
    }

    GCVSplineSet splines(states, labelsToUse, std::min(numTimesTable - 1, 5));

    SimTK::Vector curTime(1, SimTK::NaN);
    for (const auto& label : labelsToUse) {
        auto it = find(m_state_names, label);
        int istate = (int)std::distance(m_state_names.cbegin(), it);
        for (int itime = 0; itime < m_time.size(); ++itime) {
            curTime[0] = m_time[itime];
            m_states(itime, istate) = splines.get(label).calcValue(curTime);
        }
    }
}

double MocoIterate::getInitialTime() const {
    ensureUnsealed();
    OPENSIM_THROW_IF(m_time.size() == 0, Exception, "Time vector is empty.");
    return m_time[0];
}

double MocoIterate::getFinalTime() const {
    ensureUnsealed();
    OPENSIM_THROW_IF(m_time.size() == 0, Exception, "Time vector is empty.");
    return m_time[m_time.size() - 1];
}

SimTK::VectorView MocoIterate::getState(const std::string& name) const {
    ensureUnsealed();
    auto it = std::find(m_state_names.cbegin(), m_state_names.cend(), name);
    OPENSIM_THROW_IF(it == m_state_names.cend(), Exception,
            format("Cannot find state named %s.", name));
    int index = (int)std::distance(m_state_names.cbegin(), it);
    return m_states.col(index);
}
SimTK::VectorView MocoIterate::getControl(const std::string& name) const {
    ensureUnsealed();
    auto it = std::find(m_control_names.cbegin(), m_control_names.cend(), name);
    OPENSIM_THROW_IF(it == m_control_names.cend(), Exception,
            format("Cannot find control named %s.", name));
    int index = (int)std::distance(m_control_names.cbegin(), it);
    return m_controls.col(index);
}
SimTK::VectorView MocoIterate::getMultiplier(const std::string& name) const {
    ensureUnsealed();
    auto it = std::find(
            m_multiplier_names.cbegin(), m_multiplier_names.cend(), name);
    OPENSIM_THROW_IF(it == m_multiplier_names.cend(), Exception,
            format("Cannot find multiplier named %s.", name));
    int index = (int)std::distance(m_multiplier_names.cbegin(), it);
    return m_multipliers.col(index);
}
SimTK::VectorView MocoIterate::getDerivative(const std::string& name) const {
    ensureUnsealed();
    auto it = std::find(
            m_derivative_names.cbegin(), m_derivative_names.cend(), name);
    OPENSIM_THROW_IF(it == m_derivative_names.cend(), Exception,
            format("Cannot find derivative named %s.", name));
    int index = (int)std::distance(m_derivative_names.cbegin(), it);
    return m_derivatives.col(index);
}
SimTK::VectorView MocoIterate::getSlack(const std::string& name) const {
    ensureUnsealed();
    auto it = std::find(m_slack_names.cbegin(), m_slack_names.cend(), name);
    OPENSIM_THROW_IF(it == m_slack_names.cend(), Exception,
            format("Cannot find slack named %s.", name));
    int index = (int)std::distance(m_slack_names.cbegin(), it);
    return m_slacks.col(index);
}
const SimTK::Real& MocoIterate::getParameter(const std::string& name) const {
    ensureUnsealed();
    auto it = std::find(
            m_parameter_names.cbegin(), m_parameter_names.cend(), name);
    OPENSIM_THROW_IF(it == m_parameter_names.cend(), Exception,
            format("Cannot find parameter named %s.", name));
    int index = (int)std::distance(m_parameter_names.cbegin(), it);
    return m_parameters.getElt(0, index);
}

double MocoIterate::resampleWithNumTimes(int numTimes) {
    ensureUnsealed();
    SimTK::Vector newTime = createVectorLinspace(
            numTimes, m_time[0], m_time[m_time.size() - 1]);
    resample(newTime);
    return newTime[1] - newTime[0];
}
double MocoIterate::resampleWithInterval(double desiredTimeInterval) {
    ensureUnsealed();
    // As a guide, solve for num_times in this equation, and convert that to
    // an integer:
    // time_interval = duration / (num_times - 1)
    const auto& duration = m_time[m_time.size() - 1] - m_time[0];
    const int actualNumTimes = (int)ceil(duration / desiredTimeInterval) + 1;
    resampleWithNumTimes(actualNumTimes);
    return duration / ((double)actualNumTimes - 1);
}
double MocoIterate::resampleWithFrequency(double desiredFrequency) {
    ensureUnsealed();
    // frequency = num_times / duration, so
    // num_times = ceil(duration * frequency);
    const auto& duration = m_time[m_time.size() - 1] - m_time[0];
    const int actualNumTimes = (int)ceil(duration * desiredFrequency);
    resampleWithNumTimes(actualNumTimes);
    return (double)actualNumTimes / duration;
}
void MocoIterate::resample(SimTK::Vector time) {
    ensureUnsealed();
    OPENSIM_THROW_IF(m_time.size() < 2, Exception,
            "Cannot resample if number of times is 0 or 1.");
    OPENSIM_THROW_IF(time[0] < m_time[0], Exception,
            format("New initial time (%f) cannot be less than existing initial "
                   "time (%f)",
                    time[0], m_time[0]));
    OPENSIM_THROW_IF(time[time.size() - 1] > m_time[m_time.size() - 1],
            Exception,
            format("New final time (%f) cannot be less than existing final "
                   "time (%f)",
                    time[time.size() - 1], m_time[m_time.size() - 1]));
    for (int itime = 1; itime < time.size(); ++itime) {
        OPENSIM_THROW_IF(time[itime] < time[itime - 1], Exception,
                format("New times must be non-decreasing, but "
                       "time[%i] < time[%i] (%f < %f).",
                        itime, itime - 1, time[itime], time[itime - 1]));
    }

    int numStates = (int)m_state_names.size();
    int numControls = (int)m_control_names.size();
    int numMultipliers = (int)m_multiplier_names.size();
    int numDerivatives = (int)m_derivative_names.size();
    int numSlacks = (int)m_slack_names.size();

    const TimeSeriesTable table = convertToTable();
    const GCVSplineSet splines(table, {}, std::min(m_time.size() - 1, 5));

    m_time = std::move(time);
    const int numTimes = m_time.size();
    m_states.resize(numTimes, numStates);
    m_controls.resize(numTimes, numControls);
    m_multipliers.resize(numTimes, numMultipliers);
    m_derivatives.resize(numTimes, numDerivatives);
    m_slacks.resize(numTimes, numSlacks);
    if (m_time[numTimes - 1] == m_time[0]) {
        // If, for example, all times are 0.0, then we cannot use the spline,
        // which requires strictly increasing time.
        int icol;
        for (icol = 0; icol < numStates; ++icol)
            m_states.updCol(icol).setTo(
                    table.getDependentColumnAtIndex(icol).getElt(0, 0));
        for (int icontr = 0; icontr < numControls; ++icontr, ++icol)
            m_controls.updCol(icontr).setTo(
                    table.getDependentColumnAtIndex(icol).getElt(0, 0));
        for (int imult = 0; imult < numMultipliers; ++imult, ++icol)
            m_multipliers.updCol(imult).setTo(
                    table.getDependentColumnAtIndex(icol).getElt(0, 0));
        for (int ideriv = 0; ideriv < numDerivatives; ++ideriv, ++icol)
            m_derivatives.updCol(ideriv).setTo(
                    table.getDependentColumnAtIndex(icol).getElt(0, 0));
        for (int islack = 0; islack < numDerivatives; ++islack, ++icol)
            m_slacks.updCol(islack).setTo(
                    table.getDependentColumnAtIndex(icol).getElt(0, 0));

    } else {
        SimTK::Vector curTime(1);
        for (int itime = 0; itime < m_time.size(); ++itime) {
            curTime[0] = m_time[itime];
            int icol;
            for (icol = 0; icol < numStates; ++icol)
                m_states(itime, icol) = splines[icol].calcValue(curTime);
            for (int icontr = 0; icontr < numControls; ++icontr, ++icol)
                m_controls(itime, icontr) = splines[icol].calcValue(curTime);
            for (int imult = 0; imult < numMultipliers; ++imult, ++icol)
                m_multipliers(itime, imult) = splines[icol].calcValue(curTime);
            for (int ideriv = 0; ideriv < numDerivatives; ++ideriv, ++icol)
                m_derivatives(itime, ideriv) = splines[icol].calcValue(curTime);
            for (int islack = 0; islack < numSlacks; ++islack, ++icol)
                m_slacks(itime, islack) = splines[icol].calcValue(curTime);
        }
    }
}

MocoIterate::MocoIterate(const std::string& filepath) {
<<<<<<< HEAD
    FileAdapter::OutputTables tables = FileAdapter::readFile(filepath);

    // There should only be one table.
    OPENSIM_THROW_IF(tables.size() != 1, Exception,
            format("Expected MocoIterate file '%s' to contain 1 table, but it "
                   "contains %i tables.",
                    filepath, tables.size()));

    // Get the first table.
    auto* table = dynamic_cast<TimeSeriesTable*>(tables.begin()->second.get());
    OPENSIM_THROW_IF(!table, Exception,
            "Expected MocoIterate file to contain a (scalar) "
            "TimeSeriesTable, but it contains a different type of table.");

    const auto& metadata = table->getTableMetaData();
=======
    TimeSeriesTable table = readTableFromFile<double>(filepath);
    const auto& metadata = table.getTableMetaData();
>>>>>>> 39a418cb
    // TODO: bug with file adapters.
    // auto numStates = metadata.getValueForKey("num_states").getValue<int>();
    // auto numControls =
    // metadata.getValueForKey("num_controls").getValue<int>(); auto
    // numMultipliers =
    //    metadata.getValueForKey("num_multipliers").getValue<int>();
    // auto numParameters =
    //    metadata.getValueForKey("num_parameters").getValue<int>();
    int numStates;
    SimTK::convertStringTo(
            metadata.getValueForKey("num_states").getValue<std::string>(),
            numStates);
    int numControls;
    SimTK::convertStringTo(
            metadata.getValueForKey("num_controls").getValue<std::string>(),
            numControls);
    int numMultipliers;
    SimTK::convertStringTo(
            metadata.getValueForKey("num_multipliers").getValue<std::string>(),
            numMultipliers);
    int numDerivatives;
    SimTK::convertStringTo(
            metadata.getValueForKey("num_derivatives").getValue<std::string>(),
            numDerivatives);
    int numSlacks;
    SimTK::convertStringTo(
            metadata.getValueForKey("num_slacks").getValue<std::string>(),
            numSlacks);
    int numParameters;
    SimTK::convertStringTo(
            metadata.getValueForKey("num_parameters").getValue<std::string>(),
            numParameters);
    OPENSIM_THROW_IF(numStates < 0, Exception, "Invalid num_states.");
    OPENSIM_THROW_IF(numControls < 0, Exception, "Invalid num_controls.");
    OPENSIM_THROW_IF(numMultipliers < 0, Exception, "Invalid num_multipliers.");
    OPENSIM_THROW_IF(numDerivatives < 0, Exception, "Invalid num_derivatives.");
    OPENSIM_THROW_IF(numSlacks < 0, Exception, "Invalid num_slacks.");
    OPENSIM_THROW_IF(numParameters < 0, Exception, "Invalid num_parameters.");

    const auto& labels = table.getColumnLabels();
    int offset = 0;
    m_state_names.insert(m_state_names.end(), labels.begin() + offset,
            labels.begin() + offset + numStates);
    offset += numStates;
    m_control_names.insert(m_control_names.end(), labels.begin() + offset,
            labels.begin() + offset + numControls);
    offset += numControls;
    m_multiplier_names.insert(m_multiplier_names.end(), labels.begin() + offset,
            labels.begin() + offset + numMultipliers);
    offset += numMultipliers;
    m_derivative_names.insert(m_derivative_names.end(), labels.begin() + offset,
            labels.begin() + offset + numDerivatives);
    offset += numDerivatives;
    m_slack_names.insert(m_slack_names.end(), labels.begin() + offset,
            labels.begin() + offset + numSlacks);
    offset += numSlacks;
    m_parameter_names.insert(
            m_parameter_names.end(), labels.begin() + offset, labels.end());

    OPENSIM_THROW_IF(numStates + numControls + numMultipliers + numDerivatives +
                                     numSlacks + numParameters !=
                             (int)table.getNumColumns(),
            Exception,
            format("Expected num_states + num_controls + num_multipliers + "
                   "num_derivatives + num_slacks + num_parameters = "
                   "number of columns, but "
                   "num_states=%i, num_controls=%i, "
                   "num_multipliers=%i, num_derivatives=%i, num_slacks=%i, "
                   "num_parameters=%i, number of columns=%i.",
                    numStates, numControls, numMultipliers, numDerivatives,
<<<<<<< HEAD
                    numSlacks, numParameters, table->getNumColumns()));

    const auto& time = table->getIndependentColumn();
    m_time = SimTK::Vector((int)time.size(), time.data());

    if (numStates) {
        m_states = table->getMatrixBlock(0, 0, table->getNumRows(), numStates);
    } else {
        m_states.resize((int)table->getNumRows(), 0);
    }
    if (numControls) {
        m_controls = table->getMatrixBlock(
                0, numStates, table->getNumRows(), numControls);
    } else {
        m_controls.resize((int)table->getNumRows(), 0);
    }
    if (numMultipliers) {
        m_multipliers = table->getMatrixBlock(0, numStates + numControls,
                table->getNumRows(), numMultipliers);
    } else {
        m_multipliers.resize((int)table->getNumRows(), 0);
=======
                    numSlacks, numParameters, table.getNumColumns()));
    
    const auto& time = table.getIndependentColumn();
    m_time = SimTK::Vector((int)time.size(), time.data());

    if (numStates) {
        m_states = table.getMatrixBlock(0, 0, table.getNumRows(), numStates);
    }
    if (numControls) {
        m_controls = table.getMatrixBlock(
                0, numStates, table.getNumRows(), numControls);
    }
    if (numMultipliers) {
        m_multipliers = table.getMatrixBlock(0, numStates + numControls,
                table.getNumRows(), numMultipliers);
>>>>>>> 39a418cb
    }
    if (numDerivatives) {
        m_derivatives = table.getMatrixBlock(0,
                numStates + numControls + numMultipliers, table.getNumRows(),
                numDerivatives);
    } else {
        m_derivatives.resize((int)table->getNumRows(), 0);
    }
    if (numSlacks) {
        m_slacks = table.getMatrixBlock(0,
                numStates + numControls + numMultipliers + numDerivatives,
<<<<<<< HEAD
                table->getNumRows(), numSlacks);
    } else {
        m_slacks.resize((int)table->getNumRows(), 0);
=======
                table.getNumRows(), numSlacks);
>>>>>>> 39a418cb
    }
    if (numParameters) {
        m_parameters = table.getMatrixBlock(0,
                                    numStates + numControls + numMultipliers +
                                            numDerivatives + numSlacks,
                                    1, numParameters)
                               .getAsRowVectorBase();
    }
}

void MocoIterate::write(const std::string& filepath) const {
    ensureUnsealed();
    TimeSeriesTable table0 = convertToTable();
    DataAdapter::InputTables tables = {{"table", &table0}};
    FileAdapter::writeFile(tables, filepath);
}

TimeSeriesTable MocoIterate::convertToTable() const {
    ensureUnsealed();
    std::vector<double> time(&m_time[0], &m_time[0] + m_time.size());

    // Concatenate the state, control, multiplier, and parameter names in a
    // single vector.
    std::vector<std::string> labels = m_state_names;
    labels.insert(labels.end(), m_control_names.begin(), m_control_names.end());
    labels.insert(
            labels.end(), m_multiplier_names.begin(), m_multiplier_names.end());
    labels.insert(
            labels.end(), m_derivative_names.begin(), m_derivative_names.end());
    labels.insert(labels.end(), m_slack_names.begin(), m_slack_names.end());
    labels.insert(
            labels.end(), m_parameter_names.begin(), m_parameter_names.end());
    int numTimes = (int)m_time.size();
    int numStates = (int)m_state_names.size();
    int numControls = (int)m_control_names.size();
    int numMultipliers = (int)m_multiplier_names.size();
    int numDerivatives = (int)m_derivative_names.size();
    int numSlacks = (int)m_slack_names.size();
    int numParameters = (int)m_parameter_names.size();

    SimTK::Matrix data(numTimes, (int)labels.size());
    int startCol = 0;
    if (numStates) {
        data.updBlock(0, startCol, numTimes, numStates) = m_states;
        startCol += numStates;
    }
    if (numControls) {
        data.updBlock(0, startCol, numTimes, numControls) = m_controls;
        startCol += numControls;
    }
    if (numMultipliers) {
        data.updBlock(0, startCol, numTimes, numMultipliers) = m_multipliers;
        startCol += numMultipliers;
    }
    if (numDerivatives) {
        data.updBlock(0, startCol, numTimes, numDerivatives) = m_derivatives;
        startCol += numDerivatives;
    }
    if (numSlacks) {
        data.updBlock(0, startCol, numTimes, numSlacks) = m_slacks;
        startCol += numSlacks;
    }
    if (numParameters) {
        // First row of table contains parameter values.
        data.updBlock(0, startCol, 1, numParameters) = m_parameters;
        // Remaining rows of table contain NaNs in parameter columns.
        SimTK::Matrix parameter_nan_rows(
                numTimes - 1, (int)m_parameter_names.size());
        parameter_nan_rows.setToNaN();
        data.updBlock(1, startCol, numTimes - 1, numParameters) =
                parameter_nan_rows;
    }
    TimeSeriesTable table;
    try {
        table = TimeSeriesTable(time, data, labels);
    } catch (const TimestampGreaterThanEqualToNext&) {
        // TimeSeriesTable requires monotonically increasing time, but
        // this might not be true for iterates. Create the table with complying
        // times then hack in to set times back to what the iterate contains.
        std::vector<double> tempTime(time.size());
        for (int i = 0; i < (int)tempTime.size(); ++i)
            tempTime[i] = -1000.0 + i;
        table = TimeSeriesTable(tempTime, data, labels);
        const_cast<std::vector<double>&>(table.getIndependentColumn()) = time;
    }
    // TODO table.updTableMetaData().setValueForKey("header", m_name);
    // table.updTableMetaData().setValueForKey("num_states", numStates);
    // table.updTableMetaData().setValueForKey("num_controls", numControls);
    // table.updTableMetaData().setValueForKey("num_multipliers",
    // numMultipliers); table.updTableMetaData().setValueForKey("num_slacks",
    // numSlacks); table.updTableMetaData().setValueForKey("num_parameters",
    // numParameters);
    table.updTableMetaData().setValueForKey(
            "num_states", std::to_string(numStates));
    table.updTableMetaData().setValueForKey(
            "num_controls", std::to_string(numControls));
    table.updTableMetaData().setValueForKey(
            "num_multipliers", std::to_string(numMultipliers));
    table.updTableMetaData().setValueForKey(
            "num_derivatives", std::to_string(numDerivatives));
    table.updTableMetaData().setValueForKey(
            "num_slacks", std::to_string(numSlacks));
    table.updTableMetaData().setValueForKey(
            "num_parameters", std::to_string(numParameters));
    return table;
}

Storage MocoIterate::exportToStatesStorage() const {
    ensureUnsealed();
    return convertTableToStorage(exportToStatesTable());
}

TimeSeriesTable MocoIterate::exportToStatesTable() const {
    ensureUnsealed();
    return {std::vector<double>(&m_time[0], &m_time[0] + m_time.size()),
            m_states, m_state_names};
}

StatesTrajectory MocoIterate::exportToStatesTrajectory(
        const MocoProblem& problem) const {
    ensureUnsealed();
    Storage storage = exportToStatesStorage();
    // TODO update when we support multiple phases.
    const auto& model = problem.getPhase(0).getModel();
    return StatesTrajectory::createFromStatesStorage(model, storage, true);
}

/*static*/ MocoIterate MocoIterate::createFromStatesControlsTables(
        const MocoProblemRep& /*problem*/,
        const TimeSeriesTable& statesTrajectory,
        const TimeSeriesTable& controlsTrajectory) {
    const int statesNumRows = (int)statesTrajectory.getNumRows();
    const int controlsNumRows = (int)controlsTrajectory.getNumRows();
    OPENSIM_THROW_IF(statesNumRows != controlsNumRows, Exception,
            format("Expected statesTrajectory (%i rows) and controlsTrajectory "
                   "(%i rows) to have the same number of rows.",
                    statesNumRows, controlsNumRows));
    // TODO interpolate instead of creating this error.
    for (int i = 0; i < statesNumRows; ++i) {
        const auto& statesTime = statesTrajectory.getIndependentColumn()[i];
        const auto& controlsTime = controlsTrajectory.getIndependentColumn()[i];
        OPENSIM_THROW_IF(statesTime != controlsTime, Exception,
                format("Expected time columns of statesTrajectory and "
                       "controlsTrajectory to match, but they differ at i = %i "
                       "(states time: %g; controls time: %g).",
                        i, statesTime, controlsTime));
    }

    // TODO Support controlsTrajectory being empty.

    const auto& statesTimes = statesTrajectory.getIndependentColumn();
    // The "true" means to not copy the data.
    SimTK::Vector time((int)statesTimes.size(), statesTimes.data(), true);

    // TODO MocoProblem should be able to produce a MocoIterate template; it's
    // what knows the state, control, and parameter names.
    return MocoIterate(time, statesTrajectory.getColumnLabels(),
            controlsTrajectory.getColumnLabels(), {}, // TODO (multiplier_names)
            {},                                       // TODO (parameter_names)
            statesTrajectory.getMatrix(), controlsTrajectory.getMatrix(),
            SimTK::Matrix(0, 0),  // TODO (multipliersTrajectory)
            SimTK::RowVector(0)); // TODO (parameters)
}

bool MocoIterate::isCompatible(
        const MocoProblemRep& mp, bool throwOnError) const {
    ensureUnsealed();
    // Slack variables might be solver dependent, so we can't check for
    // compatibility on the problem.

    auto mpsn = mp.createStateInfoNames();
    std::sort(mpsn.begin(), mpsn.end());
    auto mpcn = mp.createControlInfoNames();
    std::sort(mpcn.begin(), mpcn.end());
    auto mpmn = mp.createMultiplierInfoNames();
    std::sort(mpmn.begin(), mpmn.end());
    auto mppn = mp.createParameterNames();
    std::sort(mppn.begin(), mppn.end());

    auto sn(m_state_names);
    std::sort(sn.begin(), sn.end());

    auto cn(m_control_names);
    std::sort(cn.begin(), cn.end());

    auto mn(m_multiplier_names);
    std::sort(mn.begin(), mn.end());

    auto dn(m_derivative_names);
    std::sort(dn.begin(), dn.end());

    auto pn(m_parameter_names);
    std::sort(pn.begin(), pn.end());

    // Create the expected names for the derivative variable names.
    std::vector<std::string> mpdn;
    for (auto name : mpsn) {
        auto leafpos = name.find("value");
        if (leafpos != std::string::npos) {
            name.replace(leafpos, name.size(), "accel");
            mpdn.push_back(name);
        }
    }
    std::sort(mpdn.begin(), mpdn.end());

    bool compatible = mpsn == sn && mpcn == cn && mpmn == mn &&
                      // It's okay to not have any derivatives (for solving the
                      // problem with an explicit dynamics mode).
                      (dn.empty() || mpdn == dn) && mppn == pn;

    // TODO more detailed error message specifying exactly what's different.
    OPENSIM_THROW_IF(!compatible && throwOnError, Exception,
            "Iterate and provided problem are not compatible.");

    return compatible;
}

bool MocoIterate::isNumericallyEqual(
        const MocoIterate& other, double tol) const {
    ensureUnsealed();

    return m_state_names == other.m_state_names &&
           m_control_names == other.m_control_names &&
           m_multiplier_names == other.m_multiplier_names &&
           m_derivative_names == other.m_derivative_names &&
           // TODO include slack variables?
           // m_slack_names == other.m_slack_names &&
           m_parameter_names == other.m_parameter_names &&
           SimTK::Test::numericallyEqual(m_time, other.m_time, 1, tol) &&
           SimTK::Test::numericallyEqual(m_states, other.m_states, 1, tol) &&
           SimTK::Test::numericallyEqual(
                   m_controls, other.m_controls, 1, tol) &&
           SimTK::Test::numericallyEqual(
                   m_multipliers, other.m_multipliers, 1, tol) &&
           SimTK::Test::numericallyEqual(
                   m_derivatives, other.m_derivatives, 1, tol)
           // TODO include slack variables?
           //&& SimTK::Test::numericallyEqual(m_slacks, other.m_slacks, 1, tol)
           && SimTK::Test::numericallyEqual(
                      m_parameters, other.m_parameters, 1, tol);
}

using VecStr = std::vector<std::string>;

// Check that two different vectors of strings have the same contents.
bool sameContents(VecStr v1, VecStr v2) {
    std::sort(v1.begin(), v1.end());
    std::sort(v2.begin(), v2.end());
    return v1 == v2;
}

// Check that two different vectors of string ("b", "c") contain the same subset
// vector of strings ("a").
void checkContains(std::string type, VecStr a, VecStr b, VecStr c) {
    // set_difference requires sorted containers.
    std::sort(a.begin(), a.end());
    std::sort(b.begin(), b.end());
    std::sort(c.begin(), c.end());
    std::vector<std::string> diff;
    std::set_difference(
            a.begin(), a.end(), b.begin(), b.end(), std::back_inserter(diff));
    if (!diff.empty()) {
        std::string msg = "Expected this iterate's " + type +
                          " names to "
                          "contain the following:";
        for (const auto& elem : diff) msg += "\n  " + elem;
        OPENSIM_THROW(Exception, msg);
    }
    diff.clear();
    std::set_difference(
            a.begin(), a.end(), c.begin(), c.end(), std::back_inserter(diff));
    if (!diff.empty()) {
        std::string msg = "Expected the other iterate's " + type +
                          " names to contain the following:";
        for (const auto& elem : diff) msg += "\n  " + elem;
        OPENSIM_THROW(Exception, msg);
    }
}

double MocoIterate::compareContinuousVariablesRMSInternal(
        const MocoIterate& other,
        std::vector<std::string> stateNames,
        std::vector<std::string> controlNames,
        std::vector<std::string> multiplierNames,
        std::vector<std::string> derivativeNames) const {
    ensureUnsealed();

    // Process state, control, multiplier, and derivative names.
    // ---------------------------------------------------------
    if (stateNames.empty()) {
        OPENSIM_THROW_IF(!sameContents(m_state_names, other.m_state_names),
                Exception,
                "Expected both iterates to have the same state names; consider "
                "specifying the states to compare.");
        stateNames = m_state_names;
    } else if (stateNames.size() == 1 && stateNames[0] == "none") {
        stateNames.clear();
    } else {
        // Will hold elements of stateNames that are not in m_state_names, etc.
        checkContains("state", stateNames, m_state_names, other.m_state_names);
    }
    if (controlNames.empty()) {
        OPENSIM_THROW_IF(!sameContents(m_control_names, other.m_control_names),
                Exception,
                "Expected both iterates to have the same control names; "
                "consider specifying the controls to compare.");
        controlNames = m_control_names;
    } else if (controlNames.size() == 1 && controlNames[0] == "none") {
        controlNames.clear();
    } else {
        std::sort(controlNames.begin(), controlNames.end());
        checkContains("control", controlNames, m_control_names,
                other.m_control_names);
    }
    if (multiplierNames.empty()) {
        OPENSIM_THROW_IF(
                !sameContents(m_multiplier_names, other.m_multiplier_names),
                Exception,
                "Expected both iterates to have the same multiplier names; "
                "consider specifying the multipliers to compare.");
        multiplierNames = m_multiplier_names;
    } else if (multiplierNames.size() == 1 && multiplierNames[0] == "none") {
        multiplierNames.clear();
    } else {
        checkContains("multiplier", multiplierNames, m_multiplier_names,
                other.m_multiplier_names);
    }
    if (derivativeNames.empty()) {
        OPENSIM_THROW_IF(
                !sameContents(m_derivative_names, other.m_derivative_names),
                Exception,
                "Expected both iterates to have the same derivative names; "
                "consider specifying the derivatives to compare.");
        derivativeNames = m_derivative_names;
    } else if (derivativeNames.size() == 1 && derivativeNames[0] == "none") {
        derivativeNames.clear();
    } else {
        checkContains("derivative", derivativeNames, m_derivative_names,
                other.m_derivative_names);
    }
    const int numColumns = int(stateNames.size() + controlNames.size() +
                               multiplierNames.size() + derivativeNames.size());
    if (numColumns == 0) return 0;

    std::vector<double> selfTime =
            std::vector<double>(&m_time[0], &m_time[0] + m_time.size());
    std::vector<double> otherTime = std::vector<double>(
            &other.m_time[0], &other.m_time[0] + other.m_time.size());

    const auto initialTime = std::min(selfTime.front(), otherTime.front());
    const auto finalTime = std::max(selfTime.back(), otherTime.back());
    const auto numTimes = std::max(getNumTimes(), other.getNumTimes());
    // Times to use for integrating over time.
    auto integTime = createVectorLinspace(numTimes, initialTime, finalTime);
    const auto timeInterval = integTime[1] - integTime[0];

    auto integralSumSquaredError =
            [&selfTime, &otherTime, &numTimes, &integTime, &timeInterval](
                    const VecStr& namesToUse, const SimTK::Matrix& selfData,
                    const VecStr& selfNames, const SimTK::Matrix& otherData,
                    const VecStr& otherNames) -> double {
        if (namesToUse.empty()) return 0;

        TimeSeriesTable selfTable(selfTime, selfData, selfNames);
        TimeSeriesTable otherTable(otherTime, otherData, otherNames);

        GCVSplineSet self(selfTable, namesToUse);
        GCVSplineSet other(otherTable, namesToUse);

        SimTK::Vector sumSquaredError(numTimes, 0.0);
        for (int itime = 0; itime < numTimes; ++itime) {
            const auto& curTime = integTime[itime];
            SimTK::Vector curTimeVec(1, curTime);
            bool selfInRange =
                    self.getMinX() <= curTime && curTime <= self.getMaxX();
            bool otherInRange =
                    other.getMinX() <= curTime && curTime <= other.getMaxX();
            for (int iname = 0; iname < (int)namesToUse.size(); ++iname) {
                double selfValue =
                        selfInRange ? self.get(iname).calcValue(curTimeVec) : 0;
                double otherValue =
                        otherInRange ? other.get(iname).calcValue(curTimeVec)
                                     : 0;
                sumSquaredError[itime] += SimTK::square(selfValue - otherValue);
            }
        }
        // Trapezoidal rule for uniform grid:
        // dt / 2 (f_0 + 2f_1 + 2f_2 + 2f_3 + ... + 2f_{N-1} + f_N)
        assert(numTimes > 2);
        return timeInterval / 2.0 *
               (sumSquaredError.sum() + sumSquaredError(1, numTimes - 2).sum());
    };

    const auto stateISS = integralSumSquaredError(stateNames, m_states,
            m_state_names, other.m_states, other.m_state_names);
    const auto controlISS = integralSumSquaredError(controlNames, m_controls,
            m_control_names, other.m_controls, other.m_control_names);
    const auto multiplierISS = integralSumSquaredError(multiplierNames,
            m_multipliers, m_multiplier_names, other.m_multipliers,
            other.m_multiplier_names);
    const auto derivativeISS = integralSumSquaredError(derivativeNames,
            m_derivatives, m_derivative_names, other.m_derivatives,
            other.m_derivative_names);

    // sqrt(1/(T*N) * integral_t (sum_is error_is^2 + sum_ic error_ic^2
    //                                          + sum_im error_im^2)
    // `is`: index for states; `ic`: index for controls;
    // `im`: index for multipliers.
    const double ISS = stateISS + controlISS + multiplierISS + derivativeISS;
    return sqrt(ISS / (finalTime - initialTime) / numColumns);
}

double MocoIterate::compareContinuousVariablesRMS(const MocoIterate& other,
        std::map<std::string, std::vector<std::string>> cols) const {
    ensureUnsealed();
    std::vector<std::string> allowedKeys {
        "states", "controls", "multipliers", "derivatives"
    };
    for (auto kv : cols) {
        bool keyIsAllowed = false;
        for (auto allowedKey : allowedKeys) {
            if (kv.first == allowedKey) {
                keyIsAllowed = true;
                break;
            }
        }
        OPENSIM_THROW_IF(!keyIsAllowed, Exception,
                format("Key '%s' is not allowed.", kv.first));
    }
    if (cols.size() == 0) {
        return compareContinuousVariablesRMSInternal(other);
    }
    static const std::vector<std::string> none {"none"};
    return compareContinuousVariablesRMSInternal(other,
            cols.count("states") ? cols.at("states") : none,
            cols.count("controls") ? cols.at("controls") : none,
            cols.count("multipliers") ? cols.at("multipliers") : none,
            cols.count("derivatives") ? cols.at("derivatives") : none);
}

double MocoIterate::compareParametersRMS(const MocoIterate& other,
        std::vector<std::string> parameterNames) const {
    ensureUnsealed();

    // Process parameter names.
    // ------------------------
    if (parameterNames.empty()) {
        OPENSIM_THROW_IF(
                !sameContents(m_parameter_names, other.m_parameter_names),
                Exception,
                "Expected both iterates to have the same parameter names; "
                "consider "
                "specifying the parameters to compare.");
        parameterNames = m_parameter_names;
    } else {
        // Will hold elements of parameterNames that are not in
        // m_parameter_names, etc.
        checkContains("parameter", parameterNames, m_parameter_names,
                other.m_parameter_names);
    }

    double sumSquaredError = 0;
    for (auto& name : parameterNames) {
        const SimTK::Real& selfValue = this->getParameter(name);
        const SimTK::Real& otherValue = other.getParameter(name);
        sumSquaredError += SimTK::square(selfValue - otherValue);
    }

    return sqrt(sumSquaredError / parameterNames.size());
}

void MocoIterate::ensureUnsealed() const {
    OPENSIM_THROW_IF(m_sealed, MocoIterateIsSealed);
}<|MERGE_RESOLUTION|>--- conflicted
+++ resolved
@@ -437,26 +437,9 @@
 }
 
 MocoIterate::MocoIterate(const std::string& filepath) {
-<<<<<<< HEAD
-    FileAdapter::OutputTables tables = FileAdapter::readFile(filepath);
-
-    // There should only be one table.
-    OPENSIM_THROW_IF(tables.size() != 1, Exception,
-            format("Expected MocoIterate file '%s' to contain 1 table, but it "
-                   "contains %i tables.",
-                    filepath, tables.size()));
-
-    // Get the first table.
-    auto* table = dynamic_cast<TimeSeriesTable*>(tables.begin()->second.get());
-    OPENSIM_THROW_IF(!table, Exception,
-            "Expected MocoIterate file to contain a (scalar) "
-            "TimeSeriesTable, but it contains a different type of table.");
-
-    const auto& metadata = table->getTableMetaData();
-=======
-    TimeSeriesTable table = readTableFromFile<double>(filepath);
+    TimeSeriesTable table = readTableFromFile<double>(
+                    filepath);
     const auto& metadata = table.getTableMetaData();
->>>>>>> 39a418cb
     // TODO: bug with file adapters.
     // auto numStates = metadata.getValueForKey("num_states").getValue<int>();
     // auto numControls =
@@ -527,63 +510,41 @@
                    "num_multipliers=%i, num_derivatives=%i, num_slacks=%i, "
                    "num_parameters=%i, number of columns=%i.",
                     numStates, numControls, numMultipliers, numDerivatives,
-<<<<<<< HEAD
-                    numSlacks, numParameters, table->getNumColumns()));
-
-    const auto& time = table->getIndependentColumn();
-    m_time = SimTK::Vector((int)time.size(), time.data());
-
-    if (numStates) {
-        m_states = table->getMatrixBlock(0, 0, table->getNumRows(), numStates);
-    } else {
-        m_states.resize((int)table->getNumRows(), 0);
-    }
-    if (numControls) {
-        m_controls = table->getMatrixBlock(
-                0, numStates, table->getNumRows(), numControls);
-    } else {
-        m_controls.resize((int)table->getNumRows(), 0);
-    }
-    if (numMultipliers) {
-        m_multipliers = table->getMatrixBlock(0, numStates + numControls,
-                table->getNumRows(), numMultipliers);
-    } else {
-        m_multipliers.resize((int)table->getNumRows(), 0);
-=======
                     numSlacks, numParameters, table.getNumColumns()));
-    
+
     const auto& time = table.getIndependentColumn();
     m_time = SimTK::Vector((int)time.size(), time.data());
 
     if (numStates) {
         m_states = table.getMatrixBlock(0, 0, table.getNumRows(), numStates);
+    } else {
+        m_states.resize((int)table.getNumRows(), 0);
     }
     if (numControls) {
         m_controls = table.getMatrixBlock(
                 0, numStates, table.getNumRows(), numControls);
+    } else {
+        m_controls.resize((int)table.getNumRows(), 0);
     }
     if (numMultipliers) {
         m_multipliers = table.getMatrixBlock(0, numStates + numControls,
                 table.getNumRows(), numMultipliers);
->>>>>>> 39a418cb
+    } else {
+        m_multipliers.resize((int)table.getNumRows(), 0);
     }
     if (numDerivatives) {
         m_derivatives = table.getMatrixBlock(0,
                 numStates + numControls + numMultipliers, table.getNumRows(),
                 numDerivatives);
     } else {
-        m_derivatives.resize((int)table->getNumRows(), 0);
+        m_derivatives.resize((int)table.getNumRows(), 0);
     }
     if (numSlacks) {
         m_slacks = table.getMatrixBlock(0,
                 numStates + numControls + numMultipliers + numDerivatives,
-<<<<<<< HEAD
-                table->getNumRows(), numSlacks);
-    } else {
-        m_slacks.resize((int)table->getNumRows(), 0);
-=======
                 table.getNumRows(), numSlacks);
->>>>>>> 39a418cb
+    } else {
+        m_slacks.resize((int)table.getNumRows(), 0);
     }
     if (numParameters) {
         m_parameters = table.getMatrixBlock(0,
