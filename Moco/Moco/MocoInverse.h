#ifndef MOCO_MOCOINVERSE_H
#define MOCO_MOCOINVERSE_H
/* -------------------------------------------------------------------------- *
 * OpenSim Moco: MocoInverse.h                                                *
 * -------------------------------------------------------------------------- *
 * Copyright (c) 2019 Stanford University and the Authors                     *
 *                                                                            *
 * Author(s): Christopher Dembia                                              *
 *                                                                            *
 * Licensed under the Apache License, Version 2.0 (the "License"); you may    *
 * not use this file except in compliance with the License. You may obtain a  *
 * copy of the License at http://www.apache.org/licenses/LICENSE-2.0          *
 *                                                                            *
 * Unless required by applicable law or agreed to in writing, software        *
 * distributed under the License is distributed on an "AS IS" BASIS,          *
 * WITHOUT WARRANTIES OR CONDITIONS OF ANY KIND, either express or implied.   *
 * See the License for the specific language governing permissions and        *
 * limitations under the License.                                             *
 * -------------------------------------------------------------------------- */

#include "Common/TableProcessor.h"
#include "MocoTool.h"
#include "MocoTrajectory.h"
<<<<<<< HEAD
=======
#include "MocoStudy.h"
>>>>>>> 0de8b670
#include "osimMocoDLL.h"

#include <OpenSim/Simulation/Model/Model.h>

namespace OpenSim {

class MocoInverse;

/// This class holds the solution from MocoInverse.
class MocoInverseSolution {
public:
    const MocoSolution& getMocoSolution() const { return m_mocoSolution; }
    const TimeSeriesTable& getOutputs() const { return m_outputs; }
private:
    void setMocoSolution(MocoSolution mocoSolution) {
        m_mocoSolution = std::move(mocoSolution);
    }
    void setOutputs(TimeSeriesTable outputs) {
        m_outputs = std::move(outputs);
    }
    MocoSolution m_mocoSolution;
    TimeSeriesTable m_outputs;
    friend class MocoInverse;
};

/// This tool solves problems in which the kinematics are prescribed and you
/// seek the actuator (e.g., muscle) behavior that may have given rise to the
/// provided kinematics. The term "inverse" describes methods that estimate
/// quantities from an observation; on the other hand, "forward" methods attempt
/// to predict (unobserved) behavior. In this case, "inverse" refers to the
/// multibody systems. This class can still be used to simulate muscles in a
/// "forward" or predictive sense.
///
/// The kinematics file must provide values for all coordinates (even those
/// labeled as dependent in a CoordinateCouplerConstraint); missing coordinates
/// are set to NaN.
///
/// The provided trajectory is altered to satisfy any enabled kinematic
/// constraints in the model.
///
/// Cost
/// ----
/// By default, MocoInverse minimizes the sum of squared controls. To customize
/// the cost, invoke initialize(), add costs manually, and solve the problem
/// using the solver directly. Note, however, that kinematic states are not
/// included in the solution if you use the solver directly.
///
/// Default solver settings
/// -----------------------
/// - solver: MocoCasADiSolver
/// - dynamics_mode: implicit
/// - transcription_sceheme: trapezoidal
/// - optim_convergence_tolerance: 1e-3
/// - optim_constraint_tolerance: 1e-3
/// - optim_sparsity_detection: random
/// - optim_finite_difference_scheme: forward
///
/// ### Cost
///
/// MocoInverse minimizes the sum of squared controls and, optionally, the sum
/// of squared states. MocoInverse assumes that the only states in the system
/// are muscle activations, but this is not checked or enforced.
/// Currently, the costs used by MocoInverse cannot be customized.
/// As MocoInverse becomes more mature and general, the costs will become more
/// flexible.
///
/// ### Mesh interval
///
/// A smaller mesh interval increases the convergence time, but is necessary
/// for fast motions or problems with stiff differential equations (e.g.,
/// stiff tendons).
/// For gait, consider using a mesh interval between 0.01 and 0.05 seconds.
/// Try solving your problem with decreasing mesh intervals and choose a mesh
/// interval at which the solution stops changing noticeably.
///
/// ### Reserve actuators
///
/// Sometimes it is not possible to achieve the desired motion using
/// muscles alone. There are multiple possible causes for this:
///   - the muscles are not strong enough to achieve the required
///     net joint moments,
///   - the net joint moments change more rapidly than activation and
///     deactivation time constants allow,
///   - the filtering of the data causes unrealistic desired net joint moments.
/// You may want to add "reserve" actuators to your model.
/// This can be done automatically for you if you set the property
/// `create_reserve_actuators` appropriately. This option will cause a
/// CoordinateActuator to be added to the model for each unconstrained
/// coordinate. The main knob on these actuators is their `optimal_force`. If
/// the optimal force is $F$ and the actuator's control signal is $e$, then the
/// cost of using the actuator is $e*e$, but the generalized force it applies is
/// $F*e$. A smaller optimal force means a greater control value is required to
/// generate a given force.
/// The reserve actuators *can* generate (generalized) forces larger than their
/// optimal force. The optimal force for reserve actuators should be set very
/// low (e.g., 1.0) to discourage their use.
///
/// @underdevelopment
class OSIMMOCO_API MocoInverse : public MocoTool {
    OpenSim_DECLARE_CONCRETE_OBJECT(MocoInverse, MocoTool);

public:

    OpenSim_DECLARE_PROPERTY(kinematics, TableProcessor,
            "Generalized coordinate values to prescribe.");

    OpenSim_DECLARE_PROPERTY(kinematics_allow_extra_columns, bool,
            "Allow the kinematics file to contain columns that do not name "
            "states in the model. "
            "This is false by default to help you avoid accidents.");

    OpenSim_DECLARE_PROPERTY(minimize_sum_squared_states, bool,
            "Minimize the sum of squared states (e.g., activations). "
            "Do not use this if tendon compliance is enabled. Default: false.");

    OpenSim_DECLARE_PROPERTY(tolerance, double,
            "The convergence and constraint tolerances (default: 1e-3).");

    OpenSim_DECLARE_OPTIONAL_PROPERTY(max_iterations, int,
            "Maximum number of solver iterations (default: solver default).");

    OpenSim_DECLARE_LIST_PROPERTY(output_paths, std::string,
            "Outputs to compute after solving the problem."
            " Entries can be regular expressions (e.g., '.*activation').");

    OpenSim_DECLARE_PROPERTY(kinematics_allow_extra_columns, bool,
            "Allow the kinematics file to contain columns that do not name "
            "states in the model. "
            "This is false by default to help you avoid accidents.");

    OpenSim_DECLARE_PROPERTY(minimize_sum_squared_states, bool,
            "Minimize the sum of squared states (e.g., activations). "
            "Do not use this if tendon compliance is enabled. Default: false.");

    OpenSim_DECLARE_OPTIONAL_PROPERTY(tolerance, double,
            "The convergence and constraint tolerances (default: 1e-3).");

    OpenSim_DECLARE_LIST_PROPERTY(output_paths, std::string,
            "Outputs to compute after solving the problem."
            " Entries can be regular expressions (e.g., '.*activation').");

    MocoInverse() { constructProperties(); }

    void setKinematics(TableProcessor kinematics) {
        set_kinematics(std::move(kinematics));
    }

    MocoStudy initialize() const;
    /// Solve the problem returned by initialize() and compute the outputs
    /// listed in output_paths.
    MocoInverseSolution solve() const;

private:
    void constructProperties();
    std::pair<MocoStudy, TimeSeriesTable> initializeInternal() const;
};

} // namespace OpenSim

#endif // MOCO_MOCOINVERSE_H<|MERGE_RESOLUTION|>--- conflicted
+++ resolved
@@ -21,10 +21,7 @@
 #include "Common/TableProcessor.h"
 #include "MocoTool.h"
 #include "MocoTrajectory.h"
-<<<<<<< HEAD
-=======
 #include "MocoStudy.h"
->>>>>>> 0de8b670
 #include "osimMocoDLL.h"
 
 #include <OpenSim/Simulation/Model/Model.h>
@@ -140,26 +137,10 @@
             "Minimize the sum of squared states (e.g., activations). "
             "Do not use this if tendon compliance is enabled. Default: false.");
 
-    OpenSim_DECLARE_PROPERTY(tolerance, double,
-            "The convergence and constraint tolerances (default: 1e-3).");
-
     OpenSim_DECLARE_OPTIONAL_PROPERTY(max_iterations, int,
             "Maximum number of solver iterations (default: solver default).");
 
-    OpenSim_DECLARE_LIST_PROPERTY(output_paths, std::string,
-            "Outputs to compute after solving the problem."
-            " Entries can be regular expressions (e.g., '.*activation').");
-
-    OpenSim_DECLARE_PROPERTY(kinematics_allow_extra_columns, bool,
-            "Allow the kinematics file to contain columns that do not name "
-            "states in the model. "
-            "This is false by default to help you avoid accidents.");
-
-    OpenSim_DECLARE_PROPERTY(minimize_sum_squared_states, bool,
-            "Minimize the sum of squared states (e.g., activations). "
-            "Do not use this if tendon compliance is enabled. Default: false.");
-
-    OpenSim_DECLARE_OPTIONAL_PROPERTY(tolerance, double,
+    OpenSim_DECLARE_PROPERTY(tolerance, double,
             "The convergence and constraint tolerances (default: 1e-3).");
 
     OpenSim_DECLARE_LIST_PROPERTY(output_paths, std::string,
