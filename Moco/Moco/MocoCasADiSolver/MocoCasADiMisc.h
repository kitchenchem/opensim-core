#ifndef MOCO_MOCOCASADIMISC_H
#define MOCO_MOCOCASADIMISC_H
/* -------------------------------------------------------------------------- *
 * OpenSim Moco: MocoCasADiMisc.h                                             *
 * -------------------------------------------------------------------------- *
 * Copyright (c) 2018 Stanford University and the Authors                     *
 *                                                                            *
 * Author(s): Christopher Dembia                                              *
 *                                                                            *
 * Licensed under the Apache License, Version 2.0 (the "License"); you may    *
 * not use this file except in compliance with the License. You may obtain a  *
 * copy of the License at http://www.apache.org/licenses/LICENSE-2.0          *
 *                                                                            *
 * Unless required by applicable law or agreed to in writing, software        *
 * distributed under the License is distributed on an "AS IS" BASIS,          *
 * WITHOUT WARRANTIES OR CONDITIONS OF ANY KIND, either express or implied.   *
 * See the License for the specific language governing permissions and        *
 * limitations under the License.                                             *
 * -------------------------------------------------------------------------- */

#include "../MocoBounds.h"
#include "../MocoProblemRep.h"
#include "MocoCasADiSolver.h"
#include "CasOCProblem.h"

namespace OpenSim {

using VectorDM = std::vector<casadi::DM>;

inline CasOC::Bounds convertBounds(const MocoBounds& mb) {
    return {mb.getLower(), mb.getUpper()};
}
inline CasOC::Bounds convertBounds(const MocoInitialBounds& mb) {
    return {mb.getLower(), mb.getUpper()};
}
inline CasOC::Bounds convertBounds(const MocoFinalBounds& mb) {
    return {mb.getLower(), mb.getUpper()};
}

/// This converts a SimTK::Matrix to a casadi::DM matrix, transposing the
/// data in the process.
inline casadi::DM convertToCasADiDMTranspose(const SimTK::Matrix& simtkMatrix) {
    casadi::DM out(simtkMatrix.ncol(), simtkMatrix.nrow());
    for (int irow = 0; irow < simtkMatrix.nrow(); ++irow) {
        for (int icol = 0; icol < simtkMatrix.ncol(); ++icol) {
            out(icol, irow) = simtkMatrix(irow, icol);
        }
    }
    return out;
}
/// This converts a SimTK::RowVector to a casadi::DM column vector.
inline casadi::DM convertToCasADiDMTranspose(const SimTK::RowVector& simtkRV) {
    casadi::DM out(simtkRV.size(), 1);
    for (int i = 0; i < simtkRV.size(); ++i) { out(i) = simtkRV[i]; }
    return out;
}
/// This converts a SimTK::Vector to a casadi::DM column vector.
inline casadi::DM convertToCasADiDM(const SimTK::Vector& simtkRV) {
    casadi::DM out(simtkRV.size(), 1);
    for (int i = 0; i < simtkRV.size(); ++i) { out(i) = simtkRV[i]; }
    return out;
}

/// This resamples the iterate to obtain values that lie on the mesh.
inline CasOC::Iterate convertToCasOCIterate(const MocoIterate& mocoIt) {
    CasOC::Iterate casIt;
    CasOC::VariablesDM& casVars = casIt.variables;
    using CasOC::Var;
    casVars[Var::initial_time] = mocoIt.getInitialTime();
    casVars[Var::final_time] = mocoIt.getFinalTime();
    casVars[Var::states] =
            convertToCasADiDMTranspose(mocoIt.getStatesTrajectory());
    casVars[Var::controls] =
            convertToCasADiDMTranspose(mocoIt.getControlsTrajectory());
    casVars[Var::multipliers] =
<<<<<<< HEAD
            convertToCasADiDM(mocoIt.getMultipliersTrajectory());
    if (!mocoIt.getSlackNames().empty()) {
        casVars[Var::slacks] = convertToCasADiDM(mocoIt.getSlacksTrajectory());
    }
=======
            convertToCasADiDMTranspose(mocoIt.getMultipliersTrajectory());
>>>>>>> 92584954
    if (!mocoIt.getDerivativeNames().empty()) {
        casVars[Var::derivatives] =
                convertToCasADiDMTranspose(mocoIt.getDerivativesTrajectory());
    }
    casVars[Var::parameters] =
            convertToCasADiDMTranspose(mocoIt.getParameters());
    casIt.times = convertToCasADiDMTranspose(mocoIt.getTime());
    casIt.state_names = mocoIt.getStateNames();
    casIt.control_names = mocoIt.getControlNames();
    casIt.multiplier_names = mocoIt.getMultiplierNames();
    casIt.slack_names = mocoIt.getSlackNames();
    casIt.derivative_names = mocoIt.getDerivativeNames();
    casIt.parameter_names = mocoIt.getParameterNames();
    return casIt;
}

template <typename VectorType = SimTK::Vector>
VectorType convertToSimTKVector(const casadi::DM& casVector) {
    OPENSIM_THROW_IF(casVector.columns() != 1 && casVector.rows() != 1,
            Exception,
            format("casVector should be 1-dimensional, but has size %i x "
                   "%i.",
                    casVector.rows(), casVector.columns()));
    VectorType simtkVector((int)casVector.numel());
    for (int i = 0; i < casVector.numel(); ++i) {
        simtkVector[i] = double(casVector(i));
    }
    return simtkVector;
}

/// This converts a casadi::DM matrix to a
/// SimTK::Matrix, transposing the data in the process.
inline SimTK::Matrix convertToSimTKMatrix(const casadi::DM& casMatrix) {
    SimTK::Matrix simtkMatrix((int)casMatrix.columns(), (int)casMatrix.rows());
    for (int irow = 0; irow < casMatrix.rows(); ++irow) {
        for (int icol = 0; icol < casMatrix.columns(); ++icol) {
            simtkMatrix(icol, irow) = double(casMatrix(irow, icol));
        }
    }
    return simtkMatrix;
}

template <typename TOut = MocoIterate>
TOut convertToMocoIterate(const CasOC::Iterate& casIt) {
    SimTK::Matrix simtkStates;
    const auto& casVars = casIt.variables;
    using CasOC::Var;
    if (!casIt.state_names.empty()) {
        simtkStates = convertToSimTKMatrix(casVars.at(Var::states));
    }
    SimTK::Matrix simtkControls;
    if (!casIt.control_names.empty()) {
        simtkControls = convertToSimTKMatrix(casVars.at(Var::controls));
    }
    SimTK::Matrix simtkMultipliers;
    if (!casIt.multiplier_names.empty()) {
        const auto multsValue = casVars.at(Var::multipliers);
        simtkMultipliers = convertToSimTKMatrix(multsValue);
    }
    SimTK::Matrix simtkSlacks;
    if (!casIt.slack_names.empty()) {
        const auto slacksValue = casVars.at(Var::slacks);
        simtkSlacks = convertToSimTKMatrix(slacksValue);
        
    }
    SimTK::Matrix simtkDerivatives;
    if (casVars.count(Var::derivatives)) {
        const auto derivsValue = casVars.at(Var::derivatives);
        simtkDerivatives = convertToSimTKMatrix(derivsValue);
    }
    SimTK::RowVector simtkParameters;
    if (!casIt.parameter_names.empty()) {
        const auto paramsValue = casVars.at(Var::parameters);
        simtkParameters = convertToSimTKVector<SimTK::RowVector>(paramsValue);
    }
    SimTK::Vector simtkTimes = convertToSimTKVector(casIt.times);

    TOut mocoIterate(simtkTimes, casIt.state_names, casIt.control_names,
            casIt.multiplier_names, casIt.derivative_names,
            casIt.parameter_names, simtkStates, simtkControls, simtkMultipliers,
            simtkDerivatives, simtkParameters);
    
    // Append slack variables. MocoIterate requires the slack variables to be 
    // the same length as its time vector, but it will not be if the 
    // CasOC::Iterate was generated from a CasOC::Transcription object. 
    // Therefore, slack variables are interpolated as necessary.
    if (!casIt.slack_names.empty()) {
        int simtkSlacksLength = simtkSlacks.nrow();
        SimTK::Vector slackTime = createVectorLinspace(simtkSlacksLength, 
            simtkTimes[0], simtkTimes[simtkTimes.size() - 1]);
        for (int i = 0; i < casIt.slack_names.size(); ++i) {
            if (simtkSlacksLength != simtkTimes.size()) {
                mocoIterate.appendSlack(casIt.slack_names[i], 
                    interpolate(slackTime, simtkSlacks.col(i), simtkTimes));
            } else {
                mocoIterate.appendSlack(casIt.slack_names[i], 
                    simtkSlacks.col(i));
            }
        }
    }
    return mocoIterate;
}

inline void applyParametersToModel(
        const SimTK::Vector& parameters, const MocoProblemRep& mocoProblemRep) {
    if (parameters.size()) {
        mocoProblemRep.applyParametersToModel(parameters);
        const_cast<Model&>(mocoProblemRep.getModel()).initSystem();
    }
}

inline void convertToSimTKState(const double& time, const casadi::DM& states,
        const Model& model, SimTK::State& simtkState,
        bool setControlsToNaN = true) {
    OPENSIM_THROW_IF(simtkState.getNQ() != simtkState.getNU(),
            OpenSim::Exception, "NQ != NU, copying state is incorrect.");
    simtkState.setTime(time);
    std::copy_n(states.ptr(), simtkState.getNY(),
            simtkState.updY().updContiguousScalarData());
    if (setControlsToNaN) model.updControls(simtkState).setToNaN();
}

inline void convertToSimTKState(const double& time, const casadi::DM& states,
        const casadi::DM& controls, const Model& model,
        SimTK::State& simtkState) {
    OPENSIM_THROW_IF(simtkState.getNQ() != simtkState.getNU(),
            OpenSim::Exception, "NQ != NU, copying state is incorrect.");
    convertToSimTKState(time, states, model, simtkState, false);
    auto& simtkControls = model.updControls(simtkState);
    std::copy_n(controls.ptr(), simtkControls.size(),
            simtkControls.updContiguousScalarData());
    model.realizeVelocity(simtkState);
    model.setControls(simtkState, simtkControls);
}

class AccelerationStageNotAllowed : public OpenSim::Exception {
public:
    using Exception::Exception;
};

class MocoCasADiPathConstraint : public CasOC::PathConstraint {
public:
    MocoCasADiPathConstraint(const OpenSim::MocoProblemRep& problem,
            const OpenSim::MocoPathConstraint& mocoPathConstraint)
            : m_mocoProblemRep(problem), m_model(problem.getModel()),
              m_simtkState(m_model.getWorkingState()),
              m_mocoPathCon(mocoPathConstraint) {}

    VectorDM eval(const VectorDM& args) const override {
        const double& time = args.at(0).scalar();
        const casadi::DM& states = args.at(1);
        const casadi::DM& controls = args.at(2);
        const casadi::DM& parameters = args.at(3);
        applyParametersToModel(SimTK::Vector(m_casProblem->getNumParameters(),
                                       parameters.ptr(), true),
                m_mocoProblemRep);
        // TODO: Don't necessarily need to realize to Velocity.
        convertToSimTKState(time, states, controls, m_model, m_simtkState);
        m_errors.resize(m_numEquations);
        m_mocoPathCon.calcPathConstraintErrors(m_simtkState, m_errors);
        return {convertToCasADiDM(m_errors)};
    }

private:
    const OpenSim::MocoProblemRep& m_mocoProblemRep;
    const OpenSim::Model& m_model;
    mutable SimTK::State m_simtkState;
    const MocoPathConstraint& m_mocoPathCon;
    mutable SimTK::Vector m_errors;
};

class MocoCasADiIntegralCostIntegrand : public CasOC::IntegralCostIntegrand {
public:
    MocoCasADiIntegralCostIntegrand(const OpenSim::MocoProblemRep& problem)
            : m_mocoProblemRep(problem), m_model(problem.getModel()),
              m_simtkState(m_model.getWorkingState()) {}
    VectorDM eval(const VectorDM& args) const override {
        const double& time = args.at(0).scalar();
        const casadi::DM& states = args.at(1);
        const casadi::DM& controls = args.at(2);
        const casadi::DM& parameters = args.at(3);
        applyParametersToModel(SimTK::Vector(m_casProblem->getNumParameters(),
                                       parameters.ptr(), true),
                m_mocoProblemRep);
        convertToSimTKState(time, states, controls, m_model, m_simtkState);
        // TODO: Create separate functions for each cost term.
        casadi::DM output(1, 1);
        output(0, 0) = m_mocoProblemRep.calcIntegralCost(m_simtkState);
        // TODO: Check if implicit mode and realizing to Acceleration.
        return {output};
    }

private:
    const OpenSim::MocoProblemRep& m_mocoProblemRep;
    const OpenSim::Model& m_model;
    mutable SimTK::State m_simtkState;
};

class MocoCasADiEndpointCost : public CasOC::EndpointCost {
public:
    MocoCasADiEndpointCost(const OpenSim::MocoProblemRep& problem)
            : m_mocoProblemRep(problem), m_model(problem.getModel()),
              m_simtkState(m_model.getWorkingState()) {}
    VectorDM eval(const VectorDM& args) const override {
        const double& time = args.at(0).scalar();
        const casadi::DM& states = args.at(1);
        const casadi::DM& params = args.at(2);
        applyParametersToModel(SimTK::Vector(m_casProblem->getNumParameters(),
                                       params.ptr(), true),
                m_mocoProblemRep);
        convertToSimTKState(time, states, m_model, m_simtkState, true);
        casadi::DM output(1, 1);
        output(0, 0) = m_mocoProblemRep.calcEndpointCost(m_simtkState);
        return {output};
    }

private:
    const OpenSim::MocoProblemRep& m_mocoProblemRep;
    const OpenSim::Model& m_model;
    mutable SimTK::State m_simtkState;
};

template <bool CalcKinConErrors>
class MocoCasADiMultibodySystem : public CasOC::MultibodySystem<CalcKinConErrors> {
public:
    MocoCasADiMultibodySystem(const OpenSim::MocoProblemRep& problem,
        const OpenSim::MocoCasADiSolver& solver)
            : m_mocoProblemRep(problem), m_mocoCasADiSolver(solver),
              m_model(problem.getModel()),
              m_simtkState(m_model.getWorkingState()) {}
<<<<<<< HEAD
    int eval(const double** inputs, double** outputs, casadi_int*, double*,
            void*) const override {
        const double* time = inputs[0];
        const double* states = inputs[1];
        const double* controls = inputs[2];
        const double* multipliers = inputs[3];
        const double* parameters = inputs[4];
        double* out_multibody_derivatives = outputs[0];
        double* out_auxiliary_derivatives = outputs[1];
=======
    VectorDM eval(const VectorDM& args) const override {
        const double& time = args.at(0).scalar();
        const casadi::DM& states = args.at(1);
        const casadi::DM& controls = args.at(2);
        // TODO const double* multipliers = args.at(3);
        const casadi::DM& parameters = args.at(4);
>>>>>>> 92584954
        applyParametersToModel(SimTK::Vector(m_casProblem->getNumParameters(),
                                       parameters.ptr(), true),
                m_mocoProblemRep);
        convertToSimTKState(time, states, controls, m_model, m_simtkState);

        // If enabled constraints exist in the model, compute accelerations
        // based on Lagrange multipliers.
        m_total_mp = m_casProblem->getNumHolonomicConstraintEquations();
        m_total_mv = m_casProblem->getNumNonHolonomicConstraintEquations();
        m_total_ma = m_casProblem->getNumAccelerationConstraintEquations();
        m_numMultipliers = m_casProblem->getNumMultipliers();
        if (m_numMultipliers) {
            const auto& enforceConstraintDerivatives =
                m_mocoCasADiSolver.get_enforce_constraint_derivatives();
            
            m_mocoProblemRep.getModel().realizeDynamics(m_simtkState);

            const SimTK::MultibodySystem& multibody =
                m_model.getMultibodySystem();
            const SimTK::Vector_<SimTK::SpatialVec>& appliedBodyForces =
                multibody.getRigidBodyForces(m_simtkState,
                    SimTK::Stage::Dynamics);
            const SimTK::Vector& appliedMobilityForces =
                multibody.getMobilityForces(m_simtkState,
                    SimTK::Stage::Dynamics);

            const SimTK::SimbodyMatterSubsystem& matter =
                m_model.getMatterSubsystem();

            // Multipliers are negated so constraint forces can be used like
            // applied forces.
            SimTK::Vector simtkMultipliers(m_numMultipliers, multipliers, true);
            matter.calcConstraintForcesFromMultipliers(m_simtkState, 
                -simtkMultipliers, constraintBodyForces,
                constraintMobilityForces);

<<<<<<< HEAD
            matter.calcAccelerationIgnoringConstraints(m_simtkState,
                appliedMobilityForces + constraintMobilityForces,
                appliedBodyForces + constraintBodyForces,
                udot, A_GB);

            // Constraint errors.
            // TODO double-check that disabled constraints don't show up in
            // state
            if (CalcKinConErrors) {
                // This pointer is only available when CalcKinConErrors is true.
                double* out_kinematic_constraint_errors = outputs[2];

                // Position-level errors.
                std::copy_n(m_simtkState.getQErr().getContiguousScalarData(),
                    m_total_mp, out_kinematic_constraint_errors);

                if (enforceConstraintDerivatives || m_total_ma) {
                    // Calculuate udoterr. We cannot use State::getUDotErr()
                    // because that uses Simbody's multiplilers and UDot,
                    // whereas we have our own multipliers and UDot.
                    matter.calcConstraintAccelerationErrors(m_simtkState,
                        udot, m_pvaerr);
                } else {
                    m_pvaerr = SimTK::NaN;
                }

                if (enforceConstraintDerivatives) {
                    // Velocity-level errors.
                    std::copy_n(
                        m_simtkState.getUErr().getContiguousScalarData(),
                        m_total_mp + m_total_mv,
                        out_kinematic_constraint_errors + m_total_mp);
                    // Acceleration-level errors.
                    std::copy_n(
                        m_pvaerr.getContiguousScalarData(),
                        m_total_mp + m_total_mv + m_total_ma,
                        out_kinematic_constraint_errors + 2*m_total_mp 
                            + m_total_mv);
                } else {
                    // Velocity-level errors. Skip derivatives of position-level
                    // constraint equations.
                    std::copy_n(
                        m_simtkState.getUErr().getContiguousScalarData()
                            + m_total_mp, m_total_mv,
                            out_kinematic_constraint_errors + m_total_mp);
                    // Acceleration-level errors. Skip derivatives of velocity-
                    // and position-level constraint equations.
                    std::copy_n(
                        m_pvaerr.getContiguousScalarData() +
                        m_total_mp + m_total_mv, m_total_ma,
                        out_kinematic_constraint_errors + m_total_mp + 
                            m_total_mv);
                }
            }
            
            // Copy state derivative values to output struct. We cannot simply
            // use getYDot() because that requires realizing to Acceleration.
            std::copy_n(udot.getContiguousScalarData(),udot.size(), 
                out_multibody_derivatives);
            std::copy_n(m_simtkState.getZDot().getContiguousScalarData(),
                m_simtkState.getNZ(), out_auxiliary_derivatives);

        // If no constraints exist in the model, simply compute accelerations
        // directly from Simbody.
        } else {
            m_mocoProblemRep.getModel().realizeAcceleration(m_simtkState);

            std::copy_n(m_simtkState.getUDot().getContiguousScalarData(),
                m_simtkState.getNU(), out_multibody_derivatives);
            std::copy_n(m_simtkState.getZDot().getContiguousScalarData(),
                m_simtkState.getNZ(), out_auxiliary_derivatives);
        }

        return 0;
=======
        const auto out_multibody_derivatives =
                convertToCasADiDM(m_simtkState.getUDot());
        const auto out_auxiliary_derivatives =
                convertToCasADiDM(m_simtkState.getZDot());

        return {out_multibody_derivatives, out_auxiliary_derivatives,
                casadi::DM(0, 1)};
>>>>>>> 92584954
    }

private:
    const OpenSim::MocoProblemRep& m_mocoProblemRep;
    const OpenSim::MocoCasADiSolver& m_mocoCasADiSolver;
    const OpenSim::Model& m_model;
    mutable SimTK::State m_simtkState;
    // This member variable avoids unnecessary extra allocation of memory for
    // spatial accelerations, which are incidental to the computation of
    // generalized accelerations when specifying the dynamics with model
    // constraints present.
    mutable SimTK::Vector_<SimTK::SpatialVec> constraintBodyForces;
    mutable SimTK::Vector constraintMobilityForces;
    mutable SimTK::Vector udot;
    // The total number of scalar holonomic, non-holonomic, and acceleration 
    // constraint equations enabled in the model. This does not count equations                                                                     
    // for derivatives of holonomic and non-holonomic constraints. 
    mutable int m_total_mp = 0;
    mutable int m_total_mv = 0;
    mutable int m_total_ma = 0;
    // This is the sum of m_total_m(p|v|a).
    mutable int m_numMultipliers = 0;
    mutable SimTK::Vector_<SimTK::SpatialVec> A_GB;
    // This is the output argument of
    // SimbodyMatterSubsystem::calcConstraintAccelerationErrors(), and includes
    // the acceleration-level holonomic, non-holonomic constraint errors and the
    // acceleration-only constraint errors.
    mutable SimTK::Vector m_pvaerr;
};

class MocoCasADiVelocityCorrection : public CasOC::VelocityCorrection {
public:
    MocoCasADiVelocityCorrection(const OpenSim::MocoProblemRep& problem)
        : m_mocoProblemRep(problem), m_model(problem.getModel()),
        m_simtkState(m_model.getWorkingState()) {}
    int eval(const double** inputs, double** outputs, casadi_int*, double*,
        void*) const override {
        
        // TODO: would the velocity correction ever be parameter-dependent?
        const double* time = inputs[0];
        const double* states = inputs[1];
        const double* slacks = inputs[2];
        double* velocity_correction = outputs[0];

        m_simtkState.setTime(time[0]);
        std::copy_n(states, m_simtkState.getNY(),
            m_simtkState.updY().updContiguousScalarData());
        m_model.realizeVelocity(m_simtkState);

        // Apply velocity correction to qdot if at a mesh interval midpoint.
        // This correction modifies the dynamics to enable a projection of
        // the model coordinates back onto the constraint manifold whenever
        // they deviate.
        // Posa, Kuindersma, Tedrake, 2016. "Optimization and stabilization
        // of trajectories for constrained dynamical systems"
        // Note: Only supported for the Hermite-Simpson transcription 
        // scheme.
        const SimTK::SimbodyMatterSubsystem& matter =
            m_model.getMatterSubsystem();

        SimTK::Vector gamma(m_casProblem->getNumSlacks(), slacks);
        matter.multiplyByGTranspose(m_simtkState, gamma, qdotCorr);

        std::copy_n(qdotCorr.getContiguousScalarData(),
            m_simtkState.getNQ(), velocity_correction);
        return 0;
    }

private:
    const OpenSim::MocoProblemRep& m_mocoProblemRep;
    const OpenSim::Model& m_model;
    mutable SimTK::State m_simtkState;
    mutable SimTK::Vector qdotCorr;

};

} // namespace OpenSim

#endif // MOCO_MOCOCASADIMISC_H<|MERGE_RESOLUTION|>--- conflicted
+++ resolved
@@ -73,14 +73,10 @@
     casVars[Var::controls] =
             convertToCasADiDMTranspose(mocoIt.getControlsTrajectory());
     casVars[Var::multipliers] =
-<<<<<<< HEAD
-            convertToCasADiDM(mocoIt.getMultipliersTrajectory());
+            convertToCasADiDMTranspose(mocoIt.getMultipliersTrajectory());
     if (!mocoIt.getSlackNames().empty()) {
-        casVars[Var::slacks] = convertToCasADiDM(mocoIt.getSlacksTrajectory());
-    }
-=======
-            convertToCasADiDMTranspose(mocoIt.getMultipliersTrajectory());
->>>>>>> 92584954
+        casVars[Var::slacks] = convertToCasADiDMTranspose(mocoIt.getSlacksTrajectory());
+    }
     if (!mocoIt.getDerivativeNames().empty()) {
         casVars[Var::derivatives] =
                 convertToCasADiDMTranspose(mocoIt.getDerivativesTrajectory());
@@ -144,7 +140,7 @@
     if (!casIt.slack_names.empty()) {
         const auto slacksValue = casVars.at(Var::slacks);
         simtkSlacks = convertToSimTKMatrix(slacksValue);
-        
+
     }
     SimTK::Matrix simtkDerivatives;
     if (casVars.count(Var::derivatives)) {
@@ -162,21 +158,21 @@
             casIt.multiplier_names, casIt.derivative_names,
             casIt.parameter_names, simtkStates, simtkControls, simtkMultipliers,
             simtkDerivatives, simtkParameters);
-    
-    // Append slack variables. MocoIterate requires the slack variables to be 
-    // the same length as its time vector, but it will not be if the 
-    // CasOC::Iterate was generated from a CasOC::Transcription object. 
+
+    // Append slack variables. MocoIterate requires the slack variables to be
+    // the same length as its time vector, but it will not be if the
+    // CasOC::Iterate was generated from a CasOC::Transcription object.
     // Therefore, slack variables are interpolated as necessary.
     if (!casIt.slack_names.empty()) {
         int simtkSlacksLength = simtkSlacks.nrow();
-        SimTK::Vector slackTime = createVectorLinspace(simtkSlacksLength, 
+        SimTK::Vector slackTime = createVectorLinspace(simtkSlacksLength,
             simtkTimes[0], simtkTimes[simtkTimes.size() - 1]);
         for (int i = 0; i < casIt.slack_names.size(); ++i) {
             if (simtkSlacksLength != simtkTimes.size()) {
-                mocoIterate.appendSlack(casIt.slack_names[i], 
+                mocoIterate.appendSlack(casIt.slack_names[i],
                     interpolate(slackTime, simtkSlacks.col(i), simtkTimes));
             } else {
-                mocoIterate.appendSlack(casIt.slack_names[i], 
+                mocoIterate.appendSlack(casIt.slack_names[i],
                     simtkSlacks.col(i));
             }
         }
@@ -311,7 +307,6 @@
             : m_mocoProblemRep(problem), m_mocoCasADiSolver(solver),
               m_model(problem.getModel()),
               m_simtkState(m_model.getWorkingState()) {}
-<<<<<<< HEAD
     int eval(const double** inputs, double** outputs, casadi_int*, double*,
             void*) const override {
         const double* time = inputs[0];
@@ -321,14 +316,6 @@
         const double* parameters = inputs[4];
         double* out_multibody_derivatives = outputs[0];
         double* out_auxiliary_derivatives = outputs[1];
-=======
-    VectorDM eval(const VectorDM& args) const override {
-        const double& time = args.at(0).scalar();
-        const casadi::DM& states = args.at(1);
-        const casadi::DM& controls = args.at(2);
-        // TODO const double* multipliers = args.at(3);
-        const casadi::DM& parameters = args.at(4);
->>>>>>> 92584954
         applyParametersToModel(SimTK::Vector(m_casProblem->getNumParameters(),
                                        parameters.ptr(), true),
                 m_mocoProblemRep);
@@ -343,7 +330,7 @@
         if (m_numMultipliers) {
             const auto& enforceConstraintDerivatives =
                 m_mocoCasADiSolver.get_enforce_constraint_derivatives();
-            
+
             m_mocoProblemRep.getModel().realizeDynamics(m_simtkState);
 
             const SimTK::MultibodySystem& multibody =
@@ -361,11 +348,10 @@
             // Multipliers are negated so constraint forces can be used like
             // applied forces.
             SimTK::Vector simtkMultipliers(m_numMultipliers, multipliers, true);
-            matter.calcConstraintForcesFromMultipliers(m_simtkState, 
+            matter.calcConstraintForcesFromMultipliers(m_simtkState,
                 -simtkMultipliers, constraintBodyForces,
                 constraintMobilityForces);
 
-<<<<<<< HEAD
             matter.calcAccelerationIgnoringConstraints(m_simtkState,
                 appliedMobilityForces + constraintMobilityForces,
                 appliedBodyForces + constraintBodyForces,
@@ -402,7 +388,7 @@
                     std::copy_n(
                         m_pvaerr.getContiguousScalarData(),
                         m_total_mp + m_total_mv + m_total_ma,
-                        out_kinematic_constraint_errors + 2*m_total_mp 
+                        out_kinematic_constraint_errors + 2*m_total_mp
                             + m_total_mv);
                 } else {
                     // Velocity-level errors. Skip derivatives of position-level
@@ -416,14 +402,14 @@
                     std::copy_n(
                         m_pvaerr.getContiguousScalarData() +
                         m_total_mp + m_total_mv, m_total_ma,
-                        out_kinematic_constraint_errors + m_total_mp + 
+                        out_kinematic_constraint_errors + m_total_mp +
                             m_total_mv);
                 }
             }
-            
+
             // Copy state derivative values to output struct. We cannot simply
             // use getYDot() because that requires realizing to Acceleration.
-            std::copy_n(udot.getContiguousScalarData(),udot.size(), 
+            std::copy_n(udot.getContiguousScalarData(),udot.size(),
                 out_multibody_derivatives);
             std::copy_n(m_simtkState.getZDot().getContiguousScalarData(),
                 m_simtkState.getNZ(), out_auxiliary_derivatives);
@@ -440,15 +426,6 @@
         }
 
         return 0;
-=======
-        const auto out_multibody_derivatives =
-                convertToCasADiDM(m_simtkState.getUDot());
-        const auto out_auxiliary_derivatives =
-                convertToCasADiDM(m_simtkState.getZDot());
-
-        return {out_multibody_derivatives, out_auxiliary_derivatives,
-                casadi::DM(0, 1)};
->>>>>>> 92584954
     }
 
 private:
@@ -463,9 +440,9 @@
     mutable SimTK::Vector_<SimTK::SpatialVec> constraintBodyForces;
     mutable SimTK::Vector constraintMobilityForces;
     mutable SimTK::Vector udot;
-    // The total number of scalar holonomic, non-holonomic, and acceleration 
-    // constraint equations enabled in the model. This does not count equations                                                                     
-    // for derivatives of holonomic and non-holonomic constraints. 
+    // The total number of scalar holonomic, non-holonomic, and acceleration
+    // constraint equations enabled in the model. This does not count equations
+    // for derivatives of holonomic and non-holonomic constraints.
     mutable int m_total_mp = 0;
     mutable int m_total_mv = 0;
     mutable int m_total_ma = 0;
@@ -486,7 +463,7 @@
         m_simtkState(m_model.getWorkingState()) {}
     int eval(const double** inputs, double** outputs, casadi_int*, double*,
         void*) const override {
-        
+
         // TODO: would the velocity correction ever be parameter-dependent?
         const double* time = inputs[0];
         const double* states = inputs[1];
@@ -504,7 +481,7 @@
         // they deviate.
         // Posa, Kuindersma, Tedrake, 2016. "Optimization and stabilization
         // of trajectories for constrained dynamical systems"
-        // Note: Only supported for the Hermite-Simpson transcription 
+        // Note: Only supported for the Hermite-Simpson transcription
         // scheme.
         const SimTK::SimbodyMatterSubsystem& matter =
             m_model.getMatterSubsystem();
