--- conflicted
+++ resolved
@@ -409,13 +409,8 @@
         if (mocoSolution) {
             std::cout << "MocoCasADiSolver succeeded!\n";
         } else {
-<<<<<<< HEAD
-            std::cerr << "MocoCasADiSolver did NOT succeed:\n";
-            std::cerr << "  " << mocoSolution.getStatus() << std::endl;
-=======
             std::cout << "MocoCasADiSolver did NOT succeed:\n";
             std::cout << "  " << mocoSolution.getStatus() << "\n";
->>>>>>> 795570d9
         }
         std::cout << std::string(79, '=') << std::endl;
     }
