/* -------------------------------------------------------------------------- *
 * OpenSim Moco: MocoCasOCFunction.cpp                                        *
 * -------------------------------------------------------------------------- *
 * Copyright (c) 2018 Stanford University and the Authors                     *
 *                                                                            *
 * Author(s): Christopher Dembia                                              *
 *                                                                            *
 * Licensed under the Apache License, Version 2.0 (the "License"); you may    *
 * not use this file except in compliance with the License. You may obtain a  *
 * copy of the License at http://www.apache.org/licenses/LICENSE-2.0          *
 *                                                                            *
 * Unless required by applicable law or agreed to in writing, software        *
 * distributed under the License is distributed on an "AS IS" BASIS,          *
 * WITHOUT WARRANTIES OR CONDITIONS OF ANY KIND, either express or implied.   *
 * See the License for the specific language governing permissions and        *
 * limitations under the License.                                             *
 * -------------------------------------------------------------------------- */

#include "CasOCFunction.h"

#include "CasOCProblem.h"

using namespace CasOC;

casadi::Sparsity calcJacobianSparsityWithPerturbation(const VectorDM& x0s,
        int numOutputs,
        std::function<void(const casadi::DM&, casadi::DM&)> function) {

    OPENSIM_THROW_IF(x0s.size() < 1, OpenSim::Exception,
            "x0s must have at least 1 element.");
    using casadi::DM;
    using casadi::Sparsity;
    using std::isnan;
    auto sparsityForSingleX0 = [&](const casadi::DM& x0) {
        OPENSIM_THROW_IF(x0.columns() != 1, OpenSim::Exception,
                "x0 must have exactly 1 column.");
        Sparsity sparsity(numOutputs, x0.numel());
        double eps = 1e-5;
        DM x = x0;
        DM output0(numOutputs, 1);
        function(x, output0);
        DM output(numOutputs, 1);
        DM diff(numOutputs, 1);
        for (int j = 0; j < x0.numel(); ++j) {
            output = 0;
            x(j) += eps;
            function(x, output);
            x(j) = x0(j);
            diff = output - output0;
            for (int i = 0; i < (int)numOutputs; ++i) {
                if (std::isnan(diff(i).scalar())) {
                    std::cout << "[CasOC] Warning: NaN encountered when "
                                 "detecting sparsity of Jacobian; entry (";
                    std::cout << i << ", " << j;
                    std::cout << ")." << std::endl;
                    // Set non-zero here just in case this Jacobian element is
                    // important.
                    sparsity.add_nz(i, j);
                }
                if (diff(i).scalar() != 0) sparsity.add_nz(i, j);
            }
            diff = 0;
        }
        return sparsity;
    };

    Sparsity combinedSparsity(numOutputs, x0s[0].numel());
    for (const auto& x0 : x0s) {
        OPENSIM_THROW_IF(x0.numel() != x0s[0].numel(), OpenSim::Exception,
                "x0s contains vectors of different sizes.");
        combinedSparsity = combinedSparsity + sparsityForSingleX0(x0);
    }
    return combinedSparsity;
}

casadi::Sparsity Function::get_jacobian_sparsity() const {
    using casadi::DM;
    using casadi::Slice;

    auto function = [this](const casadi::DM& x, casadi::DM& y) {
        // Split input into separate DMs.
        std::vector<casadi::DM> in(this->n_in());
        {
            int offset = 0;
            for (int iin = 0; iin < this->n_in(); ++iin) {
                OPENSIM_THROW_IF(this->size2_in(iin) != 1, OpenSim::Exception,
                        "Internal error.");
                const auto size = this->size1_in(iin);
                in[iin] = x(Slice(offset, offset + size));
                offset += size;
            }
        }

        // Evaluate the function.
        std::vector<casadi::DM> out = this->eval(in);

        // Create output.
        y = casadi::DM::veccat(out);
    };

    const VectorDM x0s = getSubsetPointsForSparsityDetection();

    return calcJacobianSparsityWithPerturbation(
            x0s, (int)this->nnz_out(), function);
}

void Function::constructFunction(const Problem* casProblem,
        const std::string& name, const std::string& finiteDiffScheme,
        std::shared_ptr<std::vector<const VariablesDM>>
                pointsForSparsityDetection) {
    m_casProblem = casProblem;
    m_finite_difference_scheme = finiteDiffScheme;
    m_fullPointsForSparsityDetection = pointsForSparsityDetection;
    casadi::Dict opts;
    setCommonOptions(opts);
    this->construct(name, opts);
}

casadi::Sparsity PathConstraint::get_sparsity_in(casadi_int i) {
    if (i == 0) {
        return casadi::Sparsity::dense(1, 1);
    } else if (i == 1) {
        return casadi::Sparsity::dense(m_casProblem->getNumStates(), 1);
    } else if (i == 2) {
        return casadi::Sparsity::dense(m_casProblem->getNumControls(), 1);
    } else if (i == 3) {
        return casadi::Sparsity::dense(m_casProblem->getNumParameters(), 1);
    } else {
        return casadi::Sparsity(0, 0);
    }
}

casadi::Sparsity IntegralCostIntegrand::get_sparsity_in(casadi_int i) {
    if (i == 0) {
        return casadi::Sparsity::dense(1, 1);
    } else if (i == 1) {
        return casadi::Sparsity::dense(m_casProblem->getNumStates(), 1);
    } else if (i == 2) {
        return casadi::Sparsity::dense(m_casProblem->getNumControls(), 1);
    } else if (i == 3) {
        return casadi::Sparsity::dense(m_casProblem->getNumParameters(), 1);
    } else {
        return casadi::Sparsity(0, 0);
    }
}

casadi::Sparsity EndpointCost::get_sparsity_in(casadi_int i) {
    // TODO: Detect this sparsity.
    if (i == 0) {
        return casadi::Sparsity::scalar();
    } else if (i == 1) {
        return casadi::Sparsity::dense(m_casProblem->getNumStates(), 1);
    } else if (i == 2) {
        return casadi::Sparsity::dense(m_casProblem->getNumParameters(), 1);
    } else {
        return casadi::Sparsity(0, 0);
    }
}

<<<<<<< HEAD
template <bool CalcKinConErrors>
casadi::Sparsity MultibodySystem<CalcKinConErrors>::get_sparsity_in(
        casadi_int i) {
=======
template <bool CalcKCErrors>
casadi::Sparsity MultibodySystem<CalcKCErrors>::get_sparsity_in(casadi_int i) {
>>>>>>> c2474c02
    if (i == 0) {
        return casadi::Sparsity::dense(1, 1);
    } else if (i == 1) {
        return casadi::Sparsity::dense(m_casProblem->getNumStates(), 1);
    } else if (i == 2) {
        return casadi::Sparsity::dense(m_casProblem->getNumControls(), 1);
    } else if (i == 3) {
        return casadi::Sparsity::dense(m_casProblem->getNumMultipliers(), 1);
    } else if (i == 4) {
        return casadi::Sparsity::dense(m_casProblem->getNumParameters(), 1);
    } else {
        return casadi::Sparsity(0, 0);
    }
}

<<<<<<< HEAD
template <bool CalcKinConErrors>
casadi::Sparsity MultibodySystem<CalcKinConErrors>::get_sparsity_out(
        casadi_int i) {
=======
template <bool CalcKCErrors>
casadi::Sparsity MultibodySystem<CalcKCErrors>::get_sparsity_out(casadi_int i) {
>>>>>>> c2474c02
    if (i == 0) {
        return casadi::Sparsity::dense(m_casProblem->getNumSpeeds(), 1);
    } else if (i == 1) {
        return casadi::Sparsity::dense(
                m_casProblem->getNumAuxiliaryStates(), 1);
    } else if (i == 2) {
        if (CalcKCErrors) {
            int numRows = m_casProblem->getNumKinematicConstraintEquations();
            return casadi::Sparsity::dense(numRows, 1);
        } else {
            return casadi::Sparsity(0, 0);
        }
    } else {
        return casadi::Sparsity(0, 0);
    }
}

template class CasOC::MultibodySystem<false>;
template class CasOC::MultibodySystem<true>;

casadi::Sparsity VelocityCorrection::get_sparsity_in(casadi_int i) {
    if (i == 0) {
        return casadi::Sparsity::dense(1, 1);
    } else if (i == 1) {
        return casadi::Sparsity::dense(
                m_casProblem->getNumStates() -
                        m_casProblem->getNumAuxiliaryStates(),
                1);
    } else if (i == 2) {
        return casadi::Sparsity::dense(m_casProblem->getNumSlacks(), 1);
    } else if (i == 3) {
        return casadi::Sparsity::dense(m_casProblem->getNumParameters(), 1);
    } else {
        return casadi::Sparsity(0, 0);
    }
}

casadi::Sparsity VelocityCorrection::get_sparsity_out(casadi_int i) {
    if (i == 0) {
        return casadi::Sparsity::dense(m_casProblem->getNumSpeeds(), 1);
    } else {
        return casadi::Sparsity(0, 0);
    }
}

<<<<<<< HEAD
casadi::DM VelocityCorrection::getSubsetPoint(
        const VariablesDM& fullPoint) const {
    int itime = 0;
    using casadi::Slice;
    const int NMBS = m_casProblem->getNumStates() -
                     m_casProblem->getNumAuxiliaryStates();
    return casadi::DM::vertcat({fullPoint.at(initial_time),
            fullPoint.at(states)(Slice(0, NMBS), itime),
            fullPoint.at(slacks)(Slice(), itime), fullPoint.at(parameters)});
}

template <bool CalcKinConErrors>
casadi::Sparsity MultibodySystemImplicit<CalcKinConErrors>::get_sparsity_in(
        casadi_int i) {
=======
template <bool CalcKCErrors>
casadi::Sparsity 
MultibodySystemImplicit<CalcKCErrors>::get_sparsity_in(casadi_int i) {
>>>>>>> c2474c02
    if (i == 0) {
        return casadi::Sparsity::dense(1, 1);
    } else if (i == 1) {
        return casadi::Sparsity::dense(m_casProblem->getNumStates(), 1);
    } else if (i == 2) {
        return casadi::Sparsity::dense(m_casProblem->getNumControls(), 1);
    } else if (i == 3) {
        return casadi::Sparsity::dense(m_casProblem->getNumMultipliers(), 1);
    } else if (i == 4) {
        return casadi::Sparsity::dense(m_casProblem->getNumSpeeds(), 1);
    } else if (i == 5) {
        return casadi::Sparsity::dense(m_casProblem->getNumParameters(), 1);
    } else {
        return casadi::Sparsity(0, 0);
    }
}

<<<<<<< HEAD
template <bool CalcKinConErrors>
casadi::Sparsity MultibodySystemImplicit<CalcKinConErrors>::get_sparsity_out(
        casadi_int i) {
=======
template <bool CalcKCErrors>
casadi::Sparsity 
MultibodySystemImplicit<CalcKCErrors>::get_sparsity_out(casadi_int i) {
>>>>>>> c2474c02
    if (i == 0) {
        return casadi::Sparsity::dense(m_casProblem->getNumSpeeds(), 1);
    } else if (i == 1) {
        return casadi::Sparsity::dense(
                m_casProblem->getNumAuxiliaryStates(), 1);
    } else if (i == 2) {
        if (CalcKCErrors) {
            int numRows = m_casProblem->getNumKinematicConstraintEquations();
            return casadi::Sparsity::dense(numRows, 1);
        } else {
            return casadi::Sparsity(0, 0);
        }
    } else {
        return casadi::Sparsity(0, 0);
    }
}

template class CasOC::MultibodySystemImplicit<false>;
template class CasOC::MultibodySystemImplicit<true>;<|MERGE_RESOLUTION|>--- conflicted
+++ resolved
@@ -157,14 +157,9 @@
     }
 }
 
-<<<<<<< HEAD
-template <bool CalcKinConErrors>
-casadi::Sparsity MultibodySystem<CalcKinConErrors>::get_sparsity_in(
-        casadi_int i) {
-=======
-template <bool CalcKCErrors>
-casadi::Sparsity MultibodySystem<CalcKCErrors>::get_sparsity_in(casadi_int i) {
->>>>>>> c2474c02
+template <bool CalcKCErrors>
+casadi::Sparsity MultibodySystem<CalcKCErrors>::get_sparsity_in(
+        casadi_int i) {
     if (i == 0) {
         return casadi::Sparsity::dense(1, 1);
     } else if (i == 1) {
@@ -180,14 +175,9 @@
     }
 }
 
-<<<<<<< HEAD
-template <bool CalcKinConErrors>
-casadi::Sparsity MultibodySystem<CalcKinConErrors>::get_sparsity_out(
-        casadi_int i) {
-=======
-template <bool CalcKCErrors>
-casadi::Sparsity MultibodySystem<CalcKCErrors>::get_sparsity_out(casadi_int i) {
->>>>>>> c2474c02
+template <bool CalcKCErrors>
+casadi::Sparsity MultibodySystem<CalcKCErrors>::get_sparsity_out(
+        casadi_int i) {
     if (i == 0) {
         return casadi::Sparsity::dense(m_casProblem->getNumSpeeds(), 1);
     } else if (i == 1) {
@@ -233,7 +223,6 @@
     }
 }
 
-<<<<<<< HEAD
 casadi::DM VelocityCorrection::getSubsetPoint(
         const VariablesDM& fullPoint) const {
     int itime = 0;
@@ -245,14 +234,9 @@
             fullPoint.at(slacks)(Slice(), itime), fullPoint.at(parameters)});
 }
 
-template <bool CalcKinConErrors>
-casadi::Sparsity MultibodySystemImplicit<CalcKinConErrors>::get_sparsity_in(
-        casadi_int i) {
-=======
-template <bool CalcKCErrors>
-casadi::Sparsity 
-MultibodySystemImplicit<CalcKCErrors>::get_sparsity_in(casadi_int i) {
->>>>>>> c2474c02
+template <bool CalcKCErrors>
+casadi::Sparsity MultibodySystemImplicit<CalcKCErrors>::get_sparsity_in(
+        casadi_int i) {
     if (i == 0) {
         return casadi::Sparsity::dense(1, 1);
     } else if (i == 1) {
@@ -270,15 +254,9 @@
     }
 }
 
-<<<<<<< HEAD
-template <bool CalcKinConErrors>
-casadi::Sparsity MultibodySystemImplicit<CalcKinConErrors>::get_sparsity_out(
-        casadi_int i) {
-=======
-template <bool CalcKCErrors>
-casadi::Sparsity 
-MultibodySystemImplicit<CalcKCErrors>::get_sparsity_out(casadi_int i) {
->>>>>>> c2474c02
+template <bool CalcKCErrors>
+casadi::Sparsity MultibodySystemImplicit<CalcKCErrors>::get_sparsity_out(
+        casadi_int i) {
     if (i == 0) {
         return casadi::Sparsity::dense(m_casProblem->getNumSpeeds(), 1);
     } else if (i == 1) {
