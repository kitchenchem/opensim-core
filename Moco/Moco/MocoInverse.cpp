/* -------------------------------------------------------------------------- *
 * OpenSim Moco: MocoInverse.cpp                                              *
 * -------------------------------------------------------------------------- *
 * Copyright (c) 2019 Stanford University and the Authors                     *
 *                                                                            *
 * Author(s): Christopher Dembia                                              *
 *                                                                            *
 * Licensed under the Apache License, Version 2.0 (the "License"); you may    *
 * not use this file except in compliance with the License. You may obtain a  *
 * copy of the License at http://www.apache.org/licenses/LICENSE-2.0          *
 *                                                                            *
 * Unless required by applicable law or agreed to in writing, software        *
 * distributed under the License is distributed on an "AS IS" BASIS,          *
 * WITHOUT WARRANTIES OR CONDITIONS OF ANY KIND, either express or implied.   *
 * See the License for the specific language governing permissions and        *
 * limitations under the License.                                             *
 * -------------------------------------------------------------------------- */

#include "MocoInverse.h"

#include "Components/ModelFactory.h"
#include "Components/PositionMotion.h"
#include "MocoCasADiSolver/MocoCasADiSolver.h"
#include "MocoCost/MocoControlCost.h"
#include "MocoCost/MocoSumSquaredStateCost.h"
#include "MocoProblem.h"
#include "MocoStudy.h"
#include "MocoUtilities.h"

<<<<<<< HEAD
#include <OpenSim/Common/FileAdapter.h>
=======
>>>>>>> 0de8b670
#include <OpenSim/Tools/InverseDynamicsTool.h>

using namespace OpenSim;

void MocoInverse::constructProperties() {

    constructProperty_kinematics(TableProcessor());
    constructProperty_kinematics_allow_extra_columns(false);
<<<<<<< HEAD
    constructProperty_minimize_sum_squared_states(false);
    constructProperty_tolerance(1e-3);
=======
    constructProperty_tolerance(1e-3);
    constructProperty_max_iterations();
>>>>>>> 0de8b670
    constructProperty_output_paths();
}

MocoStudy MocoInverse::initialize() const { return initializeInternal().first; }

std::pair<MocoStudy, TimeSeriesTable> MocoInverse::initializeInternal() const {
    using SimTK::Pathname;
    // Get the directory containing the setup file.
    std::string setupDir;
    {
        bool dontApplySearchPath;
        std::string fileName, extension;
        Pathname::deconstructPathname(getDocumentFileName(),
                dontApplySearchPath, setupDir, fileName, extension);
    }

    // Process inputs.
    // ----------------
    Model model = get_model().process();
    model.initSystem();

    TimeSeriesTable kinematics = get_kinematics().process(setupDir, &model);

    // Prescribe the kinematics.
    // -------------------------
    // allowMissingColumns = true: we only need kinematics.
    // allowExtraColumns = user-specified.
    // assemble = true: we must obey the kinematic constraints.
    auto statesTraj = StatesTrajectory::createFromStatesStorage(model,
            convertTableToStorage(kinematics), true,
            get_kinematics_allow_extra_columns(), true);

    auto posmot = PositionMotion::createFromStatesTrajectory(model, statesTraj);
    posmot->setName("position_motion");
    const auto* posmotPtr = posmot.get();
    model.addComponent(posmot.release());

    model.initSystem();

    // Set up the MocoProblem.
    // -----------------------

    MocoStudy moco;
    auto& problem = moco.updProblem();
    problem.setModelCopy(model);

    TimeInfo timeInfo;
    updateTimeInfo("kinematics", kinematics.getIndependentColumn().front(),
            kinematics.getIndependentColumn().back(), timeInfo);
    if (get_clip_time_range()) {
        timeInfo.initial += 1e-3;
        timeInfo.final -= 1e-3;
    }
    problem.setTimeBounds(timeInfo.initial, timeInfo.final);

    // TODO: Allow users to specify costs flexibly.
    problem.addCost<MocoControlCost>("excitation_effort");
<<<<<<< HEAD
    if (get_minimize_sum_squared_states()) {
        problem.addCost<MocoSumSquaredStateCost>("activation_effort");
    }
=======
>>>>>>> 0de8b670

    // Configure the MocoSolver.
    // -------------------------
    auto& solver = moco.initCasADiSolver();
    solver.set_dynamics_mode("implicit");
<<<<<<< HEAD
    solver.set_transcription_scheme("trapezoidal");
    if (model.getWorkingState().getNMultipliers()) {
        solver.set_transcription_scheme("hermite-simpson");
        solver.set_enforce_constraint_derivatives(true);
    }
    if (getProperty_tolerance().size()) {
        OPENSIM_THROW_IF_FRMOBJ(get_tolerance() <= 0, Exception,
                format("Tolerance must be positive, but got %g.",
                        get_tolerance()));
        solver.set_optim_convergence_tolerance(get_tolerance());
        solver.set_optim_constraint_tolerance(get_tolerance());
    }
=======
    OPENSIM_THROW_IF_FRMOBJ(get_tolerance() <= 0, Exception,
            format("Tolerance must be positive, but got %g.", get_tolerance()));
    solver.set_optim_convergence_tolerance(get_tolerance());
    solver.set_optim_constraint_tolerance(get_tolerance());
>>>>>>> 0de8b670
    // The sparsity detection works fine with DeGrooteFregly2016Muscle.
    solver.set_optim_sparsity_detection("random");
    // Forward is 3x faster than central.
    solver.set_optim_finite_difference_scheme("forward");
<<<<<<< HEAD
=======
    solver.set_transcription_scheme("trapezoidal");
>>>>>>> 0de8b670

    solver.set_num_mesh_points(timeInfo.numMeshPoints);
    if (!getProperty_max_iterations().empty()) {
        solver.set_optim_max_iterations(get_max_iterations());
    }

    return std::make_pair(
            moco, posmotPtr->exportToTable(kinematics.getIndependentColumn()));
}

MocoInverseSolution MocoInverse::solve() const {
    std::pair<MocoStudy, TimeSeriesTable> init = initializeInternal();
    const auto& moco = init.first;

    MocoSolution mocoSolution = moco.solve().unseal();

    const auto& statesTrajTable = init.second;
    mocoSolution.insertStatesTrajectory(statesTrajTable);
    MocoInverseSolution solution;
<<<<<<< HEAD
    solution.setMocoSolution(moco.solve().unseal());
=======
    solution.setMocoSolution(mocoSolution);
>>>>>>> 0de8b670

    if (getProperty_output_paths().size()) {
        std::vector<std::string> outputPaths;
        for (int io = 0; io < getProperty_output_paths().size(); ++io) {
            outputPaths.push_back(get_output_paths(io));
        }
        solution.setOutputs(
                moco.analyze(solution.getMocoSolution(), outputPaths));
    }
<<<<<<< HEAD
=======
    if (!mocoSolution.success()) {
        solution.m_mocoSolution.seal();
    }
>>>>>>> 0de8b670
    return solution;
}<|MERGE_RESOLUTION|>--- conflicted
+++ resolved
@@ -27,10 +27,6 @@
 #include "MocoStudy.h"
 #include "MocoUtilities.h"
 
-<<<<<<< HEAD
-#include <OpenSim/Common/FileAdapter.h>
-=======
->>>>>>> 0de8b670
 #include <OpenSim/Tools/InverseDynamicsTool.h>
 
 using namespace OpenSim;
@@ -39,13 +35,9 @@
 
     constructProperty_kinematics(TableProcessor());
     constructProperty_kinematics_allow_extra_columns(false);
-<<<<<<< HEAD
     constructProperty_minimize_sum_squared_states(false);
+    constructProperty_max_iterations();
     constructProperty_tolerance(1e-3);
-=======
-    constructProperty_tolerance(1e-3);
-    constructProperty_max_iterations();
->>>>>>> 0de8b670
     constructProperty_output_paths();
 }
 
@@ -103,45 +95,27 @@
 
     // TODO: Allow users to specify costs flexibly.
     problem.addCost<MocoControlCost>("excitation_effort");
-<<<<<<< HEAD
     if (get_minimize_sum_squared_states()) {
         problem.addCost<MocoSumSquaredStateCost>("activation_effort");
     }
-=======
->>>>>>> 0de8b670
 
     // Configure the MocoSolver.
     // -------------------------
     auto& solver = moco.initCasADiSolver();
     solver.set_dynamics_mode("implicit");
-<<<<<<< HEAD
+    OPENSIM_THROW_IF_FRMOBJ(get_tolerance() <= 0, Exception,
+            format("Tolerance must be positive, but got %g.", get_tolerance()));
+    solver.set_optim_convergence_tolerance(get_tolerance());
+    solver.set_optim_constraint_tolerance(get_tolerance());
     solver.set_transcription_scheme("trapezoidal");
     if (model.getWorkingState().getNMultipliers()) {
         solver.set_transcription_scheme("hermite-simpson");
         solver.set_enforce_constraint_derivatives(true);
     }
-    if (getProperty_tolerance().size()) {
-        OPENSIM_THROW_IF_FRMOBJ(get_tolerance() <= 0, Exception,
-                format("Tolerance must be positive, but got %g.",
-                        get_tolerance()));
-        solver.set_optim_convergence_tolerance(get_tolerance());
-        solver.set_optim_constraint_tolerance(get_tolerance());
-    }
-=======
-    OPENSIM_THROW_IF_FRMOBJ(get_tolerance() <= 0, Exception,
-            format("Tolerance must be positive, but got %g.", get_tolerance()));
-    solver.set_optim_convergence_tolerance(get_tolerance());
-    solver.set_optim_constraint_tolerance(get_tolerance());
->>>>>>> 0de8b670
     // The sparsity detection works fine with DeGrooteFregly2016Muscle.
     solver.set_optim_sparsity_detection("random");
     // Forward is 3x faster than central.
     solver.set_optim_finite_difference_scheme("forward");
-<<<<<<< HEAD
-=======
-    solver.set_transcription_scheme("trapezoidal");
->>>>>>> 0de8b670
-
     solver.set_num_mesh_points(timeInfo.numMeshPoints);
     if (!getProperty_max_iterations().empty()) {
         solver.set_optim_max_iterations(get_max_iterations());
@@ -160,11 +134,7 @@
     const auto& statesTrajTable = init.second;
     mocoSolution.insertStatesTrajectory(statesTrajTable);
     MocoInverseSolution solution;
-<<<<<<< HEAD
-    solution.setMocoSolution(moco.solve().unseal());
-=======
     solution.setMocoSolution(mocoSolution);
->>>>>>> 0de8b670
 
     if (getProperty_output_paths().size()) {
         std::vector<std::string> outputPaths;
@@ -174,11 +144,8 @@
         solution.setOutputs(
                 moco.analyze(solution.getMocoSolution(), outputPaths));
     }
-<<<<<<< HEAD
-=======
     if (!mocoSolution.success()) {
         solution.m_mocoSolution.seal();
     }
->>>>>>> 0de8b670
     return solution;
 }