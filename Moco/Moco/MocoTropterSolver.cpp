/* -------------------------------------------------------------------------- *
 * OpenSim Moco: MocoTropterSolver.cpp                                        *
 * -------------------------------------------------------------------------- *
 * Copyright (c) 2017 Stanford University and the Authors                     *
 *                                                                            *
 * Author(s): Christopher Dembia                                              *
 *                                                                            *
 * Licensed under the Apache License, Version 2.0 (the "License"); you may    *
 * not use this file except in compliance with the License. You may obtain a  *
 * copy of the License at http://www.apache.org/licenses/LICENSE-2.0          *
 *                                                                            *
 * Unless required by applicable law or agreed to in writing, software        *
 * distributed under the License is distributed on an "AS IS" BASIS,          *
 * WITHOUT WARRANTIES OR CONDITIONS OF ANY KIND, either express or implied.   *
 * See the License for the specific language governing permissions and        *
 * limitations under the License.                                             *
 * -------------------------------------------------------------------------- */
#include "MocoTropterSolver.h"

#include "MocoProblemRep.h"
#include "MocoUtilities.h"

#ifdef MOCO_WITH_TROPTER
#    include "tropter/TropterProblem.h"
#endif

using namespace OpenSim;

MocoTropterSolver::MocoTropterSolver() { constructProperties(); }

void MocoTropterSolver::constructProperties() {
    constructProperty_optim_jacobian_approximation("exact");
    constructProperty_optim_sparsity_detection("random");
    constructProperty_exact_hessian_block_sparsity_mode();
}

std::shared_ptr<const MocoTropterSolver::TropterProblemBase<double>>
MocoTropterSolver::createTropterProblem() const {
#ifdef MOCO_WITH_TROPTER
    checkPropertyInSet(
            *this, getProperty_dynamics_mode(), {"explicit", "implicit"});
    if (get_dynamics_mode() == "explicit") {
        return std::make_shared<ExplicitTropterProblem<double>>(*this);
    } else if (get_dynamics_mode() == "implicit") {
        return std::make_shared<ImplicitTropterProblem<double>>(*this);
    } else {
        OPENSIM_THROW_FRMOBJ(Exception, "Internal error.");
    }
#else
    OPENSIM_THROW(MocoTropterSolverNotAvailable);
#endif
}
std::unique_ptr<tropter::DirectCollocationSolver<double>>
MocoTropterSolver::createTropterSolver(
        std::shared_ptr<const MocoTropterSolver::TropterProblemBase<double>>
                ocp) const {
    // Check that a positive number of mesh points was provided.
    checkPropertyIsPositive(*this, getProperty_num_mesh_points());

    if (getProperty_mesh().size() > 0) {

        OPENSIM_THROW_IF_FRMOBJ((get_mesh(0) != 0), Exception,
                "Invalid custom mesh; first mesh "
                "point must be zero.");

        for (int i = 1; i < (int)this->getProperty_mesh().size(); ++i) {

            OPENSIM_THROW_IF_FRMOBJ((get_mesh(i) <= get_mesh(i - 1)), Exception,
                    "Invalid custom mesh; mesh "
                    "points must be strictly increasing.");
        }

        OPENSIM_THROW_IF_FRMOBJ((get_mesh(getProperty_mesh().size() - 1) != 1),
                Exception,
                "Invalid custom mesh; last mesh "
                "point must be one.");
    }
    // Check that a valid optimization solver was specified.
    checkPropertyInSet(*this, getProperty_optim_solver(), {"ipopt", "snopt"});
    // Check that a valid transcription scheme was specified.
    checkPropertyInSet(*this, getProperty_transcription_scheme(),
            {"trapezoidal", "hermite-simpson"});
    // Enforcing constraint derivatives is only supported when Hermite-Simpson
    // is set as the transcription scheme.
    if (!getProperty_enforce_constraint_derivatives().empty()) {
        OPENSIM_THROW_IF(get_transcription_scheme() != "hermite-simpson" &&
                                 get_enforce_constraint_derivatives(),
                Exception,
                format("If enforcing derivatives of model kinematic "
                       "constraints, then the property 'transcription_scheme' "
                       "must be set to 'hermite-simpson'. "
                       "Currently, it is set to '%s'.",
                        get_transcription_scheme()));
    }
    // Block sparsity detected is only in effect when using an exact Hessian
    // approximation.
    OPENSIM_THROW_IF(
            get_optim_hessian_approximation() == "limited-memory" &&
                    !getProperty_exact_hessian_block_sparsity_mode().empty(),
            Exception,
            "A value for solver property 'exact_hessian_block_sparsity_mode' "
            "was "
            "provided, but is unused when using a 'limited-memory' Hessian "
            "approximation. Set solver property 'optim_hessian_approximation' "
            "to "
            "'exact' for Hessian block sparsity to take effect.");
    if (!getProperty_exact_hessian_block_sparsity_mode().empty()) {
        checkPropertyInSet(*this,
                getProperty_exact_hessian_block_sparsity_mode(),
                {"dense", "sparse"});
    }
    // Hessian information is not used in SNOPT.
    OPENSIM_THROW_IF(get_optim_hessian_approximation() == "exact" &&
                             get_optim_solver() == "snopt",
            Exception,
            "The property 'optim_hessian_approximation' was set to exact while "
            "using SNOPT as the optimization solver, but SNOPT does not "
            "utilize "
            "Hessian information.");

    // Check that the Lagrange multiplier weight is positive
    checkPropertyIsPositive(*this, getProperty_lagrange_multiplier_weight());

    // Create direct collocation solver.
    // ---------------------------------

    std::unique_ptr<tropter::DirectCollocationSolver<double>> dircol;

    if (getProperty_mesh().empty()) {
        dircol = make_unique<tropter::DirectCollocationSolver<double>>(ocp,
                get_transcription_scheme(), get_optim_solver(),
                get_num_mesh_points());
    } else {
        std::vector<double> mesh;
        for (int i = 0; i < getProperty_mesh().size(); ++i) {
            mesh.push_back(get_mesh(i));
        }
        dircol = make_unique<tropter::DirectCollocationSolver<double>>(
                ocp, get_transcription_scheme(), get_optim_solver(), mesh);
    }

    dircol->set_verbosity(get_verbosity() >= 1);
    if (getProperty_exact_hessian_block_sparsity_mode().empty()) {
        dircol->set_exact_hessian_block_sparsity_mode("dense");
    } else {
        dircol->set_exact_hessian_block_sparsity_mode(
                get_exact_hessian_block_sparsity_mode());
    }

    // Get optimization solver to check the remaining property settings.
    auto& optsolver = dircol->get_opt_solver();

    // Check that number of max iterations is valid.
    checkPropertyInRangeOrSet(*this, getProperty_optim_max_iterations(), 0,
            std::numeric_limits<int>::max(), {-1});
    if (get_optim_max_iterations() != -1)
        optsolver.set_max_iterations(get_optim_max_iterations());
    // Check that convergence tolerance is valid.
    checkPropertyInRangeOrSet(*this, getProperty_optim_convergence_tolerance(),
            0.0, SimTK::NTraits<double>::getInfinity(), {-1.0});
    if (get_optim_convergence_tolerance() != -1)
        optsolver.set_convergence_tolerance(get_optim_convergence_tolerance());
    // Check that constraint tolerance is valid.
    checkPropertyInRangeOrSet(*this, getProperty_optim_constraint_tolerance(),
            0.0, SimTK::NTraits<double>::getInfinity(), {-1.0});
    if (get_optim_constraint_tolerance() != -1)
        optsolver.set_constraint_tolerance(get_optim_constraint_tolerance());

    optsolver.set_jacobian_approximation(get_optim_jacobian_approximation());
    optsolver.set_hessian_approximation(get_optim_hessian_approximation());

    if (get_optim_solver() == "ipopt") {
        // Check that IPOPT print level is valid.
        checkPropertyInRangeOrSet(
                *this, getProperty_optim_ipopt_print_level(), 0, 12, {-1});
        if (get_verbosity() < 2) {
            optsolver.set_advanced_option_int("print_level", 0);
        } else {
            if (get_optim_ipopt_print_level() != -1) {
                optsolver.set_advanced_option_int(
                        "print_level", get_optim_ipopt_print_level());
            }
        }
    }
    // Check that sparsity detection mode is valid.
    checkPropertyInSet(*this, getProperty_optim_sparsity_detection(),
            {"random", "initial-guess"});
    optsolver.set_sparsity_detection(get_optim_sparsity_detection());

    // Set advanced settings.
    // for (int i = 0; i < getProperty_optim_solver_options(); ++i) {
    //    optsolver.set_advanced_option(TODO);
    //}
    // optsolver.set_advanced_option_string("print_timing_statistics",
    // "yes");
    // TODO optsolver.set_advanced_option_string("derivative_test",
    // "second-order");
    // TODO optsolver.set_findiff_hessian_step_size(1e-3);

    return dircol;
}

MocoIterate MocoTropterSolver::createGuess(const std::string& type) const {
#ifdef MOCO_WITH_TROPTER
    OPENSIM_THROW_IF_FRMOBJ(
            type != "bounds" && type != "random" && type != "time-stepping",
            Exception,
            format("Unexpected guess type '%s'; supported types are "
                   "'bounds', "
                   "'random', and 'time-stepping'.",
                    type));

    if (type == "time-stepping") { return createGuessTimeStepping(); }

    auto ocp = createTropterProblem();
    auto dircol = createTropterSolver(ocp);

    tropter::Iterate tropIter;
    if (type == "bounds") {
        tropIter = dircol->make_initial_guess_from_bounds();
    } else if (type == "random") {
        tropIter = dircol->make_random_iterate_within_bounds();
    }
    return ocp->convertToMocoIterate(tropIter);
#else
    OPENSIM_THROW(MocoTropterSolverNotAvailable);
#endif
}

void MocoTropterSolver::setGuess(MocoIterate guess) {
    // Ensure the guess is compatible with this solver/problem.
    // Make sure to initialize the problem. TODO put in a better place.
    createTropterProblem();
    guess.isCompatible(getProblemRep(), true);
    clearGuess();
    m_guessFromAPI = std::move(guess);
}
void MocoTropterSolver::setGuessFile(const std::string& file) {
    clearGuess();
    set_guess_file(file);
}
void MocoTropterSolver::clearGuess() {
    m_guessFromAPI = MocoIterate();
    m_guessFromFile = MocoIterate();
    set_guess_file("");
    m_guessToUse.reset();
}
const MocoIterate& MocoTropterSolver::getGuess() const {
    if (!m_guessToUse) {
        if (get_guess_file() != "" && m_guessFromFile.empty()) {
            // The API should make it impossible for both guessFromFile and
            // guessFromAPI to be non-empty.
            assert(m_guessFromAPI.empty());
            // No need to load from file again if we've already loaded it.
            MocoIterate guessFromFile(get_guess_file());
            guessFromFile.isCompatible(getProblemRep(), true);
            m_guessFromFile = guessFromFile;
            m_guessToUse.reset(&m_guessFromFile);
        } else {
            // This will either be a guess specified via the API, or empty
            // to signal that tropter should use the default guess.
            m_guessToUse.reset(&m_guessFromAPI);
        }
    }
    // if (m_guessToUse) m_guessToUse->write("DEBUG_tropter_guess.sto");
    return m_guessToUse.getRef();
}

void MocoTropterSolver::printOptimizationSolverOptions(std::string solver) {
#ifdef MOCO_WITH_TROPTER
    if (solver == "ipopt") {
        tropter::optimization::IPOPTSolver::print_available_options();
    } else {
        std::cout << "No info available for " << solver << " options."
                  << std::endl;
    }
#else
    OPENSIM_THROW(MocoTropterSolverNotAvailable);
#endif
}

MocoSolution MocoTropterSolver::solveImpl() const {
#ifdef MOCO_WITH_TROPTER
    const Stopwatch stopwatch;

    auto ocp = createTropterProblem();

    // Apply settings/options.
    // -----------------------
    // Check that a valid verbosity level was provided.
    checkPropertyInSet(*this, getProperty_verbosity(), {0, 1, 2});
    // Problem print information is verbosity 1 or 2.
    if (get_verbosity()) {
        std::cout << std::string(79, '=') << "\n";
        std::cout << "MocoTropterSolver starting.\n";
        std::cout << std::string(79, '-') << std::endl;
        getProblemRep().printDescription();
    }
<<<<<<< HEAD
    auto dircol = createTropterSolver(ocp);
=======
    // Check that a positive number of mesh points was provided.
    checkPropertyIsPositive(*this, getProperty_num_mesh_points());
    // Check that a valid optimization solver was specified.
    checkPropertyInSet(*this, getProperty_optim_solver(), {"ipopt", "snopt"});
    // Check that a valid transcription scheme was specified.
    checkPropertyInSet(*this, getProperty_transcription_scheme(),
        {"trapezoidal", "hermite-simpson"});
    // Enforcing constraint derivatives is only supported when Hermite-Simpson
    // is set as the transcription scheme.
    if (getProblemRep().getNumKinematicConstraintEquations()) {
        OPENSIM_THROW_IF(get_transcription_scheme() != "hermite-simpson" &&
                get_enforce_constraint_derivatives(), Exception,
                format("If enforcing derivatives of model kinematic "
                       "constraints, then the property 'transcription_scheme' "
                       "must be set to 'hermite-simpson'. "
                       "Currently, it is set to '%s'.",
                        get_transcription_scheme()));
    }
    // Block sparsity detected is only in effect when using an exact Hessian
    // approximation.
    OPENSIM_THROW_IF(get_optim_hessian_approximation() == "limited-memory" &&
        !getProperty_exact_hessian_block_sparsity_mode().empty(), Exception, 
        "A value for solver property 'exact_hessian_block_sparsity_mode' was "
        "provided, but is unused when using a 'limited-memory' Hessian "
        "approximation. Set solver property 'optim_hessian_approximation' to "
        "'exact' for Hessian block sparsity to take effect.");
    if (!getProperty_exact_hessian_block_sparsity_mode().empty()) {
        checkPropertyInSet(*this, 
            getProperty_exact_hessian_block_sparsity_mode(),
            {"dense", "sparse"});
    }
    // Hessian information is not used in SNOPT.
    OPENSIM_THROW_IF(get_optim_hessian_approximation() == "exact" &&
        get_optim_solver() == "snopt", Exception,
        "The property 'optim_hessian_approximation' was set to exact while "
        "using SNOPT as the optimization solver, but SNOPT does not utilize "
        "Hessian information.");

    // Check that the Lagrange multiplier weight is positive
     checkPropertyIsPositive(*this, getProperty_lagrange_multiplier_weight());

    // Create direct collocation solver.
    // ---------------------------------
    tropter::DirectCollocationSolver<double> dircol(ocp,
        get_transcription_scheme(),
        get_optim_solver(), 
        get_num_mesh_points());
    dircol.set_verbosity(get_verbosity() >= 1);
    if (getProperty_exact_hessian_block_sparsity_mode().empty()) {
        dircol.set_exact_hessian_block_sparsity_mode("dense");
    } else {
        dircol.set_exact_hessian_block_sparsity_mode(
            get_exact_hessian_block_sparsity_mode());
    }

    // Get optimization solver to check the remaining property settings.
    auto& optsolver = dircol.get_opt_solver();

    // Check that number of max iterations is valid.
    checkPropertyInRangeOrSet(*this, getProperty_optim_max_iterations(),
            0, std::numeric_limits<int>::max(), {-1});
    if (get_optim_max_iterations() != -1)
        optsolver.set_max_iterations(get_optim_max_iterations());
    // Check that convergence tolerance is valid.
    checkPropertyInRangeOrSet(*this,
            getProperty_optim_convergence_tolerance(),
            0.0, SimTK::NTraits<double>::getInfinity(), {-1.0});
    if (get_optim_convergence_tolerance() != -1)
        optsolver.set_convergence_tolerance(get_optim_convergence_tolerance());
    // Check that constraint tolerance is valid.
    checkPropertyInRangeOrSet(*this,
            getProperty_optim_constraint_tolerance(),
            0.0, SimTK::NTraits<double>::getInfinity(), {-1.0});
    if (get_optim_constraint_tolerance() != -1)
        optsolver.set_constraint_tolerance(get_optim_constraint_tolerance());

    optsolver.set_jacobian_approximation(get_optim_jacobian_approximation());
    optsolver.set_hessian_approximation(get_optim_hessian_approximation());

    if (get_optim_solver() == "ipopt") {
        // Check that IPOPT print level is valid.
        checkPropertyInRangeOrSet(*this, getProperty_optim_ipopt_print_level(),
                0, 12, {-1});
        if (get_verbosity() < 2) {
            optsolver.set_advanced_option_int("print_level", 0);
        } else {
            if (get_optim_ipopt_print_level() != -1) {
                optsolver.set_advanced_option_int("print_level",
                        get_optim_ipopt_print_level());
            }
        }
    }
    // Check that sparsity detection mode is valid.
    checkPropertyInSet(*this, getProperty_optim_sparsity_detection(),
            {"random", "initial-guess"});
    optsolver.set_sparsity_detection(get_optim_sparsity_detection());

    // Set advanced settings.
    //for (int i = 0; i < getProperty_optim_solver_options(); ++i) {
    //    optsolver.set_advanced_option(TODO);
    //}
    //optsolver.set_advanced_option_string("print_timing_statistics", "yes");
    // TODO optsolver.set_advanced_option_string("derivative_test", "second-order");
    // TODO optsolver.set_findiff_hessian_step_size(1e-3);

>>>>>>> ab905a2b
    tropter::Iterate tropIterate = ocp->convertToTropterIterate(getGuess());
    tropter::Solution tropSolution = dircol->solve(tropIterate);

    if (get_verbosity()) { dircol->print_constraint_values(tropSolution); }

    MocoSolution mocoSolution = ocp->convertToMocoSolution(tropSolution);

<<<<<<< HEAD
    // If enforcing model constraints and not minimizing Lagrange
    // multipliers, check the rank of the constraint Jacobian and if
    // rank-deficient, print recommendation to the user to enable Lagrange
    // multiplier minimization.
    if (!getProperty_enforce_constraint_derivatives().empty() &&
            !get_minimize_lagrange_multipliers()) {
=======
    // If enforcing model constraints and not minimizing Lagrange multipliers,
    // check the rank of the constraint Jacobian and if rank-deficient, print
    // recommendation to the user to enable Lagrange multiplier minimization.
    if (getProblemRep().getNumKinematicConstraintEquations() &&
             !get_enforce_constraint_derivatives() && 
             !get_minimize_lagrange_multipliers()) {
>>>>>>> ab905a2b
        const auto& model = getProblemRep().getModelBase();
        const auto& matter = model.getMatterSubsystem();
        Storage storage = mocoSolution.exportToStatesStorage();
        // TODO update when we support multiple phases.
        auto statesTraj =
                StatesTrajectory::createFromStatesStorage(model, storage);
        SimTK::Matrix G;
        SimTK::FactorQTZ G_qtz;
        bool isJacobianFullRank = true;
        int rank;
<<<<<<< HEAD
        // Jacobian rank should be time-independent, but loop through states
        // until rank deficiency detected, just in case.
=======
>>>>>>> ab905a2b
        for (const auto& s : statesTraj) {
            // Jacobian is at most velocity-dependent.
            model.realizeVelocity(s);
            matter.calcG(s, G);
            G_qtz.factor<double>(G);
            if (G_qtz.getRank() < G.nrow()) {
                isJacobianFullRank = false;
                rank = G_qtz.getRank();
                break;
            }
        }

        if (!isJacobianFullRank) {
            std::cout << std::endl;
            std::cout << "---------------------------------------------------"
                      << "--\n";
            std::cout << "WARNING: rank-deficient constraint Jacobian "
                      << "detected.\n";
            std::cout << "---------------------------------------------------"
                      << "--\n";
            std::cout << "The model constraint Jacobian has "
                      << std::to_string(G.nrow()) + " row(s) but is only rank "
                      << std::to_string(rank) + ".\nTry removing "
                      << "redundant constraints from the model or enable \n"
                      << "minimization of Lagrange multipliers by utilizing "
                      << "the solver \nproperties "
                      << "'minimize_lagrange_multipliers' and \n"
                      << "'lagrange_multiplier_weight'.\n";
            std::cout << "---------------------------------------------------"
                      << "--\n\n";
        }
    }

    // TODO move this to convert():
    MocoSolver::setSolutionStats(mocoSolution, tropSolution.success,
            tropSolution.objective, tropSolution.status,
            tropSolution.num_iterations);

    if (get_verbosity()) {
        std::cout << std::string(79, '-') << "\n";
        std::cout << "Elapsed real time: "
                  << stopwatch.getElapsedTimeFormatted() << ".\n";
        if (mocoSolution) {
            std::cout << "MocoTropterSolver succeeded!\n";
        } else {
            // TODO cout or cerr?
            std::cout << "MocoTropterSolver did NOT succeed:\n";
            std::cout << "  " << mocoSolution.getStatus() << "\n";
        }
        std::cout << std::string(79, '=') << std::endl;
    }

    return mocoSolution;
#else
    OPENSIM_THROW(MocoTropterSolverNotAvailable);
#endif
}<|MERGE_RESOLUTION|>--- conflicted
+++ resolved
@@ -82,7 +82,8 @@
             {"trapezoidal", "hermite-simpson"});
     // Enforcing constraint derivatives is only supported when Hermite-Simpson
     // is set as the transcription scheme.
-    if (!getProperty_enforce_constraint_derivatives().empty()) {
+
+    if (getProblemRep().getNumKinematicConstraintEquations()) {
         OPENSIM_THROW_IF(get_transcription_scheme() != "hermite-simpson" &&
                                  get_enforce_constraint_derivatives(),
                 Exception,
@@ -296,115 +297,7 @@
         std::cout << std::string(79, '-') << std::endl;
         getProblemRep().printDescription();
     }
-<<<<<<< HEAD
     auto dircol = createTropterSolver(ocp);
-=======
-    // Check that a positive number of mesh points was provided.
-    checkPropertyIsPositive(*this, getProperty_num_mesh_points());
-    // Check that a valid optimization solver was specified.
-    checkPropertyInSet(*this, getProperty_optim_solver(), {"ipopt", "snopt"});
-    // Check that a valid transcription scheme was specified.
-    checkPropertyInSet(*this, getProperty_transcription_scheme(),
-        {"trapezoidal", "hermite-simpson"});
-    // Enforcing constraint derivatives is only supported when Hermite-Simpson
-    // is set as the transcription scheme.
-    if (getProblemRep().getNumKinematicConstraintEquations()) {
-        OPENSIM_THROW_IF(get_transcription_scheme() != "hermite-simpson" &&
-                get_enforce_constraint_derivatives(), Exception,
-                format("If enforcing derivatives of model kinematic "
-                       "constraints, then the property 'transcription_scheme' "
-                       "must be set to 'hermite-simpson'. "
-                       "Currently, it is set to '%s'.",
-                        get_transcription_scheme()));
-    }
-    // Block sparsity detected is only in effect when using an exact Hessian
-    // approximation.
-    OPENSIM_THROW_IF(get_optim_hessian_approximation() == "limited-memory" &&
-        !getProperty_exact_hessian_block_sparsity_mode().empty(), Exception, 
-        "A value for solver property 'exact_hessian_block_sparsity_mode' was "
-        "provided, but is unused when using a 'limited-memory' Hessian "
-        "approximation. Set solver property 'optim_hessian_approximation' to "
-        "'exact' for Hessian block sparsity to take effect.");
-    if (!getProperty_exact_hessian_block_sparsity_mode().empty()) {
-        checkPropertyInSet(*this, 
-            getProperty_exact_hessian_block_sparsity_mode(),
-            {"dense", "sparse"});
-    }
-    // Hessian information is not used in SNOPT.
-    OPENSIM_THROW_IF(get_optim_hessian_approximation() == "exact" &&
-        get_optim_solver() == "snopt", Exception,
-        "The property 'optim_hessian_approximation' was set to exact while "
-        "using SNOPT as the optimization solver, but SNOPT does not utilize "
-        "Hessian information.");
-
-    // Check that the Lagrange multiplier weight is positive
-     checkPropertyIsPositive(*this, getProperty_lagrange_multiplier_weight());
-
-    // Create direct collocation solver.
-    // ---------------------------------
-    tropter::DirectCollocationSolver<double> dircol(ocp,
-        get_transcription_scheme(),
-        get_optim_solver(), 
-        get_num_mesh_points());
-    dircol.set_verbosity(get_verbosity() >= 1);
-    if (getProperty_exact_hessian_block_sparsity_mode().empty()) {
-        dircol.set_exact_hessian_block_sparsity_mode("dense");
-    } else {
-        dircol.set_exact_hessian_block_sparsity_mode(
-            get_exact_hessian_block_sparsity_mode());
-    }
-
-    // Get optimization solver to check the remaining property settings.
-    auto& optsolver = dircol.get_opt_solver();
-
-    // Check that number of max iterations is valid.
-    checkPropertyInRangeOrSet(*this, getProperty_optim_max_iterations(),
-            0, std::numeric_limits<int>::max(), {-1});
-    if (get_optim_max_iterations() != -1)
-        optsolver.set_max_iterations(get_optim_max_iterations());
-    // Check that convergence tolerance is valid.
-    checkPropertyInRangeOrSet(*this,
-            getProperty_optim_convergence_tolerance(),
-            0.0, SimTK::NTraits<double>::getInfinity(), {-1.0});
-    if (get_optim_convergence_tolerance() != -1)
-        optsolver.set_convergence_tolerance(get_optim_convergence_tolerance());
-    // Check that constraint tolerance is valid.
-    checkPropertyInRangeOrSet(*this,
-            getProperty_optim_constraint_tolerance(),
-            0.0, SimTK::NTraits<double>::getInfinity(), {-1.0});
-    if (get_optim_constraint_tolerance() != -1)
-        optsolver.set_constraint_tolerance(get_optim_constraint_tolerance());
-
-    optsolver.set_jacobian_approximation(get_optim_jacobian_approximation());
-    optsolver.set_hessian_approximation(get_optim_hessian_approximation());
-
-    if (get_optim_solver() == "ipopt") {
-        // Check that IPOPT print level is valid.
-        checkPropertyInRangeOrSet(*this, getProperty_optim_ipopt_print_level(),
-                0, 12, {-1});
-        if (get_verbosity() < 2) {
-            optsolver.set_advanced_option_int("print_level", 0);
-        } else {
-            if (get_optim_ipopt_print_level() != -1) {
-                optsolver.set_advanced_option_int("print_level",
-                        get_optim_ipopt_print_level());
-            }
-        }
-    }
-    // Check that sparsity detection mode is valid.
-    checkPropertyInSet(*this, getProperty_optim_sparsity_detection(),
-            {"random", "initial-guess"});
-    optsolver.set_sparsity_detection(get_optim_sparsity_detection());
-
-    // Set advanced settings.
-    //for (int i = 0; i < getProperty_optim_solver_options(); ++i) {
-    //    optsolver.set_advanced_option(TODO);
-    //}
-    //optsolver.set_advanced_option_string("print_timing_statistics", "yes");
-    // TODO optsolver.set_advanced_option_string("derivative_test", "second-order");
-    // TODO optsolver.set_findiff_hessian_step_size(1e-3);
-
->>>>>>> ab905a2b
     tropter::Iterate tropIterate = ocp->convertToTropterIterate(getGuess());
     tropter::Solution tropSolution = dircol->solve(tropIterate);
 
@@ -412,21 +305,13 @@
 
     MocoSolution mocoSolution = ocp->convertToMocoSolution(tropSolution);
 
-<<<<<<< HEAD
     // If enforcing model constraints and not minimizing Lagrange
     // multipliers, check the rank of the constraint Jacobian and if
     // rank-deficient, print recommendation to the user to enable Lagrange
     // multiplier minimization.
-    if (!getProperty_enforce_constraint_derivatives().empty() &&
+    if (getProblemRep().getNumKinematicConstraintEquations() &&
+            !get_enforce_constraint_derivatives() &&
             !get_minimize_lagrange_multipliers()) {
-=======
-    // If enforcing model constraints and not minimizing Lagrange multipliers,
-    // check the rank of the constraint Jacobian and if rank-deficient, print
-    // recommendation to the user to enable Lagrange multiplier minimization.
-    if (getProblemRep().getNumKinematicConstraintEquations() &&
-             !get_enforce_constraint_derivatives() && 
-             !get_minimize_lagrange_multipliers()) {
->>>>>>> ab905a2b
         const auto& model = getProblemRep().getModelBase();
         const auto& matter = model.getMatterSubsystem();
         Storage storage = mocoSolution.exportToStatesStorage();
@@ -437,11 +322,6 @@
         SimTK::FactorQTZ G_qtz;
         bool isJacobianFullRank = true;
         int rank;
-<<<<<<< HEAD
-        // Jacobian rank should be time-independent, but loop through states
-        // until rank deficiency detected, just in case.
-=======
->>>>>>> ab905a2b
         for (const auto& s : statesTraj) {
             // Jacobian is at most velocity-dependent.
             model.realizeVelocity(s);
