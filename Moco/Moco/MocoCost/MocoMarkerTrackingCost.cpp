/* -------------------------------------------------------------------------- *
 * OpenSim Moco: MocoMarkerTrackingCost.h                                     *
 * -------------------------------------------------------------------------- *
 * Copyright (c) 2017 Stanford University and the Authors                     *
 *                                                                            *
 * Author(s): Nicholas Bianco                                                 *
 *                                                                            *
 * Licensed under the Apache License, Version 2.0 (the "License"); you may    *
 * not use this file except in compliance with the License. You may obtain a  *
 * copy of the License at http://www.apache.org/licenses/LICENSE-2.0          *
 *                                                                            *
 * Unless required by applicable law or agreed to in writing, software        *
 * distributed under the License is distributed on an "AS IS" BASIS,          *
 * WITHOUT WARRANTIES OR CONDITIONS OF ANY KIND, either express or implied.   *
 * See the License for the specific language governing permissions and        *
 * limitations under the License.                                             *
 * -------------------------------------------------------------------------- */

#include "MocoMarkerTrackingCost.h"

#include "../MocoUtilities.h"

#include <OpenSim/Simulation/Model/Marker.h>
#include <OpenSim/Simulation/Model/Model.h>

using namespace OpenSim;

void MocoMarkerTrackingCost::initializeOnModelImpl(const Model& model) const {

    // TODO: When should we load a markers file?
    if (get_markers_reference().get_marker_file() != "") {
        const_cast<MocoMarkerTrackingCost*>(this)
                ->upd_markers_reference()
                .loadMarkersFile(get_markers_reference().get_marker_file());
    }

    // Check that there are no redundant columns in the reference data.
    checkRedundantLabels(
            get_markers_reference().getMarkerTable().getColumnLabels());

    // Cache reference pointers to model markers.
    const auto& markRefNames = get_markers_reference().getNames();
    const auto& markerSet = model.getMarkerSet();
    int iset = -1;
    for (int i = 0; i < (int)markRefNames.size(); ++i) {
        if (model.hasComponent<Marker>(markRefNames[i])) {
            const auto& m = model.getComponent<Marker>(markRefNames[i]);
            // Store a pointer to the current model marker.
            m_model_markers.emplace_back(&m);
            // Store the reference index corresponding to the current model
            // marker.
            m_refindices.push_back(i);
        } else if ((iset = markerSet.getIndex(markRefNames[i])) != -1) {
            // Allow the marker ref names to be names of markers in the
            // MarkerSet.
            m_model_markers.emplace_back(&markerSet.get(iset));
            m_refindices.push_back(i);
        } else {
            if (!get_allow_unused_references()) {
                OPENSIM_THROW_FRMOBJ(
                        Exception, format("Marker '%s' unrecognized by the "
                                          "specified model.",
                                           markRefNames[i]));
            }
        }
    }

    // Get the marker weights. The MarkersReference constructor automatically
    // sets a default value of 1.0 to each marker if not provided by the user,
    // so this is generic.
    const SimTK::State& s = model.getWorkingState();
    get_markers_reference().getWeights(s, m_marker_weights);

    // Get and flatten TimeSeriesTableVec3 to doubles and create a set of
    // reference splines, one for each component of the coordinate
    // trajectories.
    m_refsplines =
            GCVSplineSet(get_markers_reference().getMarkerTable().flatten());
}

<<<<<<< HEAD
 void MocoMarkerTrackingCost::calcIntegrandImpl(const SimTK::State& state,
        double& integrand) const {
     const auto& time = state.getTime();
     getModel().realizePosition(state);
     SimTK::Vector timeVec(1, time);
=======
void MocoMarkerTrackingCost::calcIntegralCostImpl(
        const SimTK::State& state, double& integrand) const {
    const auto& time = state.getTime();
    getModel().realizePosition(state);
    SimTK::Vector timeVec(1, time);
>>>>>>> a94d1cfe

    for (int i = 0; i < (int)m_model_markers.size(); ++i) {
        const auto& modelValue = m_model_markers[i]->getLocationInGround(state);
        SimTK::Vec3 refValue;

        // Get the markers reference index corresponding to the current
        // model marker and get the reference value.
        int refidx = m_refindices[i];
        refValue[0] = m_refsplines[3 * refidx].calcValue(timeVec);
        refValue[1] = m_refsplines[3 * refidx + 1].calcValue(timeVec);
        refValue[2] = m_refsplines[3 * refidx + 2].calcValue(timeVec);

        double distance = (modelValue - refValue).normSqr();

        integrand += m_marker_weights[refidx] * distance;
    }
}<|MERGE_RESOLUTION|>--- conflicted
+++ resolved
@@ -78,19 +78,11 @@
             GCVSplineSet(get_markers_reference().getMarkerTable().flatten());
 }
 
-<<<<<<< HEAD
  void MocoMarkerTrackingCost::calcIntegrandImpl(const SimTK::State& state,
         double& integrand) const {
      const auto& time = state.getTime();
      getModel().realizePosition(state);
      SimTK::Vector timeVec(1, time);
-=======
-void MocoMarkerTrackingCost::calcIntegralCostImpl(
-        const SimTK::State& state, double& integrand) const {
-    const auto& time = state.getTime();
-    getModel().realizePosition(state);
-    SimTK::Vector timeVec(1, time);
->>>>>>> a94d1cfe
 
     for (int i = 0; i < (int)m_model_markers.size(); ++i) {
         const auto& modelValue = m_model_markers[i]->getLocationInGround(state);
