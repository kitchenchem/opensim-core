/* -------------------------------------------------------------------------- *
 * OpenSim Moco: MocoControlGoal.cpp                                          *
 * -------------------------------------------------------------------------- *
 * Copyright (c) 2017 Stanford University and the Authors                     *
 *                                                                            *
 * Author(s): Christopher Dembia                                              *
 *                                                                            *
 * Licensed under the Apache License, Version 2.0 (the "License"); you may    *
 * not use this file except in compliance with the License. You may obtain a  *
 * copy of the License at http://www.apache.org/licenses/LICENSE-2.0          *
 *                                                                            *
 * Unless required by applicable law or agreed to in writing, software        *
 * distributed under the License is distributed on an "AS IS" BASIS,          *
 * WITHOUT WARRANTIES OR CONDITIONS OF ANY KIND, either express or implied.   *
 * See the License for the specific language governing permissions and        *
 * limitations under the License.                                             *
 * -------------------------------------------------------------------------- */

#include "MocoControlGoal.h"

#include "../MocoUtilities.h"

#include <OpenSim/Simulation/Model/Model.h>

using namespace OpenSim;

MocoControlGoal::MocoControlGoal() { constructProperties(); }

void MocoControlGoal::constructProperties() {
    constructProperty_control_weights(MocoWeightSet());
    constructProperty_exponent(2);
    constructProperty_divide_by_displacement(false);
}

void MocoControlGoal::setWeightForControl(
        const std::string& controlName, const double& weight) {
    if (get_control_weights().contains(controlName)) {
        upd_control_weights().get(controlName).setWeight(weight);
    } else {
        upd_control_weights().cloneAndAppend({controlName, weight});
    }
}

void MocoControlGoal::initializeOnModelImpl(const Model& model) const {

    // Get all expected control names.
    auto controlNames = createControlNamesFromModel(model);

    // Check that the model controls are in the correct order.
    checkOrderSystemControls(model);

    auto systemControlIndexMap = createSystemControlIndexMap(model);
    // Make sure there are no weights for nonexistent controls.
    for (int i = 0; i < get_control_weights().getSize(); ++i) {
        const auto& thisName = get_control_weights()[i].getName();
        if (std::find(controlNames.begin(), controlNames.end(), thisName) ==
                controlNames.end()) {
            OPENSIM_THROW_FRMOBJ(
                    Exception, "Unrecognized control '" + thisName + "'.");
        }
    }

    for (const auto& controlName : controlNames) {
        double weight = 1.0;
        if (get_control_weights().contains(controlName)) {
            weight = get_control_weights().get(controlName).getWeight();
        }

        if (weight != 0.0) {
            m_controlIndices.push_back(systemControlIndexMap[controlName]);
            m_weights.push_back(weight);
            m_controlNames.push_back(controlName);
        }
    }

    OPENSIM_THROW_IF_FRMOBJ(get_exponent() < 2, Exception,
            "Exponent must be 2 or greater.");
<<<<<<< HEAD
    m_exponent = get_exponent();
=======
    int exponent = get_exponent();

    // The pow() function gives slightly different results than x * x. On Mac,
    // using x * x requires fewer solver iterations.
    if (exponent == 2) {
        m_power_function = [](const double& x) { return x * x; };
    } else {
        m_power_function = [exponent](const double& x) {
            return pow(std::abs(x), exponent);
        };
    }
>>>>>>> 7749c637

    setNumIntegralsAndOutputs(1, 1);
}

void MocoControlGoal::calcIntegrandImpl(
        const SimTK::State& state, double& integrand) const {
    getModel().realizeVelocity(state); // TODO would avoid this, ideally.
    const auto& controls = getModel().getControls(state);
    integrand = 0;
    int iweight = 0;
    for (const auto& icontrol : m_controlIndices) {
<<<<<<< HEAD
        // TODO: On the first problem in exampleMocoTrack, this more general
        // form causes the problem to take 2 minutes instead of 1 minute 30
        // seconds. So there is a large performance penalty.
        integrand += m_weights[iweight] *
                     pow(std::abs(controls[icontrol]), m_exponent);
=======
        const auto& control = controls[icontrol];
        integrand += m_weights[iweight] * m_power_function(control);
>>>>>>> 7749c637
        ++iweight;
    }
}

void MocoControlGoal::calcGoalImpl(
        const GoalInput& input, SimTK::Vector& cost) const {
    cost[0] = input.integral;
    if (get_divide_by_displacement()) {
        const SimTK::Vec3 comInitial =
                getModel().calcMassCenterPosition(input.initial_state);
        const SimTK::Vec3 comFinal =
                getModel().calcMassCenterPosition(input.final_state);
        // TODO: Use distance squared for convexity.
        const SimTK::Real displacement = (comFinal - comInitial).norm();
        cost[0] /= displacement;
    }
}

void MocoControlGoal::printDescriptionImpl(std::ostream& stream) const {
    for (int i = 0; i < (int) m_controlNames.size(); i++) {
        stream << "        ";
        stream << "control: " << m_controlNames[i]
               << ", weight: " << m_weights[i] << std::endl;
    }
}<|MERGE_RESOLUTION|>--- conflicted
+++ resolved
@@ -75,9 +75,6 @@
 
     OPENSIM_THROW_IF_FRMOBJ(get_exponent() < 2, Exception,
             "Exponent must be 2 or greater.");
-<<<<<<< HEAD
-    m_exponent = get_exponent();
-=======
     int exponent = get_exponent();
 
     // The pow() function gives slightly different results than x * x. On Mac,
@@ -89,7 +86,6 @@
             return pow(std::abs(x), exponent);
         };
     }
->>>>>>> 7749c637
 
     setNumIntegralsAndOutputs(1, 1);
 }
@@ -101,16 +97,8 @@
     integrand = 0;
     int iweight = 0;
     for (const auto& icontrol : m_controlIndices) {
-<<<<<<< HEAD
-        // TODO: On the first problem in exampleMocoTrack, this more general
-        // form causes the problem to take 2 minutes instead of 1 minute 30
-        // seconds. So there is a large performance penalty.
-        integrand += m_weights[iweight] *
-                     pow(std::abs(controls[icontrol]), m_exponent);
-=======
         const auto& control = controls[icontrol];
         integrand += m_weights[iweight] * m_power_function(control);
->>>>>>> 7749c637
         ++iweight;
     }
 }
