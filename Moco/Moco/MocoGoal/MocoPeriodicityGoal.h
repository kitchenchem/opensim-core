--- conflicted
+++ resolved
@@ -138,15 +138,10 @@
 
 private:
     void constructProperties();
-<<<<<<< HEAD
-    mutable std::vector<std::pair<int, int>> m_indices_states;
-    mutable std::vector<std::pair<int, int>> m_indices_controls;
+    mutable std::vector<std::tuple<int, int, int>> m_indices_states;
+    mutable std::vector<std::tuple<int, int, int>> m_indices_controls;
     mutable std::vector<std::pair<std::string,std::string>> m_state_names;
     mutable std::vector<std::pair<std::string,std::string>> m_control_names;
-=======
-    mutable std::vector<std::tuple<int, int, int>> m_indices_states;
-    mutable std::vector<std::tuple<int, int, int>> m_indices_controls;
->>>>>>> 723e104b
 };
 
 } // namespace OpenSim
