/* -------------------------------------------------------------------------- *
 * OpenSim Moco: MocoMarkerTrackingGoal.h                                     *
 * -------------------------------------------------------------------------- *
 * Copyright (c) 2017 Stanford University and the Authors                     *
 *                                                                            *
 * Author(s): Nicholas Bianco                                                 *
 *                                                                            *
 * Licensed under the Apache License, Version 2.0 (the "License"); you may    *
 * not use this file except in compliance with the License. You may obtain a  *
 * copy of the License at http://www.apache.org/licenses/LICENSE-2.0          *
 *                                                                            *
 * Unless required by applicable law or agreed to in writing, software        *
 * distributed under the License is distributed on an "AS IS" BASIS,          *
 * WITHOUT WARRANTIES OR CONDITIONS OF ANY KIND, either express or implied.   *
 * See the License for the specific language governing permissions and        *
 * limitations under the License.                                             *
 * -------------------------------------------------------------------------- */

#include "MocoMarkerTrackingGoal.h"

#include "../MocoUtilities.h"

#include <OpenSim/Simulation/Model/Marker.h>
#include <OpenSim/Simulation/Model/Model.h>

using namespace OpenSim;

void MocoMarkerTrackingGoal::initializeOnModelImpl(const Model& model) const {

    // TODO: When should we load a markers file?
    if (get_markers_reference().get_marker_file() != "") {
        auto* mutableThis = const_cast<MocoMarkerTrackingGoal*>(this);
        mutableThis->upd_markers_reference()
                .initializeFromMarkersFile(
                        get_markers_reference().get_marker_file(),
                        Set<MarkerWeight>());
    }

    // Check that there are no redundant columns in the reference data.
    checkRedundantLabels(
            get_markers_reference().getMarkerTable().getColumnLabels());

    // Cache reference pointers to model markers.
    const auto& markRefNames = get_markers_reference().getNames();
    const auto& markerSet = model.getMarkerSet();
    int iset = -1;
    for (int i = 0; i < (int)markRefNames.size(); ++i) {
        if (model.hasComponent<Marker>(markRefNames[i])) {
            const auto& m = model.getComponent<Marker>(markRefNames[i]);
            // Store a pointer to the current model marker.
            m_model_markers.emplace_back(&m);
            // Store the reference index corresponding to the current model
            // marker.
            m_refindices.push_back(i);
        } else if ((iset = markerSet.getIndex(markRefNames[i])) != -1) {
            // Allow the marker ref names to be names of markers in the
            // MarkerSet.
            m_model_markers.emplace_back(&markerSet.get(iset));
            m_refindices.push_back(i);
        } else {
            if (!get_allow_unused_references()) {
                OPENSIM_THROW_FRMOBJ(
                        Exception,
                        fmt::format("Marker '{}' unrecognized by "
                                    "the specified model.",
                                markRefNames[i]));
            }
        }
    }

    // Get the marker weights. The MarkersReference constructor automatically
    // sets a default value of 1.0 to each marker if not provided by the user,
    // so this is generic.
    const SimTK::State& s = model.getWorkingState();
    get_markers_reference().getWeights(s, m_marker_weights);
    m_marker_names = get_markers_reference().getNames();

    // Get and flatten TimeSeriesTableVec3 to doubles and create a set of
    // reference splines, one for each component of the coordinate
    // trajectories.
    m_refsplines =
            GCVSplineSet(get_markers_reference().getMarkerTable().flatten());

    setRequirements(1, 1, SimTK::Stage::Position);
}

void MocoMarkerTrackingGoal::calcIntegrandImpl(
        const IntegrandInput& input, SimTK::Real& integrand) const {
     const auto& time = input.state.getTime();
     getModel().realizePosition(input.state);
     SimTK::Vector timeVec(1, time);

    for (int i = 0; i < (int)m_model_markers.size(); ++i) {
         const auto& modelValue =
                 m_model_markers[i]->getLocationInGround(input.state);
         SimTK::Vec3 refValue;

        // Get the markers reference index corresponding to the current
        // model marker and get the reference value.
        int refidx = m_refindices[i];
        refValue[0] = m_refsplines[3 * refidx].calcValue(timeVec);
        refValue[1] = m_refsplines[3 * refidx + 1].calcValue(timeVec);
        refValue[2] = m_refsplines[3 * refidx + 2].calcValue(timeVec);

        double distance = (modelValue - refValue).normSqr();

        integrand += m_marker_weights[refidx] * distance;
    }
}

void MocoMarkerTrackingGoal::printDescriptionImpl() const {
    log_cout(
            "        allow unused references: ", get_allow_unused_references());
    log_cout("        tracked marker(s):");
    int weightIndex = 0;
<<<<<<< HEAD
    for (const auto& name : m_marker_names) {
        log_cout("            {}, weight: {}", name,
                m_marker_weights[weightIndex]);
=======
    for (auto name : m_marker_names) {
        stream << "            ";
        stream << name << ", weight: " << m_marker_weights[weightIndex]
               << std::endl;
>>>>>>> aaa213b2
        weightIndex++;
    }

}<|MERGE_RESOLUTION|>--- conflicted
+++ resolved
@@ -113,16 +113,9 @@
             "        allow unused references: ", get_allow_unused_references());
     log_cout("        tracked marker(s):");
     int weightIndex = 0;
-<<<<<<< HEAD
     for (const auto& name : m_marker_names) {
         log_cout("            {}, weight: {}", name,
                 m_marker_weights[weightIndex]);
-=======
-    for (auto name : m_marker_names) {
-        stream << "            ";
-        stream << name << ", weight: " << m_marker_weights[weightIndex]
-               << std::endl;
->>>>>>> aaa213b2
         weightIndex++;
     }
 
