--- conflicted
+++ resolved
@@ -66,24 +66,14 @@
 
     int nq = results.getColumnLabels().getSize()-1;
 
-<<<<<<< HEAD
     // Tracking kinematics angles in degrees should be within 3 degrees
-    Array<double> rms_tols(3.00, nq);
-=======
-    // Tracking kinematics angles in degrees should be within 3 degrees (see standard versus input)
     std::vector<double> rms_tols(nq, 3.00);
->>>>>>> a2613cd6
     rms_tols[3] = 0.0025; // pelvis translations in m should be with 2.5mm
     rms_tols[4] = 0.0025;
     rms_tols[5] = 0.0025;
 
-<<<<<<< HEAD
     CHECK_STORAGE_AGAINST_STANDARD(results, standard, rms_tols, __FILE__, __LINE__,
         "testRunningModel tracking failed");
-=======
-    CHECK_STORAGE_AGAINST_STANDARD(results, standard, rms_tols, 
-        __FILE__, __LINE__, "testRunningModel tracking failed");
->>>>>>> a2613cd6
 
     Storage results_states("runningModel_CMC_Results/runningModel_CMC_test_states.sto");
     Storage standard_states("std_runningModel_CMC_states.sto");
@@ -97,11 +87,7 @@
         rms_states_tols[i] = 0.2; // velocities
     }
 
-<<<<<<< HEAD
     CHECK_STORAGE_AGAINST_STANDARD(results_states, standard_states, rms_states_tols,
-=======
-    CHECK_STORAGE_AGAINST_STANDARD(results_states, standard_states, rms_states_tols, 
->>>>>>> a2613cd6
         __FILE__, __LINE__, "testRunningModel activations failed");
 
     cout << "\n testRunningModel passed\n" << endl;
