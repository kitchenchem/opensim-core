--- conflicted
+++ resolved
@@ -373,11 +373,6 @@
     _momentArmsCV = addCacheVariable<SimTK::Vector>("moment_arms",
             SimTK::Vector(getProperty_coordinate_paths().size(), 0.0),
             SimTK::Stage::Position);
-<<<<<<< HEAD
-    addCacheVariable<double>(LENGTHENING_SPEED_NAME, 0.0,
-                SimTK::Stage::Velocity);
-=======
     _lengtheningSpeedCV = addCacheVariable<double>("lengthening_speed", 0.0,
             SimTK::Stage::Velocity);
->>>>>>> ea9d195b
 }