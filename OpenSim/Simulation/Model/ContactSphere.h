#ifndef OPENSIM_CONTACT_SPHERE_H_
#define OPENSIM_CONTACT_SPHERE_H_
/* -------------------------------------------------------------------------- *
 *                         OpenSim:  ContactSphere.h                          *
 * -------------------------------------------------------------------------- *
 * The OpenSim API is a toolkit for musculoskeletal modeling and simulation.  *
 * See http://opensim.stanford.edu and the NOTICE file for more information.  *
 * OpenSim is developed at Stanford University and supported by the US        *
 * National Institutes of Health (U54 GM072970, R24 HD065690) and by DARPA    *
 * through the Warrior Web program.                                           *
 *                                                                            *
 * Copyright (c) 2005-2012 Stanford University and the Authors                *
 * Author(s): Peter Eastman                                                   *
 *                                                                            *
 * Licensed under the Apache License, Version 2.0 (the "License"); you may    *
 * not use this file except in compliance with the License. You may obtain a  *
 * copy of the License at http://www.apache.org/licenses/LICENSE-2.0.         *
 *                                                                            *
 * Unless required by applicable law or agreed to in writing, software        *
 * distributed under the License is distributed on an "AS IS" BASIS,          *
 * WITHOUT WARRANTIES OR CONDITIONS OF ANY KIND, either express or implied.   *
 * See the License for the specific language governing permissions and        *
 * limitations under the License.                                             *
 * -------------------------------------------------------------------------- */
// INCLUDE
#include "ContactGeometry.h"

namespace OpenSim {

/**
 * This class represents a spherical object for use in contact modeling.
 *
 * @author Peter Eastman
 */
class OSIMSIMULATION_API ContactSphere : public ContactGeometry {
OpenSim_DECLARE_CONCRETE_OBJECT(ContactSphere, ContactGeometry);

//=============================================================================
// PROPERTIES
//=============================================================================
    OpenSim_DECLARE_PROPERTY(radius, double,
            "Radius of the sphere (default: 0).");

//=============================================================================
// METHODS
//=============================================================================
public:
    // CONSTRUCTION
    /**
     * Construct an empty, uninitialized ContactSphere.
     */
    ContactSphere();
    /**
     * Construct a ContactSphere.
     *
     * @param radius       the radius of the sphere
     * @param location     the location of the center of the sphere expressed
     *                     in `frame`.
     * @param frame        the PhysicalFrame this geometry is attached to;
     *                     this constructor connects this ContactSphere to
     *                     the provided `frame`.
     */
    ContactSphere(double radius, const SimTK::Vec3& location,
            const PhysicalFrame& frame);
    /**
     * Construct a ContactSphere.
     *
     * @param radius       the radius of the sphere
     * @param location     the location of the center of the sphere expressed
     *                     in `frame`.
     * @param frame        the PhysicalFrame this geometry is attached to;
     *                     this constructor connects this ContactSphere to
     *                     the provided `frame`.
     * @param name         the name of this object
     */
    ContactSphere(double radius, const SimTK::Vec3& location,
            const PhysicalFrame& frame, const std::string& name);

<<<<<<< HEAD
    #ifndef SWIG
    ContactSphere& operator=(const ContactSphere& source) {
        if (&source != this) {
            Super::operator=(source);
            copyData(source);
        }
        return *this;
    }
    #endif

    void copyData(const ContactSphere& source) {
        _radius = source._radius;
    }
    SimTK::ContactGeometry createSimTKContactGeometry() const override;
=======
    SimTK::ContactGeometry createSimTKContactGeometry() override;
>>>>>>> 17aba0e1

    // ACCESSORS
    /**
     * Get the radius of the sphere.
     */
    double getRadius() const;
    /**
     * %Set the radius of the sphere.
     */
    void setRadius(double radius);
private:
    // INITIALIZATION
    void setNull();
    void constructProperties() override;

    // VISUALIZATION
    void generateDecorations(bool fixed, const ModelDisplayHints& hints, 
        const SimTK::State& s, 
        SimTK::Array_<SimTK::DecorativeGeometry>& geometry) const override;

//=============================================================================
};  // END of class ContactSphere
//=============================================================================
//=============================================================================

} // end of namespace OpenSim

#endif // OPENSIM_CONTACT_SPHERE_H_ <|MERGE_RESOLUTION|>--- conflicted
+++ resolved
@@ -76,24 +76,7 @@
     ContactSphere(double radius, const SimTK::Vec3& location,
             const PhysicalFrame& frame, const std::string& name);
 
-<<<<<<< HEAD
-    #ifndef SWIG
-    ContactSphere& operator=(const ContactSphere& source) {
-        if (&source != this) {
-            Super::operator=(source);
-            copyData(source);
-        }
-        return *this;
-    }
-    #endif
-
-    void copyData(const ContactSphere& source) {
-        _radius = source._radius;
-    }
     SimTK::ContactGeometry createSimTKContactGeometry() const override;
-=======
-    SimTK::ContactGeometry createSimTKContactGeometry() override;
->>>>>>> 17aba0e1
 
     // ACCESSORS
     /**
