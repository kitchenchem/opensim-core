#ifndef OPENSIM_TABLEPROCESSOR_H
#define OPENSIM_TABLEPROCESSOR_H
/* -------------------------------------------------------------------------- *
 * OpenSim: TableProcessor.h                                                  *
 * -------------------------------------------------------------------------- *
 * Copyright (c) 2019 Stanford University and the Authors                     *
 *                                                                            *
 * Author(s): Christopher Dembia, Nicholas Bianco, Prasanna Sritharan         *
 *                                                                            *
 * Licensed under the Apache License, Version 2.0 (the "License"); you may    *
 * not use this file except in compliance with the License. You may obtain a  *
 * copy of the License at http://www.apache.org/licenses/LICENSE-2.0          *
 *                                                                            *
 * Unless required by applicable law or agreed to in writing, software        *
 * distributed under the License is distributed on an "AS IS" BASIS,          *
 * WITHOUT WARRANTIES OR CONDITIONS OF ANY KIND, either express or implied.   *
 * See the License for the specific language governing permissions and        *
 * limitations under the License.                                             *
 * -------------------------------------------------------------------------- */

#include "SimulationUtilities.h"
#include <algorithm>

#include <OpenSim/Common/TableUtilities.h>
#include <OpenSim/Common/TimeSeriesTable.h>
#include <OpenSim/Simulation/Model/Model.h>
#include <OpenSim/Simulation/SimulationUtilities.h>

namespace OpenSim {

/** This abstract class describes *any* operation that consumes and modifies a
TimeSeriesTable as part of a TableProcessor. */
class OSIMSIMULATION_API TableOperator : public Object {
    OpenSim_DECLARE_ABSTRACT_OBJECT(TableOperator, Object);

public:
    /** This function may or may not be provided with a model. If the operation
    requires a model and model == nullptr, an exception is thrown. */
    virtual void operate(TimeSeriesTable& table, const Model* model) const = 0;
};

/** This class describes a workflow for processing a table using
TableOperator%s. The user must provide a source table either as a filepath
to a table or an in-memory TimeSeriesTable. In C++, one can easily chain
together the operators in a processor using the C++ pipe operator:
@code
TableProcessor proc = TableProcessor("file.sto") | TabOpLowPassFilter(6);
@endcode */
class OSIMSIMULATION_API TableProcessor : public Object {
    OpenSim_DECLARE_CONCRETE_OBJECT(TableProcessor, Object);

public:
    OpenSim_DECLARE_PROPERTY(
            filepath, std::string, "File path to a TimeSeriesTable.");
    OpenSim_DECLARE_LIST_PROPERTY(operators, TableOperator,
            "Operators to apply to the source table of this processor.");
    /** This constructor is only for use when reading (deserializing) from an
    XML file. */
    TableProcessor() {
        constructProperty_filepath("");
        constructProperty_operators();
    }
    /** Use an in-memory TimeSeriesTable as the source table.
    Since this constructor is not explicit, you can provide a
    TimeSeriesTable to any function that takes a TableProcessor (in C++). */
    TableProcessor(TimeSeriesTable table) : TableProcessor() {
        m_tableProvided = true;
        m_table = std::move(table);
    }
    /** Use a filepath as the source table.
    Since this constructor is not explicit, you can provide a string
    filepath to any function that takes a TableProcessor. */
    TableProcessor(std::string filepath) : TableProcessor() {
        set_filepath(std::move(filepath));
    }
    /** Process and obtain the table. If a filepath is provided, it will be
    evaluated relative to `relativeToDirectory`.
    Certain TableOperator%s require a Model (e.g.,
    TabOpConvertDegreesToRadians, TabOpUseAbsoluteStateNames). If this processor
    contains such an operator, then the operator will throw an exception
    if you do not provide a model when invoking this function. */
    TimeSeriesTable process(std::string relativeToDirectory,
            const Model* model = nullptr) const {
        OPENSIM_THROW_IF_FRMOBJ(get_filepath().empty() && !m_tableProvided,
                Exception, "No source table.");
        OPENSIM_THROW_IF_FRMOBJ(!get_filepath().empty() && m_tableProvided,
                Exception,
                "Expected either an in-memory table or a filepath, but "
                "both were provided.");
        TimeSeriesTable table;
        if (m_tableProvided) {
            table = m_table;
        } else {
            std::string path = get_filepath();
            if (!relativeToDirectory.empty()) {
                using SimTK::Pathname;
                path = Pathname::
                        getAbsolutePathnameUsingSpecifiedWorkingDirectory(
                                relativeToDirectory, path);
            }
            table = TimeSeriesTable(path);
        }

        for (int i = 0; i < getProperty_operators().size(); ++i) {
            get_operators(i).operate(table, model);
        }
        return table;
    }
    /** Same as above, but paths are evaluated with respect to the current
    working directory. */
    TimeSeriesTable process(const Model* model = nullptr) const {
        return process({}, model);
    }
    /** Same as process(), but the columns of processed table are converted from
    degrees to radians, if applicable. This conversion requires a model. */
    TimeSeriesTable processAndConvertToRadians(std::string relativeToDirectory,
            const Model& model) const {
        TimeSeriesTable table = process(relativeToDirectory, &model);
        if (TableUtilities::isInDegrees(table)) {
            OPENSIM_THROW_IF(
                    !model.hasSystem(), ModelHasNoSystem, model.getName());
            model.getSimbodyEngine().convertDegreesToRadians(table);
        }
        return table;
    }
    /** Same as above, but paths are evaluated with respect to the current
    working directory. */
    TimeSeriesTable processAndConvertToRadians(const Model& model) const {
        return processAndConvertToRadians({}, model);
    }
    /** Returns true if neither a filepath nor an in-memory table have been
    provided. */
    bool empty() const {
        return !m_tableProvided && get_filepath().empty();
    }
    /** Append an operation to the end of the operations in this processor. */
    TableProcessor& append(const TableOperator& op) {
        append_operators(op);
        return *this;
    }
    /** Append all operations in another processor to this processor.
    The source table of the provided trajectory is ignored. */
    TableProcessor& append(const TableProcessor& traj) {
        for (int i = 0; i < traj.getProperty_operators().size(); ++i) {
            append_operators(traj.get_operators(i));
        }
        return *this;
    }
    /** This operator allows one to write the following code in C++:
    @code
    TableProcessor proc = TableProcessor("file.sto") |
            TabOpLowPassFilter(6);
    @endcode */
    TableProcessor& operator|(const TableOperator& right) {
        return append(right);
    }

private:
    bool m_tableProvided = false;
    TimeSeriesTable m_table;
};

class OSIMSIMULATION_API TabOpConvertDegreesToRadians : public TableOperator {
    OpenSim_DECLARE_CONCRETE_OBJECT(TabOpConvertDegreesToRadians,
            TableOperator);
    void operate(TimeSeriesTable& table,
            const Model* model = nullptr) const override {
        OPENSIM_THROW_IF(!model, Exception,
                "Expected a model, but no model was provided.");
        if (TableUtilities::isInDegrees(table)) {
            OPENSIM_THROW_IF(
                    !model->hasSystem(), ModelHasNoSystem, model->getName());
            model->getSimbodyEngine().convertDegreesToRadians(table);
        }
    }
};

/// Apply a low-pass filter to the trajectory.
class OSIMSIMULATION_API TabOpLowPassFilter : public TableOperator {
    OpenSim_DECLARE_CONCRETE_OBJECT(TabOpLowPassFilter, TableOperator);

public:
    OpenSim_DECLARE_PROPERTY(cutoff_frequency, double,
            "Low-pass cutoff frequency (Hz) (default is -1, which means no "
            "filtering).");
    OpenSim_DECLARE_PROPERTY(trim_to_original_time_range, bool,
            "Trim the rows of the output table to match the original table's "
            "time range after filtering (default: true).");
    TabOpLowPassFilter() { 
        constructProperty_cutoff_frequency(-1); 
        constructProperty_trim_to_original_time_range(true);
    }
    TabOpLowPassFilter(double cutoffFrequency) : TabOpLowPassFilter() {
        set_cutoff_frequency(cutoffFrequency);
    }
    TabOpLowPassFilter(double cutoffFrequency, bool trimToOriginalTimeRange) : 
            TabOpLowPassFilter() {
        set_cutoff_frequency(cutoffFrequency);
        set_trim_to_original_time_range(trimToOriginalTimeRange);
    }
    void operate(TimeSeriesTable& table, const Model* model = nullptr)
            const override {
        if (get_cutoff_frequency() != -1) {
            OPENSIM_THROW_IF(get_cutoff_frequency() <= 0, Exception,
                    "Expected cutoff frequency to be positive, but got {}.",
                    get_cutoff_frequency());

            const auto& times = table.getIndependentColumn();
<<<<<<< HEAD
            double startTime = times.front();
            double endTime = times.back();
            TableUtilities::filterLowpass(
                    table, get_cutoff_frequency(), true);
            table.trim(startTime, endTime);
=======
            double initialTime = times.front();
            double finalTime = times.back();
            TableUtilities::filterLowpass(
                    table, get_cutoff_frequency(), true);
            if (get_trim_to_original_time_range()) {
                table.trim(initialTime, finalTime);
            }
>>>>>>> c82ded4c
        }
    }
};

/** Update table column labels to use post-4.0 state paths instead of pre-4.0
state names. For example, this converts column labels as follows:
  - `pelvis_tilt` -> `/jointset/ground_pelvis/pelvis_tilt/value`
  - `pelvis_tilt_u` -> `/jointset/ground_pelvis/pelvis_tilt/speed`
  - `soleus.activation` -> `/forceset/soleus/activation`
  - `soleus.fiber_length` -> `/forceset/soleus/fiber_length`

This can also be used to convert an Inverse Kinematics Tool solution MOT
file to be used as a states file (with only coordinate values).
If a column label does not identify a state in the model,
the column label is not changed. Column labels must be unique. This operator is 
implemented using SimulationUtilities::updateStateLabels40(). */
class OSIMSIMULATION_API TabOpUseAbsoluteStateNames : public TableOperator {
    OpenSim_DECLARE_CONCRETE_OBJECT(TabOpUseAbsoluteStateNames, TableOperator);

public:
    TabOpUseAbsoluteStateNames() {}

    void operate(TimeSeriesTable& table, const Model* model) const override {

        OPENSIM_THROW_IF(!model, Exception,
                "Expected a model, but no model was provided.");

        auto labels = table.getColumnLabels();
        updateStateLabels40(*model, labels);
        table.setColumnLabels(labels);
    }
};

/** Invoke SimulationUtilities::appendCoupledCoordinateValues() on the table. */
class OSIMSIMULATION_API TabOpAppendCoupledCoordinateValues
        : public TableOperator {
    OpenSim_DECLARE_CONCRETE_OBJECT(TabOpAppendCoupledCoordinateValues,
            TableOperator);

public:
    OpenSim_DECLARE_PROPERTY(overwrite_existing_columns, bool,
            "Whether to overwrite existing columns for coupled coordinate "
            "values in the table (default: true).");

    TabOpAppendCoupledCoordinateValues() {
        constructProperty_overwrite_existing_columns(true);
    }
    TabOpAppendCoupledCoordinateValues(bool overwriteExistingColumns)
            : TabOpAppendCoupledCoordinateValues() {
        set_overwrite_existing_columns(overwriteExistingColumns);
    }

    void operate(TimeSeriesTable& table, const Model* model) const override {

        OPENSIM_THROW_IF(!model, Exception,
                "Expected a model, but no model was provided.");
        appendCoupledCoordinateValues(table, *model,
                get_overwrite_existing_columns());
    }
};

/** Invoke SimulationUtilities::appendCoordinateValueDerivativesAsSpeeds() on
the table. */
class OSIMSIMULATION_API TabOpAppendCoordinateValueDerivativesAsSpeeds
        : public TableOperator {
    OpenSim_DECLARE_CONCRETE_OBJECT(
            TabOpAppendCoordinateValueDerivativesAsSpeeds, TableOperator);

public:
    OpenSim_DECLARE_PROPERTY(overwrite_existing_columns, bool,
            "Whether to overwrite existing columns for coordinate speeds in "
            "the table (default: true).");

    TabOpAppendCoordinateValueDerivativesAsSpeeds() {
        constructProperty_overwrite_existing_columns(true);
    }
    TabOpAppendCoordinateValueDerivativesAsSpeeds(bool overwriteExistingColumns)
            : TabOpAppendCoordinateValueDerivativesAsSpeeds() {
        set_overwrite_existing_columns(overwriteExistingColumns);
    }

    void operate(TimeSeriesTable& table, const Model* model) const override {

        OPENSIM_THROW_IF(!model, Exception,
                "Expected a model, but no model was provided.");
        appendCoordinateValueDerivativesAsSpeeds(table, *model,
                get_overwrite_existing_columns());
    }
};

} // namespace OpenSim

#endif // OPENSIM_TABLEPROCESSOR_H<|MERGE_RESOLUTION|>--- conflicted
+++ resolved
@@ -206,13 +206,6 @@
                     get_cutoff_frequency());
 
             const auto& times = table.getIndependentColumn();
-<<<<<<< HEAD
-            double startTime = times.front();
-            double endTime = times.back();
-            TableUtilities::filterLowpass(
-                    table, get_cutoff_frequency(), true);
-            table.trim(startTime, endTime);
-=======
             double initialTime = times.front();
             double finalTime = times.back();
             TableUtilities::filterLowpass(
@@ -220,7 +213,6 @@
             if (get_trim_to_original_time_range()) {
                 table.trim(initialTime, finalTime);
             }
->>>>>>> c82ded4c
         }
     }
 };
