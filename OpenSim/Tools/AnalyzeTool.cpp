--- conflicted
+++ resolved
@@ -613,8 +613,6 @@
     SimTK::Vector stateData;
     stateData.resize(numOpenSimStates);
 
-<<<<<<< HEAD
-=======
     // There is no guarantee that the order in which a model had written out
     // its states will be the same order in which the states will be created,
     // allocated and listed in any future recreation of the model and its
@@ -623,7 +621,6 @@
     // The model's order is given by its getStateVariableNames() so we can 
     // compare to the column labels of the storage and construct a dataToModel
     // mapping.
->>>>>>> a0a0d99a
     const Array<std::string>& stateNames = aStatesStore.getColumnLabels();
     Array<std::string> modelStateNames = aModel.getStateVariableNames();
 
@@ -637,9 +634,6 @@
         }
     }
 
-<<<<<<< HEAD
-    SimTK::Vector stateValues = aModel.getStateVariableValues(s);
-=======
     // It is possible that there are internal states or that future modeling
     // choices add state variables that are not known to the modeler/user.
     // In which case we rely on the model to supply reasonable defaults and
@@ -648,7 +642,6 @@
     // model defaults.
     SimTK::Vector stateValues = aModel.getStateVariableValues(s);
 
->>>>>>> a0a0d99a
     for(int i=iInitial;i<=iFinal;i++) {
         // tPrev = t;
         aStatesStore.getTime(i,s.updTime()); // time
