/* -------------------------------------------------------------------------- *
 *                         OpenSim:  DynamicsTool.cpp                         *
 * -------------------------------------------------------------------------- *
 * The OpenSim API is a toolkit for musculoskeletal modeling and simulation.  *
 * See http://opensim.stanford.edu and the NOTICE file for more information.  *
 * OpenSim is developed at Stanford University and supported by the US        *
 * National Institutes of Health (U54 GM072970, R24 HD065690) and by DARPA    *
 * through the Warrior Web program.                                           *
 *                                                                            *
 * Copyright (c) 2005-2017 Stanford University and the Authors                *
 * Author(s): Ajay Seth                                                       *
 *                                                                            *
 * Licensed under the Apache License, Version 2.0 (the "License"); you may    *
 * not use this file except in compliance with the License. You may obtain a  *
 * copy of the License at http://www.apache.org/licenses/LICENSE-2.0.         *
 *                                                                            *
 * Unless required by applicable law or agreed to in writing, software        *
 * distributed under the License is distributed on an "AS IS" BASIS,          *
 * WITHOUT WARRANTIES OR CONDITIONS OF ANY KIND, either express or implied.   *
 * See the License for the specific language governing permissions and        *
 * limitations under the License.                                             *
 * -------------------------------------------------------------------------- */

//=============================================================================
// INCLUDES
//=============================================================================
#include "DynamicsTool.h"
#include <OpenSim/Simulation/Model/Model.h>
#include <OpenSim/Common/IO.h>
#include <OpenSim/Common/Storage.h>

using namespace OpenSim;
using namespace std;
using namespace SimTK;


//=============================================================================
// CONSTRUCTOR(S) AND DESTRUCTOR
//=============================================================================
//_____________________________________________________________________________
/**
 * Destructor.
 */
DynamicsTool::~DynamicsTool()
{
}
//_____________________________________________________________________________
/**
 * Default constructor.
 */
DynamicsTool::DynamicsTool() : Tool(),
    _modelFileName(_modelFileNameProp.getValueStr()),
    _timeRange(_timeRangeProp.getValueDblVec()),
    _excludedForces(_excludedForcesProp.getValueStrArray()),
    _externalLoadsFileName(_externalLoadsFileNameProp.getValueStr())
{
    setNull();
}
//_____________________________________________________________________________
/**
 * Construct from file.
 *
 * The object is constructed from the root element of the XML document.
 * The type of object is the tag name of the XML root element.
 *
 * @param aFileName File name of the document.
 */
DynamicsTool::DynamicsTool(const string &aFileName, bool aLoadModel) :
    Tool(aFileName, false),
    _modelFileName(_modelFileNameProp.getValueStr()),
    _timeRange(_timeRangeProp.getValueDblVec()),
    _excludedForces(_excludedForcesProp.getValueStrArray()),
    _externalLoadsFileName(_externalLoadsFileNameProp.getValueStr())
{
    setNull();
    updateFromXMLDocument();

    if(aLoadModel) {
        //loadModel(aFileName);
    }
}
//_____________________________________________________________________________
/**
 * Copy constructor.
 *
 * @param aTool Object to be copied.

 */
DynamicsTool::DynamicsTool(const DynamicsTool &aTool) : Tool(aTool),
    _modelFileName(_modelFileNameProp.getValueStr()),
    _timeRange(_timeRangeProp.getValueDblVec()),
    _excludedForces(_excludedForcesProp.getValueStrArray()),
    _externalLoadsFileName(_externalLoadsFileNameProp.getValueStr())
{
    setNull();
    *this = aTool;
}

//_____________________________________________________________________________
/**
 * Set all member variables to their null or default values.
 */
void DynamicsTool::setNull()
{
    setupProperties();
    _model = NULL;
}
//_____________________________________________________________________________
/**
 * Connect properties to local pointers.
 */
void DynamicsTool::setupProperties()
{
    _modelFileNameProp.setComment("Name of the .osim file used to construct a model.");
    _modelFileNameProp.setName("model_file");
    _propertySet.append( &_modelFileNameProp );

    SimTK::Vec2  defaultTimeRange(-std::numeric_limits<SimTK::Real>::infinity(), std::numeric_limits<SimTK::Real>::infinity());
    _timeRangeProp.setComment("Time range over which the inverse dynamics problem is solved.");
    _timeRangeProp.setName("time_range");
    _timeRangeProp.setValue(defaultTimeRange);
    _propertySet.append(&_timeRangeProp);

    _excludedForcesProp.setComment(
            "List of forces by individual or grouping name "
            "(e.g. All, actuators, muscles, ...)"
            " to be excluded when computing model dynamics. "
            "'All' also excludes external loads added "
            "via 'external_loads_file'.");
    _excludedForcesProp.setName("forces_to_exclude");
    _propertySet.append(&_excludedForcesProp);

    string comment = "XML file (.xml) containing the external loads applied to the model as a set of ExternalForce(s).";
    _externalLoadsFileNameProp.setComment(comment);
    _externalLoadsFileNameProp.setName("external_loads_file");
    _propertySet.append( &_externalLoadsFileNameProp );

}

//=============================================================================
// OPERATORS
//=============================================================================
//_____________________________________________________________________________
/**
 * Assignment operator.
 *
 * @return Reference to this object.
 */
DynamicsTool& DynamicsTool::operator=(const DynamicsTool &aTool)
{
    // BASE CLASS
    Tool::operator=(aTool);

    // MEMBER VARIABLES
    _modelFileName = aTool._modelFileName;
    _timeRange = aTool._timeRange;
    _excludedForces = aTool._excludedForces;
    _externalLoadsFileName = aTool._externalLoadsFileName;

    return(*this);
}

/** Modify model to exclude specified forces by disabling those identified by name or group */
void DynamicsTool::disableModelForces(Model &model, SimTK::State &s, const Array<std::string> &forcesByNameOrGroup)
{   
    ForceSet &modelForces = model.updForceSet();
    Array<string> groupNames;
    modelForces.getGroupNames(groupNames);

    /* The search for individual group or force names IS case-sensitive BUT keywords are not*/
    for(int i=0; i<forcesByNameOrGroup.getSize(); i++){
        //Check for keywords first starting with ALL
        if(IO::Uppercase(forcesByNameOrGroup[i]) == "ALL"){
            for(int i=0; i<modelForces.getSize(); i++){
                modelForces[i].setAppliesForce(s, false);
            }
            return;
        }
        if(IO::Uppercase(forcesByNameOrGroup[i]) == "ACTUATORS"){
            Set<Actuator> &acts = model.updActuators();
            for(int i=0; i<acts.getSize(); i++){
                acts[i].setAppliesForce(s, false);
            }
            continue;
        }
        if(IO::Uppercase(forcesByNameOrGroup[i]) == "MUSCLES"){
            Set<Muscle> &muscles = model.updMuscles();
            for(int i=0; i<muscles.getSize(); i++){
                muscles[i].setAppliesForce(s, false);
            }
            continue;
        }

        // index result when a name is not a force or group name for forces in the model
        int k = -1;  
        // It is possible to set ACTUATORS and/or MUSCLES and other forces by name or group
        // So check what else is in the list.
        // see if name is a group name first    
        if(groupNames.getSize() > 0){
            k = groupNames.findIndex(forcesByNameOrGroup[i]);
            if(k > -1){ //found
                const ObjectGroup* group = modelForces.getGroup(k);
                Array<const Object*> members = group->getMembers();
                for(int j=0; j<members.getSize(); j++)
                    ((Force *)(members[j]))->setAppliesForce(s, false);
            }
        } //otherwise, check for individual forces
        else{
            k = modelForces.getIndex(forcesByNameOrGroup[i]);
            if(k > -1){ //found
                modelForces[k].setAppliesForce(s, false);
            }
        }
        // No force or group was found
        if(k < 0) {
            log_warn("Could not find force or group named '{}' to be excluded.", 
                forcesByNameOrGroup[i]);
        }
    }
}


// NOTE: The implementation here should be verbatim that of AbstractTool::
// createExternalLoads to ensure consistent behavior of Tools in the GUI
// TODO: Unify the code bases.
bool DynamicsTool::createExternalLoads( const string& aExternalLoadsFileName,
                                        Model& aModel)
{
    if(aExternalLoadsFileName == "" || aExternalLoadsFileName == "Unassigned") {
        log_info("No external loads will be applied (external loads file not "
                 "specified).");
        return false;
    }

    Model copyModel = aModel;
    // speedup realize position calculations by removing all force elements
    // including muscles whose path calculations are most intensive
    copyModel.updForceSet().clearAndDestroy();
    copyModel.updControllerSet().clearAndDestroy();

    // Create external forces
    ExternalLoads* externalLoads = nullptr;
    try {
        externalLoads = new ExternalLoads(aExternalLoadsFileName, true);
        copyModel.addModelComponent(externalLoads);
    }
    catch (const Exception &ex) {
        // Important to catch exceptions here so we can restore current working directory...
        // And then we can re-throw the exception
        log_error("Failed to construct ExternalLoads from file '{}'. Please "
                  "make sure the file exists and that it contains an "
                  "ExternalLoads object or create a fresh one.", 
            aExternalLoadsFileName);
        throw(ex);
    }

<<<<<<< HEAD
    string loadKinematicsFileName =
        externalLoads->getExternalLoadsModelKinematicsFileName();
    
    const Storage *loadKinematicsForPointTransformation = nullptr;

    IO::TrimLeadingWhitespace(loadKinematicsFileName);
    Storage *temp = NULL;
    // fine if there are no kinematics as long as it was not assigned
    if (!(loadKinematicsFileName == "") && !(loadKinematicsFileName == "Unassigned")) {
        if (IO::FileExists(loadKinematicsFileName)) {
            temp = new Storage(loadKinematicsFileName);
        }
        else {
            // attempt to find the file local to the external loads XML file
            std::string savedCwd = IO::getCwd();
            IO::chDir(IO::getParentDirectory(aExternalLoadsFileName));
            if (IO::FileExists(loadKinematicsFileName)) {
                temp = new Storage(loadKinematicsFileName);
                IO::chDir(savedCwd);
            }
            else {
                IO::chDir(savedCwd);
                throw Exception("DynamicsTool: could not find external loads kinematics file '"
                    + loadKinematicsFileName + "'.");
            }
        }
        // if loading the data, do whatever filtering operations are also specified
        if (temp && externalLoads->getLowpassCutoffFrequencyForLoadKinematics() >= 0) {
            log_info("Low-pass filtering coordinates data with a cutoff "
                     "frequency of {:0.1f}.", 
                externalLoads->getLowpassCutoffFrequencyForLoadKinematics());
            temp->pad(temp->getSize() / 2);
            temp->lowpassIIR(externalLoads->getLowpassCutoffFrequencyForLoadKinematics());
        }
        loadKinematicsForPointTransformation = temp;
    }


    // if load kinematics for performing re-expressing the point of application is provided
    // then perform the transformations
    if(loadKinematicsForPointTransformation){
        SimTK::State& s = copyModel.initSystem();

        // Form complete storage so that the kinematics match the state labels/ordering
        Storage *qStore=NULL;
        Storage *uStore=NULL;
        // qStore and uStore returned are in radians
        copyModel.getSimbodyEngine().formCompleteStorages(s,
            *loadKinematicsForPointTransformation,
            qStore, uStore);

        externalLoads->transformPointsExpressedInGroundToAppliedBodies(*qStore, _timeRange[0], _timeRange[1]);
        delete qStore;
        delete uStore;
    }

=======
>>>>>>> 711a6f17
    //Now add the ExternalLoads (transformed or not) to the Model to be analyzed
    ExternalLoads* exLoadsClone = externalLoads->clone();
    aModel.addModelComponent(exLoadsClone);

    // copy over created external loads to the external loads owned by the tool
    _externalLoads = *externalLoads;
    // tool holds on to a reference of the external loads in the model so it can
    // be removed afterwards
    _modelExternalLoads = exLoadsClone;

    return true;
}

void DynamicsTool::removeExternalLoadsFromModel()
{
    // If ExternalLoads were added to the model by the Tool, then remove them
    if (modelHasExternalLoads()) {
        _model->updMiscModelComponentSet().remove(_modelExternalLoads.release());
    }
}<|MERGE_RESOLUTION|>--- conflicted
+++ resolved
@@ -254,65 +254,6 @@
         throw(ex);
     }
 
-<<<<<<< HEAD
-    string loadKinematicsFileName =
-        externalLoads->getExternalLoadsModelKinematicsFileName();
-    
-    const Storage *loadKinematicsForPointTransformation = nullptr;
-
-    IO::TrimLeadingWhitespace(loadKinematicsFileName);
-    Storage *temp = NULL;
-    // fine if there are no kinematics as long as it was not assigned
-    if (!(loadKinematicsFileName == "") && !(loadKinematicsFileName == "Unassigned")) {
-        if (IO::FileExists(loadKinematicsFileName)) {
-            temp = new Storage(loadKinematicsFileName);
-        }
-        else {
-            // attempt to find the file local to the external loads XML file
-            std::string savedCwd = IO::getCwd();
-            IO::chDir(IO::getParentDirectory(aExternalLoadsFileName));
-            if (IO::FileExists(loadKinematicsFileName)) {
-                temp = new Storage(loadKinematicsFileName);
-                IO::chDir(savedCwd);
-            }
-            else {
-                IO::chDir(savedCwd);
-                throw Exception("DynamicsTool: could not find external loads kinematics file '"
-                    + loadKinematicsFileName + "'.");
-            }
-        }
-        // if loading the data, do whatever filtering operations are also specified
-        if (temp && externalLoads->getLowpassCutoffFrequencyForLoadKinematics() >= 0) {
-            log_info("Low-pass filtering coordinates data with a cutoff "
-                     "frequency of {:0.1f}.", 
-                externalLoads->getLowpassCutoffFrequencyForLoadKinematics());
-            temp->pad(temp->getSize() / 2);
-            temp->lowpassIIR(externalLoads->getLowpassCutoffFrequencyForLoadKinematics());
-        }
-        loadKinematicsForPointTransformation = temp;
-    }
-
-
-    // if load kinematics for performing re-expressing the point of application is provided
-    // then perform the transformations
-    if(loadKinematicsForPointTransformation){
-        SimTK::State& s = copyModel.initSystem();
-
-        // Form complete storage so that the kinematics match the state labels/ordering
-        Storage *qStore=NULL;
-        Storage *uStore=NULL;
-        // qStore and uStore returned are in radians
-        copyModel.getSimbodyEngine().formCompleteStorages(s,
-            *loadKinematicsForPointTransformation,
-            qStore, uStore);
-
-        externalLoads->transformPointsExpressedInGroundToAppliedBodies(*qStore, _timeRange[0], _timeRange[1]);
-        delete qStore;
-        delete uStore;
-    }
-
-=======
->>>>>>> 711a6f17
     //Now add the ExternalLoads (transformed or not) to the Model to be analyzed
     ExternalLoads* exLoadsClone = externalLoads->clone();
     aModel.addModelComponent(exLoadsClone);
