--- conflicted
+++ resolved
@@ -246,23 +246,11 @@
     // Create random initial guess.
     SimTK::Random::Uniform rand(0,1);
     SimTK::Matrix W0(A.nrow(), k);
-<<<<<<< HEAD
-    SimTK::Matrix H0(k, A.ncol());
-=======
->>>>>>> b7b8c398
     for (int i = 0; i < W0.nrow(); ++i) {
         for (int j = 0; j < W0.ncol(); ++j) {
             W0(i, j) = rand.getValue();
         }
     }
-<<<<<<< HEAD
-    for (int i = 0; i < H0.nrow(); ++i) {
-        for (int j = 0; j < H0.ncol(); ++j) {
-            H0(i, j) = rand.getValue();
-        }
-    }
-=======
->>>>>>> b7b8c398
 
     // Initialize error matrix.
     SimTK::Matrix error(A.nrow(), A.ncol());
@@ -321,10 +309,6 @@
         // Update variables.
         normError0 = normError;
         W0 = W;
-<<<<<<< HEAD
-        H0 = H;
-=======
->>>>>>> b7b8c398
     }
 
     return normError;
