#ifndef OPENSIM_COMPONENT_H_
#define OPENSIM_COMPONENT_H_
/* -------------------------------------------------------------------------- *
 *                             OpenSim: Component.h                           *
 * -------------------------------------------------------------------------- *
 * The OpenSim API is a toolkit for musculoskeletal modeling and simulation.  *
 * See http://opensim.stanford.edu and the NOTICE file for more information.  *
 * OpenSim is developed at Stanford University and supported by the US        *
 * National Institutes of Health (U54 GM072970, R24 HD065690) and by DARPA    *
 * through the Warrior Web program.                                           *
 *                                                                            *
 * Copyright (c) 2005-2014 Stanford University and the Authors                *
 * Author(s): Ajay Seth                                                       *
 *                                                                            *
 * Licensed under the Apache License, Version 2.0 (the "License"); you may    *
 * not use this file except in compliance with the License. You may obtain a  *
 * copy of the License at http://www.apache.org/licenses/LICENSE-2.0.         *
 *                                                                            *
 * Unless required by applicable law or agreed to in writing, software        *
 * distributed under the License is distributed on an "AS IS" BASIS,          *
 * WITHOUT WARRANTIES OR CONDITIONS OF ANY KIND, either express or implied.   *
 * See the License for the specific language governing permissions and        *
 * limitations under the License.                                             *
 * -------------------------------------------------------------------------- */

/** @file
 * This file defines the abstract Component class, which is used to add 
 * computational components to the underlying SimTK::System (MultibodySystem). 
 * It specifies the interface that components must satisfy in order to be part 
 * of the system and provides a series of helper methods for adding variables 
 * (state, discrete, cache, ...) to the underlying system. As such, 
 * Component handles all of the bookkeeping for variable indices and  
 * provides convenience access via variable names. Furthermore, a component
 * embodies constructs of inputs, outputs and connections that are useful in
 * composing computational systems.
 *
 * A component may contain one or more underlying Simbody multibody system 
 * elements (MobilizedBody, Constraint, Force, or Measure) which are part of 
 * a SimTK::Subsystem. A SimTK::Subsystem is where new variables are 
 * allocated. A Component, by default, uses the System's DefaultSubsystem.
 * for allocating new variables.
 */

// INCLUDES
#include <OpenSim/Common/osimCommonDLL.h>
#include "OpenSim/Common/Object.h"
#include "OpenSim/Common/ComponentConnector.h"
#include "OpenSim/Common/ComponentOutput.h"
#include "OpenSim/Common/Array.h"
#include "ComponentList.h"
#include <functional>

#include "simbody/internal/MultibodySystem.h"

namespace OpenSim {

class ModelDisplayHints;


//==============================================================================
/// Component Exceptions
//==============================================================================
class ComponentHasNoName : public Exception {
public:
    ComponentHasNoName(const std::string& file,
        size_t line,
        const std::string& func,
        const std::string& componentConcreteClassName) :
        Exception(file, line, func) {
        std::string msg = componentConcreteClassName;
        msg += " was constructed with no name.\n";
        msg += "Please assign a valid name and try again.";
        addMessage(msg);
    }
};

class ComponentNotFoundOnSpecifiedPath : public Exception {
public:
    ComponentNotFoundOnSpecifiedPath(const std::string& file,
        size_t line,
        const std::string& func,
        const std::string& toFindName,
        const std::string& toFindClassName,
        const std::string& thisName) :
        Exception(file, line, func) {
        std::string msg = "Component '" + thisName;
        msg += "' could not find '" + toFindName;
        msg += "' of type " + toFindClassName + ".";
        addMessage(msg);
    }
};

class ComponentAlreadyPartOfOwnershipTree : public Exception {
public:
    ComponentAlreadyPartOfOwnershipTree(const std::string& file,
                                        size_t line,
                                        const std::string& func,
                                        const std::string& compName,
                                        const std::string& thisName) :
        Exception(file, line, func) {
        std::string msg = "Component '" + compName;
        msg += "' already owned by tree to which '" + thisName;
        msg += "' belongs. Clone the component to adopt a fresh copy.";
        addMessage(msg);
    }
};

class ComponentHasNoSystem : public Exception {
public:
    ComponentHasNoSystem(const std::string& file,
                         size_t line,
                         const std::string& func,
                         const Object& obj) :
        Exception(file, line, func, obj) {
        std::string msg = "This Component has not been added to a System.\n";
        msg += "You must call initSystem on the top-level Component ";
        msg += "(i.e., Model) first.";
        addMessage(msg);
    }
};

class ConnectorNotFound : public Exception {
public:
    ConnectorNotFound(const std::string& file,
                      size_t line,
                      const std::string& func,
                      const Object& obj,
                      const std::string& connectorName) :
        Exception(file, line, func, obj) {
        std::string msg = "no Connector '" + connectorName;
        msg += "' found for this Component.";
        addMessage(msg);
    }
};

class InputNotFound : public Exception {
public:
    InputNotFound(const std::string& file,
                  size_t line,
                  const std::string& func,
                  const Object& obj,
                  const std::string& inputName) :
        Exception(file, line, func, obj) {
        std::string msg = "no Input '" + inputName;
        msg += "' found for this Component.";
        addMessage(msg);
    }
};

class OutputNotFound : public Exception {
public:
    OutputNotFound(const std::string& file,
                   size_t line,
                   const std::string& func,
                   const Object& obj,
                   const std::string& outputName) :
        Exception(file, line, func, obj) {
        std::string msg = "no Output '" + outputName;
        msg += "' found for this Component.";
        addMessage(msg);
    }
};

//==============================================================================
//                            OPENSIM COMPONENT
//==============================================================================
/**
 * The abstract Component class defines the interface used to add computational
 * elements to the underlying SimTK::System (MultibodySystem). It specifies
 * the interface that components must satisfy in order to be part of the system
 * and provides a series of helper methods for adding variables 
 * (state, discrete, cache, ...) to the underlying system. As such, Component
 * handles all of the bookkeeping of system indices and provides convenience 
 * access to variable values (incl. derivatives) via their names as strings. 
 *
 * The MultibodySystem and its State are defined by Simbody (ref ...). Briefly,
 * a System represents the mathematical equations that specify the behavior
 * of a computational model. The State is a collection of all the variables 
 * that uniquely define the unknowns in the system equations. Consider a single 
 * differential equation as a system, while a single set of variable values that  
 * satisfy the equation is a state of that system. These could be values for 
 * joint coordinates, their speeds, as well other variables that govern
 * the system dynamics (e.g. muscle activation and fiber-length variables 
 * that dictate muscle force). These variables are called continuous state 
 * variables in Simbody, but are more simply referred to as <em>StateVariables</em>
 * in OpenSim. Component provides services to define and access its 
 * StateVariables and specify their dynamics (derivatives with respect to time) 
 * that are automatically and simultaneously integrated with the MultibodySystem
 * dynamics. Common operations to integrate, take the max or min, or to delay a 
 * signal, etc. require internal variables to perform their calculations and 
 * these are also held in the State. Simbody provides the infrastructure to
 * ensure that calculations are kept up-to-date with the state variable values.
 *
 * There are other types of "State" variables such as a flag (or options) that 
 * enables a component to be disabled or for a muscle force to be overridden and 
 * and these are identified as <em>ModelingOptions</em> since they may change 
 * the modeled dynamics of the component. Component provides services
 * that enable developers of components to define additional ModelingOptions.
 *
 * Often a component requires input from an outside source (precomputed data 
 * from a file, another program, or interaction from a user) in which case these
 * variables do not have dynamics (differential eqns.) known to the component, 
 * but are necessary to describe the dynamical "state" of the system. An example,
 * is a throttle component (a "controller" that provides an actuator, e.g. a 
 * motor, with a control signal like a voltage or current) which it gets as direct 
 * input from the user (via a joystick, key press, etc..). The throttle controls
 * the motor torque output and therefore the behavior of the model. The input by
 * the user to the throttle the motor (the controls) is necessary to specify the
 * model dynamics at any instant and therefore are considered part of the State.
 * In OpenSim they are simply referred to as DiscreteVariables. The Component
 * provides services to enable developers of components to define and access its
 * DiscreteVariables.
 *
 * Fast and efficient simulations also require computationally expensive 
 * calculations to be performed only when necessary. Often the result of an
 * expensive calculation can be reused many times over, while the variables it
 * is dependent on remain fixed. The concept of holding onto these values is 
 * called caching and the variables that hold these values are call 
 * <em>CacheVariables</em>. It is important to note, that cache variables are
 * not state variables. Cache variables can always be recomputed excactly
 * from the State. OpenSim uses the Simbody infrastructure to manage cache 
 * variables and their validity. Component provides a simplified interface to
 * define and access CacheVariables.
 *
 * Many modeling and simulation codes put the onus on users and component 
 * creators to manage the validity of cache variables, which is likely to lead 
 * to undetectable errors where cache values are stale (calculated based on past
 * state variable values). Simbody, on the other hand, provides a more strict
 * infrastructure to make it easy to exploit the efficiencies of caching while 
 * reducing the risks of validity errors. To do this, Simbody employs the concept
 * of computational stages to "realize" (or compute) a model's system to a 
 * particular stage requires cached quantities up to and including the stage to 
 * to computed/specified. Simbody utilizes nine realization stages 
 * (<tt>SimTK::Stage::</tt>)
 *
 * -# \c Topology       finalize System with "slots" for most variables (above)
 * -# \c %Model         specify modeling choices
 * -# \c Instance       specify modifiable model parameters
 * -# \c Time           compute time dependent quantities
 * -# \c Position       compute position dependent quantities   
 * -# \c Velocity       compute velocity dependent quantities
 * -# \c Dynamics       compute system applied forces and dependent quantities  
 * -# \c Acceleration   compute system accelerations and all other derivatives
 * -# \c Report         compute quantities for reporting/output
 *  
 * The Component interface is automatically invoked by the System and its 
 * realizations. Component users and most developers need not concern themselves
 * with \c Topology, \c %Model or \c Instance stages. That interaction is managed
 * by Component when component creators implement extendAddToSystem() and use the 
 * services provided by Component. Component creators do need to determine and 
 * specify stage dependencies for Discrete and CacheVariables that they add to 
 * their components. For example, the throttle controller reads its value from
 * user input and it is valid for all calculations as long as time does not 
 * change. If the simulation (via numerical integration) steps forward (or 
 * backward for a trial step) and updates the state, the control from a previous
 * state (time) should be invalid and an error generated for trying to access
 * the DiscreteVariable for the control value. To do this one specifies the 
 * "invalidates" stage (e.g. <tt>SimTK::Stage::Time</tt>) for a DiscreteVariable
 * when the variable is added to the Component. A subsequent change to that 
 * variable will invalidate all state cache entries at that stage or higher. For
 * example, if a DiscreteVariable is declared to invalidate <tt>Stage::Position</tt>
 * then changing it will invalidate cache entries that depend on positions, 
 * velocities, forces, and accelerations.
 *
 * Similar principles apply to CacheVariables, which requires a "dependsOn" stage to 
 * be specified when a CacheVariable is added to the component. In this case, 
 * the cache variable "shadows" the State (unlike a DiscreteVariable, which is a
 * part of the State) holding already-computed state-dependent values so that 
 * they do not need to be recomputed until the state changes.
 * Accessing the CacheVariable in a State whose current stage is lower than 
 * that CacheVariable's specified dependsOn stage will trigger an exception. 
 * It is up to the component to update the value of the cache variable.
 * Component provides methods to check if the cache is valid, update its value
 * and then to mark it as valid. 
 *
 * The primary responsibility of a Component is to add its computational 
 * representation(s) to the underlying SimTK::System by implementing
 * extendAddToSystem().
 *
 * Additional methods provide support for adding modeling options, state and
 * cache variables.
 *
 * Public methods enable access to component variables via their names.
 *
 * ### Subcomponents
 *
 * A %Component can have any number of %Components within it; we call these
 * subcomponents. Subcomponents can also contain their own subcomponents as
 * well. There are three categories of subcomponents, which vary in whether
 * they are *configurable* and *fixed in number*:
 *
 * - **property subcomponents** Any Property in a Component that is of type
 *   Component is a subcomponent. This includes list properties and Set%s. This
 *   is the most common category of subcomponent, and its distinguishing
 *   feature is that these subcomponents are *configurable* by the user of this
 *   component. These subcomponents appear in the XML for this component, and
 *   can be modified in XML or through the API. They are also not fixed in
 *   number; users can add more property subcomponents to an existing
 *   component (though it is possible to enforce a fixed number by using
 *   one-value properties or limiting the size of a list property). The bodies,
 *   joints, forces, etc. in a Model's BodySet, JointSet, ForceSet, etc. are
 *   all examples of property subcomponents. This category of subcomponent is
 *   the most similar to what was available pre-v4.0. 
 * - **member subcomponents** These are *not* configurable by the user of this
 *   Component, and can only be modified by this Component. You can
 *   still access member subcomponents through the API, but only the component
 *   containing the subcomponents can modify them. Any Component class can have
 *   any number of member subcomponents, but this number is *fixed* for every
 *   instance of the component.
 * - **adopted subcomponents** These are *not* configurable (does not appear in
 *   XML) and *not* fixed in number. For example, a component can decide,
 *   based on other aspects of the model, that it needs to create a new
 *   subcomponent. This can be done using adopted subcomponents.
 *
 * Also, any specific Component can end up in any of these three categories.
 * That is, if you have a MySpecialForce Component, any other Component can
 * have it as a property subcomponent, a member subcomponent, or as an adopted
 * subcomponent.
 *
 * @author Ajay Seth, Michael Sherman, Chris Dembia
 */
class OSIMCOMMON_API Component : public Object {
OpenSim_DECLARE_ABSTRACT_OBJECT(Component, Object);

protected:
//==============================================================================
// PROPERTIES
//==============================================================================
    OpenSim_DECLARE_LIST_PROPERTY(connectors, AbstractConnector,
        "List of connectors (structural dependencies) that this component has.");

    OpenSim_DECLARE_LIST_PROPERTY(components, Component,
        "List of components that this component owns and serializes.");

public:
//==============================================================================
// METHODS
//==============================================================================
    /** Default constructor **/
    Component();

    /** Construct Component from an XML file. **/
    Component(const std::string& aFileName,
        bool aUpdateFromXMLNode = true) SWIG_DECLARE_EXCEPTION;

    /** Construct Component from a specific node in an XML document. **/
    explicit Component(SimTK::Xml::Element& aNode);

    /** Use default copy constructor and assignment operator. */
    Component(const Component&) = default;
    Component& operator=(const Component&) = default;

    /** Destructor is virtual to allow concrete Component to cleanup. **/
    virtual ~Component() = default;

    /** @name Component Structural Interface
    The structural interface ensures that deserialization, resolution of 
    inter-connections, and handling of dependencies are performed systematically
    and prior to system creation, followed by allocation of necessary System
    resources. These methods can be extended by virtual methods that form the
    Component Extension Interface (e.g. #extendFinalizeFromProperties) 
    that can be implemented by subclasses of Components.

    Component ensures that the corresponding calls are propagated to all of its
    (sub)components. */

    ///@{

    /** Update Component's internal data members based on properties.
        Marks the Component as up to date with its properties. */
    void finalizeFromProperties();

    /** Connect this Component to its aggregate component, which is the root
        of a tree of components.*/
    void connect(Component& root);

    /** Disconnect this Component from its aggregate component. Empties all
        component's connectors and sets them as disconnected.*/
    void disconnect();

    /** Have the Component add itself to the underlying computational System */
    void addToSystem(SimTK::MultibodySystem& system) const;

    /** Initialize Component's state variable values from its properties */
    void initStateFromProperties(SimTK::State& state) const;

    /** %Set Component's properties given a state. */
    void setPropertiesFromState(const SimTK::State& state);

    // End of Component Structural Interface (public non-virtual).
    ///@} 

    /** Optional method for generating arbitrary display geometry that reflects
    this %Component at the specified \a state. This will be called once to 
    obtain ground- and body-fixed geometry (with \a fixed=\c true), and then 
    once per frame (with \a fixed=\c false) to generate on-the-fly geometry such
    as rubber band lines, force arrows, labels, or debugging aids.
  
    If you override this method, be sure to invoke the base class method first, 
    using code like this:
    @code
    void MyComponent::generateDecorations
       (bool                                        fixed, 
        const ModelDisplayHints&                    hints,
        const SimTK::State&                         state,
        SimTK::Array_<SimTK::DecorativeGeometry>&   appendToThis) const
    {
        // invoke parent class method
        Super::generateDecorations(fixed,hints,state,appendToThis); 
        // ... your code goes here
    }
    @endcode

    @param[in]      fixed   
        If \c true, generate only geometry that is fixed to a PhysicalFrame, 
        configuration, and velocity. Otherwise generate only such dependent 
        geometry.
    @param[in]      hints   
        See documentation for ModelDisplayHints; you may want to alter the 
        geometry you generate depending on what you find there. For example, 
        you can determine whether the user wants to see debug geometry.
    @param[in]      state
        The State for which geometry should be produced. See below for more
        information.
    @param[in,out]  appendToThis
        %Array to which generated geometry should be \e appended via the
        \c push_back() method.

    When called with \a fixed=\c true only modeling options and parameters 
    (Instance variables) should affect geometry; time, position, and velocity
    should not. In that case OpenSim will already have realized the \a state
    through Instance stage. When called with \a fixed=\c false, you may 
    consult any relevant value in \a state. However, to avoid unnecessary
    computation, OpenSim guarantees only that \a state will have been realized
    through Position stage; if you need anything higher than that (reaction 
    forces, for example) you should make sure the \a state is realized through 
    Acceleration stage. **/
    virtual void generateDecorations
            (bool                                       fixed,
            const ModelDisplayHints&                    hints,
            const SimTK::State&                         state,
            SimTK::Array_<SimTK::DecorativeGeometry>&   appendToThis) const {};

    /**
     * Get the underlying MultibodySystem that this component is connected to.
     * Make sure you have called Model::initSystem() prior to accessing the System.
     * Throws an Exception if the System has not been created or the Component
     * has not added itself to the System.
     * @see hasSystem().  */
    const SimTK::MultibodySystem& getSystem() const;

    /**
    * Check if this component has an underlying MultibodySystem.
    * Returns false if the System has not been created OR if this
    * Component has not added itself to the System.  */
    bool hasSystem() const { return !_system.empty(); }

    /**
    * Add a Component (as a subcomponent) of this component.
    * This component takes ownership of the subcomponent and it will be
    * serialized (appear in XML) as part of this component. Specifically,
    * it will appear in the `<components>` list for this Component.
    * If the subcomponent is already owned by this component or exists
    * in the same hierarchy (tree) as this component, an Exception
    * is thrown.
    * @note addComponent is intended to replace existing addBody(), addJoint,
    *       ... on Model or the requirement for specific add###() methods to
    *       subcomponents to a Component.
    *
    * Typical usage is:
    @code
        // Start with an empty Model (which is a Component)
        Model myModel;
        // Create any Component type on the heap
        Body* newBody = new Body();
        // Customize the Component by setting its properties
        newBody->setName("newBody");
        newBody->setMass(10.0);
        newBody->setMassCenter(SimTK::Vec3(0));
        // ... 
        // Now add it to your model, which will take ownership of it
        myModel.addComponent(newBody);
        // 
        // Keep creating and adding new components, like Joints, Forces, etc..
    @endcode
    *
    * @throws ComponentAlreadyPartOfOwnershipTree
    * @param subcomponent is the Component to be added. */
    void addComponent(Component* subcomponent);

    /**
     * Get an iterator through the underlying subcomponents that this component is
     * composed of. The hierarchy of Components/subComponents forms a tree.
     * The order of the Components is that of tree preorder traversal so that a
     * component is traversed before its subcomponents.
     *
     * @code{.cpp}
     * for (const auto& muscle : model.getComponentList<Muscle>()) {
     *     muscle.get_max_isometric_force();
     * }
     * @endcode
     *
     * The returned ComponentList does not permit modifying any components; if
     * you want to modify the components, see updComponentList().
     *
     * @tparam T A subclass of Component (e.g., Body, Muscle).
     */
    template <typename T = Component>
    ComponentList<const T> getComponentList() const {
        static_assert(std::is_base_of<Component, T>::value,
                "Template argument must be Component or a derived class.");
        initComponentTreeTraversal(*this);
        return ComponentList<const T>(*this);
    }
    
    /** Similar to getComponentList(), except the resulting list allows one to
    modify the components. For example, you could use this method to change
    the max isometric force of all muscles:
    
    @code{.cpp}
    for (auto& muscle : model.updComponentList<Muscle>()) {
        muscle.set_max_isometric_force(...);
    }
    @endcode
    
    @note Do NOT use this method to add (or remove) (sub)components from any
    component. The tree structure of the components should not be altered
    through this ComponentList.
    
    @tparam T A subclass of Component (e.g., Body, Muscle). */
    template <typename T = Component>
    ComponentList<T> updComponentList() {
        static_assert(std::is_base_of<Component, T>::value,
                "Template argument must be Component or a derived class.");
        initComponentTreeTraversal(*this);
        return ComponentList<T>(*this);
    }

    /** Class that permits iterating over components/subcomponents (but does
     * not actually contain the components themselves). */
    template <typename T>
    friend class ComponentList;
    /** Class to iterate over ComponentList returned by getComponentList(). */
    template <typename T>
    friend class ComponentListIterator;


    /** Get the complete pathname for this Component to its ancestral Component,
     *  which is the root of the tree to which this Component belongs.
     * For example: a Coordinate Components would have a full path name like:
     *  `/arm26/elbow_r/flexion`. Accessing a Component by its fullPathName from
     * root is guaranteed to be unique. */
    std::string getFullPathName() const;


    /** Get the relative pathname of this Component with respect to another one */
    std::string getRelativePathName(const Component& wrt) const;

    /** Query if there is a component (of any type) at the specified
     * path name. For example,
     * @code 
     * bool exists = model.hasComponent("right_elbow/elbow_flexion");
     * @endcode
     * checks if `model` has a subcomponent "right_elbow," which has a
     * subcomponent "elbow_flexion." */
    bool hasComponent(const std::string& pathname) const {
        return hasComponent<Component>(pathname);
    }

    /** Query if there is a component of a given type at the specified
     * path name. For example,
     * @code 
     * bool exists = model.hasComponent<Coordinate>("right_elbow/elbow_flexion");
     * @endcode
     * checks if `model` has a subcomponent "right_elbow," which has a
     * subcomponent "elbow_flexion," and that "elbow_flexion" is of type
     * Coordinate. This method cannot be used from scripting; see the
     * non-templatized hasComponent(). */
    template <class C = Component>
    bool hasComponent(const std::string& pathname) const {
        static_assert(std::is_base_of<Component, C>::value, 
            "Template parameter 'C' must be derived from Component.");
        const C* comp = this->template traversePathToComponent<C>(pathname);
        return comp != nullptr;
    }

    /**
     * Get a unique subcomponent of this Component by its path name and type 'C'. 
     * Throws ComponentNotFoundOnSpecifiedPath exception if the component at
     * that path name location does not exist OR it is not of the correct type.
     * For example, 
     * @code 
     *    auto& coord = model.getComponent<Coordinate>("right_elbow/elbow_flexion");
     * @endcode
     * returns coord which is a Coordinate named "elbow_flexion" from a Joint
     * named "right_elbow" given it is a child of the Component (Model) model.
     * If unsure of a Component's path or whether or not it exists in the model,
     * use printComponentsMatching() or hasComponent().
     *
     * This template function cannot be used in Python/Java/MATLAB; see the
     * non-templatized getComponent().
     *
     * @param  pathname        a pathname of a Component of interest
     * @return const reference to component of type C at 
     * @throws ComponentNotFoundOnSpecifiedPath if no component exists
     */
    template <class C = Component>
    const C& getComponent(const std::string& pathname) const {
        static_assert(std::is_base_of<Component, C>::value, 
            "Template parameter 'CompType' must be derived from Component.");

        const C* comp = this->template traversePathToComponent<C>(pathname);
        if (comp) {
            return *comp;
        }

        // Only error cases remain
        OPENSIM_THROW(ComponentNotFoundOnSpecifiedPath, pathname,
                                                       C::getClassName(),
                                                       getName());
    }

    /** Similar to the templatized getComponent(), except this returns the
     * component as the generic Component type. This can be used in
     * Python/Java/MATLAB. Here is an example of using this in MATLAB:
     * @code
     * coord = model.getComponent('right_elbow/elbow_flexion')
     * coord.getNumConnectees() % okay; this is a Component method.
     * coord.getDefaultClamped() % inaccessible; method on Coordinate.
     * Coordinate.safeDownCast(coord).getDefaultClamped() % now accessible.
     * @endcode
     *
     * %Exception: in Python, you will get the concrete type (in most cases):
     * @code{.py}
     * coord = model.getComponent('right_elbow/elbow_flexion')
     * coord.getDefaultClamped() # works; no downcasting necessary. 
     * @endcode
     */
    const Component& getComponent(const std::string& pathname) const {
        return getComponent<Component>(pathname);
    }

    /** Get a writable reference to a subcomponent.
    * @param name       the pathname of the Component of interest
    * @return Component the component of interest
    * @throws ComponentNotFoundOnSpecifiedPath if no component exists
    * @see getComponent()
    */
    template <class C = Component>
    C& updComponent(const std::string& name) {
        return *const_cast<C*>(&(this->template getComponent<C>(name)));
    }

    /** Similar to the templatized updComponent(), except this returns the
     * component as the generic Component type. As with the non-templatized
     * getComponent(), though, this will give the concrete type in Python in
     * most cases.
     * @see getComponent()
     */
    Component& updComponent(const std::string& pathname) {
        return updComponent<Component>(pathname);
    }


    /** Print a list to the console of all components whose full path name
     * contains the given string. You might use this if (a) you know the name of
     * a component in your model but don't know its full path, (b) if you want
     * to find all components with a given name, or (c) to get a list of all
     * components on the right leg of a model (if all components on the right
     * side have "_r" in their name).
     *
     * A function call like:
     * @code{.cpp}
     * unsigned num = comp.printComponentsMatching("rotation");
     * @endcode
     * may produce output like:
     * @verbatim
     * /leg_model/right_hip/rotation
     * /leg_model/left_hip/rotation
     * @endverbatim
     *
     * @returns The number of matches. */
    unsigned printComponentsMatching(const std::string& substring) const;

    /**
     * Get the number of "continuous" state variables maintained by the
     * Component and its subcomponents.
     * @throws ComponentHasNoSystem if this Component has not been added to a
     *         System (i.e., if initSystem has not been called)
     */
    int getNumStateVariables() const;

    /**
     * Get the names of "continuous" state variables maintained by the Component
     * and its subcomponents.
     * @throws ComponentHasNoSystem if this Component has not been added to a
     *         System (i.e., if initSystem has not been called)
     */
    Array<std::string> getStateVariableNames() const;


    /** @name Component Connector Access methods
        Access Connectors of this component in a generic way and also by name.
    */
    //@{ 
    
    /** Get the number of Connectors and then access a Connector by index.
        For example:
        @code
        for (int i = 0; i < myComp.getNumConnectors(); ++i){
        const AbstractConnector& connector = myComp.getConnector(i);
        // check status: e.g. is it connected?
        ...
        AbstractConnector& connector = myComp.updConnector(i);
        // change the status: e.g. disconnect or change/define connectee;
        }
        @endcode
        @see getNumConnectors()
        @see getConnector(int i);
     */
    int getNumConnectors() const {
        return getProperty_connectors().size();
    }

    /** Collect and return the names of the connectors in this
     * component. The names are in the same order as the connectors. */
    std::vector<std::string> getConnectorNames() {
        std::vector<std::string> names(getNumConnectors());
        for (int i = 0; i < getNumConnectors(); ++i) {
            names[i] = get_connectors(i).getName(); 
        }
        return names;
    }

    /**
    * Get the "connectee" object that the Component's Connector
    * is bound to. Guaranteed to be valid only after the Component
    * has been connected (that is connect() has been invoked).
    * If the Connector has not been connected, an exception is thrown.
    *
    * This method is for getting the concrete connectee object, and is not
    * available in scripting. If you want generic access to the connectee as an
    * Object, use the non-templated version.
    *
    * @tparam T         the type of the Connectee (e.g., PhysicalFrame).
    * @param name       the name of the connector
    * @return T         const reference to object that satisfies
    *                   the Connector
    *
    * Example:
    * @code
    * const PhysicalFrame& frame = joint.getConnectee<PhysicalFrame>("parent_frame");
    * frame.getMobilizedBody();
    * @endcode
    */
    template<typename T>
    const T& getConnectee(const std::string& name) const {
        // get the Connector and check if it is connected.
        const Connector<T>& connector = getConnector<T>(name);
        OPENSIM_THROW_IF_FRMOBJ(!connector.isConnected(), Exception,
                "Connector '" + name + "' not connected.");
        return connector.getConnectee();
    }

    /** Get the connectee as an Object. This means you will not have
    * access to the methods on the concrete connectee. This is the method you
    * must use in MATLAB to access the connectee.
    *
    * Example:
    * @code{.cpp}
    * const Object& obj = joint.getConnectee("parent_frame");
    * obj.getName(); // method on Object works.
    * obj.getMobilizedBody(); // error: not available.
    * @endcode
    *
    * In MATLAB, if you want the concrete type, you need to downcast the
    * Object. Here is an example where you know the "parent_frame" is a Body:
    * @code
    * f = joint.getConnectee('parent_frame');
    * m = Body.safeDownCast(f).getMass();
    * @endcode
    *
    * Exception: in Python, you will get the concrete type (in most cases):
    * @code{.py}
    * f = joint.getConnectee("parent_frame"); 
    * m = f.getMass() # works (if the parent frame is a body)
    * @endcode
    */
    const Object& getConnectee(const std::string& name) const {
        const AbstractConnector& connector = getConnector(name);
        OPENSIM_THROW_IF_FRMOBJ(!connector.isConnected(), Exception,
                "Connector '" + name + "' not connected.");
        return connector.getConnecteeAsObject();
    }

    /** Get an AbstractConnector for the given connector name. This
     * lets you get information about the connection (like if the connector is
     * connected), but does not give you access to the connector's connectee.
     * For that, use getConnectee().
     *
     * <b>C++ example</b>
     * @code{.cpp}
     * model.getComponent("/path/to/component").getConnector("connectorName");
     * @endcode
     */
    const AbstractConnector& getConnector(const std::string& name) const {
        auto it = _connectorsTable.find(name);

        if (it != _connectorsTable.end()) {
            return get_connectors(it->second);
        }

        OPENSIM_THROW_FRMOBJ(ConnectorNotFound, name);
    }

    /** Get a writable reference to the AbstractConnector for the given
     * connector name. Use this method to connect the Connector to something.
     * 
     * <b>C++ example</b>
     * @code
     * joint.updConnector("parent_frame").connect(model.getGround());
     * @endcode
     */
    AbstractConnector& updConnector(const std::string& name) {
        return const_cast<AbstractConnector&>(getConnector(name));
    }

    /**
    * Get a const reference to the concrete Connector provided by this
    * Component by name.
    *
    * @param name       the name of the Connector
    * @return const reference to the (Abstract)Connector
    */
    template<typename T>
    const Connector<T>& getConnector(const std::string& name) const {
        return Connector<T>::downcast(getConnector(name));
    }

    /**
    * Get a writable reference to the concrete Connector provided by this
    * Component by name.
    *
    * @param name       the name of the Connector
    * @return const reference to the (Abstract)Connector
    */
    template<typename T> Connector<T>& updConnector(const std::string& name) {
        return const_cast<Connector<T>&>(getConnector<T>(name));
    }

    /** Access a read-only Connector by index. Make sure to provide a valid
    index; this function does not check that the index is valid.
    @see getNumConnectors()
    @see getConnector(const std::string& name)
     */
    const AbstractConnector& getConnector(int i) const {
        return get_connectors(i);
    }

    /** Access a writeable Connector by index. Make sure to provide a valid
    index; this function does not check that the index is valid.
    @see getNumConnectors()
    @see updConnector(const std::string& name)
    */
    AbstractConnector& updConnector(int i) {
        return upd_connectors(i);
    }

    //@} end of Component Connector Access methods

    /** @name Component Inputs and Outputs Access methods
        Access inputs and outputs by name and iterate over all outputs.
    */
    //@{ 

    /** Access the number of Inputs that this component has. */
    int getNumInputs() const {
        return int(_inputsTable.size());
    }

    /** Access the number of Outputs that this component has. */
    int getNumOutputs() const {
        return int(_outputsTable.size());
    }

    /** Collect and return the names of Inputs in this component as an
     * std::vector. */
    std::vector<std::string> getInputNames() const {
        std::vector<std::string> names;
        for (const auto& it : _inputsTable) {
            names.push_back(it.first);
        }
        return names;
    }

    /** Collect and return the names of Outputs in this component as an
     * std::vector. */
    std::vector<std::string> getOutputNames() const {
        std::vector<std::string> names;
        for (const auto& entry : getOutputs()) {
            names.push_back(entry.first);
        }
        return names;
    }

    /**
    * Get an Input provided by this Component by name.
    *
    * <b>C++ example:</b> get an Input from a Component in the model
    * @code{.cpp}
    * model.getComponent("/path/to/component").getInput("inputName");
    * @endcode
    *
    * @param name   the name of the Input
    * @return       const reference to the AbstractInput
    */
    const AbstractInput& getInput(const std::string& name) const
    {
        auto it = _inputsTable.find(name);

        if (it != _inputsTable.end()) {
            return it->second.getRef(); 
        }

        OPENSIM_THROW_FRMOBJ(InputNotFound, name);
    }
    
    /**
    * Get a writable reference to an Input provided by this Component by name.
    *
    * <b>C++ example:</b> get a writeable reference to an Input of a 
    * Component in a model
    * @code{.cpp}
    * model.updComponent("/path/to/component").updInput("inputName");
    * @endcode

    * @param name   the name of the Input
    * @return       reference to the AbstractInput
    */
    AbstractInput& updInput(const std::string& name)
    {
        return *const_cast<AbstractInput *>(&getInput(name));
    }


    /**
    * Get a concrete Input that you can directly ask for its values.
    * @param name   the name of the Input
    * @throws Exception if an Input with the given name does not exist.
    * @throws std::bad_cast if the provided type T is incorrect for the given name.
    */
    template<typename T>
    const Input<T>& getInput(const std::string& name) const {
        return dynamic_cast<const Input<T>&>(getInput(name));
    }

    /**
    * Get the Output provided by this Component by name.
    *
    * <b>C++ example:</b> get an Output from a Component in a model
    * @code{.cpp}
    * model.getComponent("/path/to/component").getOutput("outputName");
    * @endcode
    *
    * @param name   the name of the Output
    * @return       const reference to the AbstractOutput
    */
    const AbstractOutput& getOutput(const std::string& name) const
    {
        auto it = _outputsTable.find(name);
        
        if (it != _outputsTable.end()) {
            return it->second.getRef();
        }

        OPENSIM_THROW_FRMOBJ(OutputNotFound, name);
    }

    /**
    * Get a writable reference to an Output provided by this Component by name.
    *
    * <b>C++ example:</b> get a writeable reference to an Output of a 
    * Component in a model
    * @code{.cpp}
    * model.updComponent("/path/to/component").updOutput("outputName");
    * @endcode

    * @param name   the name of the Output
    * @return       reference to the AbstractOutput
    */
    AbstractOutput& updOutput(const std::string& name)
    {
        return *const_cast<AbstractOutput *>(&getOutput(name));
    }

    /** Define OutputConstIterator for convenience */
    typedef std::map<std::string, SimTK::ClonePtr<AbstractOutput>>::
        const_iterator OutputConstIterator;

    /** Iterate through all Outputs of this component. The intent is to use
     * this in a loop as such:
     * @code
     * for (const auto& entry : comp.getOutputs()) {
     *     const std::string& name = entry.first;
     *     const AbstractOutput* output = entry.second.get();
     *     std::cout << output->getTypeName() << std::endl;
     * }
     * @endcode
     * This provides access to the outputs as AbstractOutput%s, not as the
     * concrete type. This also does not permit modifying the outputs.
     * 
     * Not available in Python/Java/MATLAB; use getOutputNames() and
     * getOutput() instead.
     */
    SimTK::IteratorRange<OutputConstIterator> getOutputs() const {
        return {_outputsTable.cbegin(), _outputsTable.cend()};
    }
    //@} end of Component Inputs and Outputs Access methods



    /** @name Component State Access methods
        Get and set modeling option, input and output values, state variable, 
        discrete and/or cache variables in the State.
     */ 
    //@{
    
    /**
     * Get a ModelingOption flag for this Component by name.
     * The flag is an integer corresponding to the index of modelingOptionNames used 
     * add the modeling option to the component. @see addModelingOption
    *
     * @param state  the State in which to set the modeling option
     * @param name   the name (string) of the modeling option of interest
     * @return flag  integer value for modeling option
    */
    int getModelingOption(const SimTK::State& state, const std::string& name) const;

    /**
     * %Set the value of a ModelingOption flag for this Component.
     * if the integer value exceeds the number of option names used to
     * define the options, an exception is thrown. The SimTK::State 
     * Stage will be reverted back to Stage::Instance.
     *
     * @param state  the State in which to set the flag
     * @param name   the name (string) of the modeling option of interest
     * @param flag   the desired flag (int) value specifying the modeling option
     */
    void setModelingOption(SimTK::State& state, const std::string& name, int flag) const;

    /**
    * Get the Input value that this component is dependent on.
    * Checks if Input is connected, otherwise it will throw an
    * exception. You can only call this method for non-list inputs.
    * For list inputs, you must get the input using getInput(),
    * from which you can ask for its values.
    *
    * @param state      the State for which to set the value
    * @param name       the name of the input
    * @return T         const Input value
    */
    template<typename T> const T&
        getInputValue(const SimTK::State& state, const std::string& name) const {
        // get the input and check if it is connected.
        const AbstractInput& in = getInput(name);
        // TODO could maybe remove this check and have the Input do it. Or,
        // here, we could catch Input's exception and give a different message.
        if (in.isConnected()) {
            return (Input<T>::downcast(in)).getValue(state);
        }
        
        else {
        std::stringstream msg;
            msg << "Component::getInputValue: ERR- Input '" << name << "' not connected.\n "
                << "for component '" << getName() << "' of type "<< getConcreteClassName();
        throw Exception(msg.str(), __FILE__, __LINE__);
        }
    }

    /**
    * Get the Output value provided by this Component by name.
    *
    * @param state      the State for which to set the value
    * @param name       the name of the cache variable
    * @return T         const Output value
    */
    template<typename T> const T&
        getOutputValue(const SimTK::State& state, const std::string& name) const
    {
        return (Output<T>::downcast(getOutput(name))).getValue(state);
    }
    
    
    /**
     * Get the value of a state variable allocated by this Component.
     *
     * To connect this StateVariable as an input to another component (such as
     * a Reporter), use getOutput(name); each state variable has a
     * corresponding Output:
     *  @code
     *  foo.getInput("input1").connect(bar.getOutput(name));
     *  @endcode
     *
     * @param state   the State for which to get the value
     * @param name    the name (string) of the state variable of interest
     * @throws ComponentHasNoSystem if this Component has not been added to a
     *         System (i.e., if initSystem has not been called)
     */
    double getStateVariableValue(const SimTK::State& state, const std::string& name) const;

    /**
     * %Set the value of a state variable allocated by this Component by name.
     *
     * @param state  the State for which to set the value
     * @param name   the name of the state variable
     * @param value  the value to set
     * @throws ComponentHasNoSystem if this Component has not been added to a
     *         System (i.e., if initSystem has not been called)
     */
    void setStateVariableValue(SimTK::State& state, const std::string& name, double value) const;


    /**
     * Get all values of the state variables allocated by this Component.
     * Includes state variables allocated by its subcomponents.
     *
     * @param state   the State for which to get the value
     * @return Vector of state variable values of length getNumStateVariables()
     *                in the order returned by getStateVariableNames()
     * @throws ComponentHasNoSystem if this Component has not been added to a
     *         System (i.e., if initSystem has not been called)
     */
    SimTK::Vector getStateVariableValues(const SimTK::State& state) const;

    /**
     * %Set all values of the state variables allocated by this Component.
     * Includes state variables allocated by its subcomponents.
     *
     * @param state   the State for which to get the value
     * @param values  Vector of state variable values of length
     *                getNumStateVariables() in the order returned by
     *                getStateVariableNames()
     * @throws ComponentHasNoSystem if this Component has not been added to a
     *         System (i.e., if initSystem has not been called)
     */
    void setStateVariableValues(SimTK::State& state, const SimTK::Vector& values);

    /**
     * Get the value of a state variable derivative computed by this Component.
     *
     * @param state   the State for which to get the derivative value
     * @param name    the name (string) of the state variable of interest
     * @throws ComponentHasNoSystem if this Component has not been added to a
     *         System (i.e., if initSystem has not been called)
     */
    double getStateVariableDerivativeValue(const SimTK::State& state, 
        const std::string& name) const;

    /**
     * Get the value of a discrete variable allocated by this Component by name.
     *
     * @param state   the State from which to get the value
     * @param name    the name of the state variable
     * @return value  the discrete variable value
     * @throws ComponentHasNoSystem if this Component has not been added to a
     *         System (i.e., if initSystem has not been called)
     */
    double getDiscreteVariableValue(const SimTK::State& state,
                                    const std::string& name) const;

    /**
     * %Set the value of a discrete variable allocated by this Component by name.
     *
     * @param state  the State for which to set the value
     * @param name   the name of the discrete variable
     * @param value  the value to set
     * @throws ComponentHasNoSystem if this Component has not been added to a
     *         System (i.e., if initSystem has not been called)
     */
    void setDiscreteVariableValue(SimTK::State& state, const std::string& name,
                                  double value) const;

    /**
     * Get the value of a cache variable allocated by this Component by name.
     *
     * @param state  the State from which to get the value
     * @param name   the name of the cache variable
     * @return T     const reference to the cache variable's value
     * @throws ComponentHasNoSystem if this Component has not been added to a
     *         System (i.e., if initSystem has not been called)
     */
    template<typename T> const T& 
    getCacheVariableValue(const SimTK::State& state, const std::string& name) const
    {
        // Must have already called initSystem.
        OPENSIM_THROW_IF_FRMOBJ(!hasSystem(), ComponentHasNoSystem);

        std::map<std::string, CacheInfo>::const_iterator it;
        it = _namedCacheVariableInfo.find(name);

        if(it != _namedCacheVariableInfo.end()) {
            SimTK::CacheEntryIndex ceIndex = it->second.index;
            return SimTK::Value<T>::downcast(
                getDefaultSubsystem().getCacheEntry(state, ceIndex)).get();
        } else {
            std::stringstream msg;
            msg << "Component::getCacheVariable: ERR- name not found.\n "
                << "for component '"<< getName() << "' of type " 
                << getConcreteClassName();
            throw Exception(msg.str(),__FILE__,__LINE__);
        }
    }
    /**
     * Obtain a writable cache variable value allocated by this Component by
     * name. Do not forget to mark the cache value as valid after updating,
     * otherwise it will force a re-evaluation if the evaluation method is
     * monitoring the validity of the cache value.
     *
     * @param state  the State for which to set the value
     * @param name   the name of the state variable
     * @return value modifiable reference to the cache variable's value
     * @throws ComponentHasNoSystem if this Component has not been added to a
     *         System (i.e., if initSystem has not been called)
     */
    template<typename T> T& 
    updCacheVariableValue(const SimTK::State& state, const std::string& name) const
    {
        // Must have already called initSystem.
        OPENSIM_THROW_IF_FRMOBJ(!hasSystem(), ComponentHasNoSystem);

        std::map<std::string, CacheInfo>::const_iterator it;
        it = _namedCacheVariableInfo.find(name);

        if(it != _namedCacheVariableInfo.end()) {
            SimTK::CacheEntryIndex ceIndex = it->second.index;
            return SimTK::Value<T>::downcast(
                getDefaultSubsystem().updCacheEntry(state, ceIndex)).upd();
        }
        else{
            std::stringstream msg;
            msg << "Component::updCacheVariable: ERR- '" << name 
                << "' name not found.\n "
                << "for component '"<< getName() << "' of type " 
                << getConcreteClassName();
            throw Exception(msg.str(),__FILE__,__LINE__);
        }
    }

    /**
     * After updating a cache variable value allocated by this Component, you
     * can mark its value as valid, which will not change until the realization
     * stage falls below the minimum set at the time the cache variable was
     * created. If not marked as valid, the evaluation method monitoring this
     * flag will force a re-evaluation rather that just reading the value from
     * the cache.
     *
     * @param state  the State containing the cache variable
     * @param name   the name of the cache variable
     * @throws ComponentHasNoSystem if this Component has not been added to a
     *         System (i.e., if initSystem has not been called)
     */
    void markCacheVariableValid(const SimTK::State& state, const std::string& name) const
    {
        // Must have already called initSystem.
        OPENSIM_THROW_IF_FRMOBJ(!hasSystem(), ComponentHasNoSystem);

        std::map<std::string, CacheInfo>::const_iterator it;
        it = _namedCacheVariableInfo.find(name);

        if(it != _namedCacheVariableInfo.end()) {
            SimTK::CacheEntryIndex ceIndex = it->second.index;
            getDefaultSubsystem().markCacheValueRealized(state, ceIndex);
        }
        else{
            std::stringstream msg;
            msg << "Component::markCacheVariableValid: ERR- name not found.\n "
                << "for component '"<< getName() << "' of type " 
                << getConcreteClassName();
            throw Exception(msg.str(),__FILE__,__LINE__);
        }
    }

    /**
     * Mark a cache variable value allocated by this Component as invalid. When
     * the system realization drops to below the lowest valid stage, cache
     * variables are automatically marked as invalid. There are instances when
     * component-added state variables require invalidating a cache at a lower
     * stage. For example, a component may have a "length" state variable which
     * should invalidate calculations involving it and other positions when the
     * state variable is set. Changing the component state variable
     * automatically invalidates Dynamics and higher realizations, but to force
     * realizations at Position and Velocity requires setting the lowest valid
     * stage to Position and marking the cache variable as invalid whenever the
     * "length" state variable value is set/changed.
     *
     * @param state  the State containing the cache variable
     * @param name   the name of the cache variable
     * @throws ComponentHasNoSystem if this Component has not been added to a
     *         System (i.e., if initSystem has not been called)
     */
    void markCacheVariableInvalid(const SimTK::State& state, 
                                  const std::string& name) const
    {
        // Must have already called initSystem.
        OPENSIM_THROW_IF_FRMOBJ(!hasSystem(), ComponentHasNoSystem);

        std::map<std::string, CacheInfo>::const_iterator it;
        it = _namedCacheVariableInfo.find(name);

        if(it != _namedCacheVariableInfo.end()) {
            SimTK::CacheEntryIndex ceIndex = it->second.index;
            getDefaultSubsystem().markCacheValueNotRealized(state, ceIndex);
        }
        else{
            std::stringstream msg;
            msg << "Component::markCacheVariableInvalid: ERR- name not found.\n"
                << "for component '"<< getName() << "' of type " 
                << getConcreteClassName();
            throw Exception(msg.str(),__FILE__,__LINE__);
        }
    }

    /**
     * Enables the user to monitor the validity of the cache variable value
     * using the returned flag. For components performing a costly evaluation,
     * use this method to force a re-evaluation of a cache variable value only
     * when necessary (i.e., returns false).
     *
     * @param state  the State in which the cache value resides
     * @param name   the name of the cache variable
     * @return bool  whether the cache variable value is valid or not
     * @throws ComponentHasNoSystem if this Component has not been added to a
     *         System (i.e., if initSystem has not been called)
     */
    bool isCacheVariableValid(const SimTK::State& state, const std::string& name) const
    {
        // Must have already called initSystem.
        OPENSIM_THROW_IF_FRMOBJ(!hasSystem(), ComponentHasNoSystem);

        std::map<std::string, CacheInfo>::const_iterator it;
        it = _namedCacheVariableInfo.find(name);

        if(it != _namedCacheVariableInfo.end()) {
            SimTK::CacheEntryIndex ceIndex = it->second.index;
            return getDefaultSubsystem().isCacheValueRealized(state, ceIndex);
        }
        else{
            std::stringstream msg;
            msg << "Component::isCacheVariableValid: ERR- name not found.\n "
                << "for component '"<< getName() << "' of type " 
                << getConcreteClassName();
            throw Exception(msg.str(),__FILE__,__LINE__);
        }
    }

    /**
     * %Set cache variable value allocated by this Component by name. All cache
     * entries are lazily evaluated (on a need basis) so a set also marks the
     * cache as valid.
     *
     * @param state  the State in which to store the new value
     * @param name   the name of the cache variable
     * @param value  the new value for this cache variable
     * @throws ComponentHasNoSystem if this Component has not been added to a
     *         System (i.e., if initSystem has not been called)
     */
    template<typename T> void 
    setCacheVariableValue(const SimTK::State& state, const std::string& name, 
                     const T& value) const
    {
        // Must have already called initSystem.
        OPENSIM_THROW_IF_FRMOBJ(!hasSystem(), ComponentHasNoSystem);

        std::map<std::string, CacheInfo>::const_iterator it;
        it = _namedCacheVariableInfo.find(name);

        if(it != _namedCacheVariableInfo.end()) {
            SimTK::CacheEntryIndex ceIndex = it->second.index;
            SimTK::Value<T>::downcast(
                getDefaultSubsystem().updCacheEntry( state, ceIndex)).upd() 
                = value;
            getDefaultSubsystem().markCacheValueRealized(state, ceIndex);
        }
        else{
            std::stringstream msg;
            msg << "Component::setCacheVariable: ERR- name not found.\n "
                << "for component '"<< getName() << "' of type " 
                << getConcreteClassName();
            throw Exception(msg.str(),__FILE__,__LINE__);
        }   
    }
    // End of Model Component State Accessors.
    //@} 

    /** @name Dump debugging information to the console */
    /// @{
    /** Debugging method to list all subcomponents by name and recurse
        into these components to list their subcomponents, and so on. */
    void dumpSubcomponents(int depth=0) const;
    /** List all the Connectors and Inputs and whether or not they are
     * connected. */
    void dumpConnections() const;
    /// @}

protected:
    class StateVariable;
    //template <class T> friend class ComponentSet;
    // Give the ComponentMeasure access to the realize() methods.
    template <class T> friend class ComponentMeasure;

#ifndef SWIG
    /// @class MemberSubcomponentIndex
    /// Unique integer type for local member subcomponent indexing
    SimTK_DEFINE_UNIQUE_INDEX_TYPE(MemberSubcomponentIndex);

    /** Construct a subcomponent as a data member of this Component. All Component
        interface calls are automatically invoked on its subcomponents. */
    template<class C=Component>
    MemberSubcomponentIndex constructSubcomponent(const std::string& name) {
        C* component = new C();
        component->setName(name);
        component->setParent(*this);
        _memberSubcomponents.push_back(SimTK::ClonePtr<Component>(component));
        return MemberSubcomponentIndex(_memberSubcomponents.size()-1);
    }
    template<class C = Component>
    const C& getMemberSubcomponent(MemberSubcomponentIndex ix) const {
        const C* comp = dynamic_cast<const C*>(_memberSubcomponents[ix].get());
        if(comp)
            return *comp;

        throw Exception("Component::getMemberSubcomponent() - Incorrect type requested.");
    }
    template<class C = Component>
    C& updMemberSubcomponent(MemberSubcomponentIndex ix) {
        C* comp = dynamic_cast<C*>(_memberSubcomponents[ix].upd());
        if (comp)
            return *comp;

        throw Exception("Component::updMemberSubcomponent() - Incorrect type requested.");
    }
#endif //SWIG

    /**
    * Adopt a component as a subcomponent of this Component. Component
    * methods (e.g. addToSystem(), initStateFromProperties(), ...) are
    * automatically invoked on subcomponents when called on this Component.
    * Realization is also performed automatically on subcomponents. All
    * subcomponents are owned, therefore this Component also takes ownership.
    */
    void adoptSubcomponent(Component* subcomponent);

    /** Get the number of Subcomponents that are data members of this Component */
    size_t getNumMemberSubcomponents() const;
    /** Get the number of Subcomponents that are properties of this Component */
    size_t getNumPropertySubcomponents() const;
    /** Get the number of Subcomponents adopted by this Component */
    size_t getNumAdoptedSubcomponents() const;

    /** Access this Component's immediate subcomponents (not those owned by
        subcomponents) */
    std::vector<SimTK::ReferencePtr<const Component>> getMySubcomponents() const;

    /** @name  Component Extension Interface
    The interface ensures that deserialization, resolution of inter-connections,
    and handling of dependencies are performed systematically and prior to 
    system creation, followed by allocation of necessary System resources. These 
    methods are virtual and may be implemented by subclasses of 
    Components. 
    
    @note Every implementation of virtual extend method xxx(args) must begin
    with the line "Super::extend<xxx>(args);" to ensure that the parent class
    is called before the child class method.
    
    The base class implementations ensures that the corresponding calls are made
    to any subcomponents which are owned by this Component. Ownership is
    established by the subcomponent being a data member (not serialized), a 
    property (serialized), or created and adopted based on other settings
    or options that arise from the properties. For example, a Model (Component)
    may have to split a body and add a Weld constraint to handle a closed
    loop specified by Joints that are properties of the Model. The new Body and
    Weld (components) are created and adopted as part of connecting the model to
    form a valid multibody tree.

    So assuming that your concrete %Component and all intermediate classes from
    which it derives properly follow the requirement of calling the Super class 
    method first, the order of operations enforced here for a call to a single 
    method will be
      -# %Component base class computations
      -# calls to that same method for intermediate %Component-derived 
         objects' computations, in order down from %Component, and
      -# call to that method for the bottom-level concrete class. 
      -# finally calls to that same method for \e all subcomponents
    You should consider this ordering when designing a %Component.  **/ 

    ///@{

    /** Perform any secondary operations, e.g. to investigate the component or 
    to insert it into a particular internal list (for grouping), after adding
    the subcomponent to this component. This is intended primarily for composites
    like Model to have more control over the handling of a component being added
    to it.

    If you override this method, be sure to invoke the base class method first,
    using code like this :
    @code
    void MyComponent::extendAddComponent(Component* subcomponent) {
        Super::extendAddComponent(); // invoke parent class method
        // ... your code goes here
        // ... initialize any internal data structures
    }
    @endcode   */
    virtual void extendAddComponent(Component* subcomponent) {};

    /** Perform any time invariant calculation, data structure initializations or
    other component configuration based on its properties necessary to form a  
    functioning, yet not connected component. It also marks the Component
    as up-to-date with its properties when complete. Do not perform any
    configuration that depends on the SimTK::MultibodySystem; it is not
    available at this point.

    If you override this method, be sure to invoke the base class method first,
        using code like this :
        @code
        void MyComponent::extendFinalizeFromProperties() {
            Super::extendFinalizeFromProperties(); // invoke parent class method
            // ... your code goes here
            // ... initialize any internal data structures 
        }
        @endcode   */
    virtual void extendFinalizeFromProperties() {};

    /** Perform any necessary initializations required to connect the component
    (and it subcomponents) to other components and mark the connection status.
    Provides a check for error conditions. connect() is invoked on all components 
    to form a directed acyclic graph of the multibody system, prior to creating the
    Simbody MultibodySystem to represent it computationally. It may also be invoked
    at times just for its error-checking side effects.

    The "root" Component argument is the root node of the directed graph composed
    of all the subcomponents (and their subcomponents and so on ...) and their
    interconnections. This should yield a fully connected root component. For 
    ModelComponents this is the Model component. But a Model can be connected to
    an environment or world component with several other models, by choosing the
    environment/world as the root.
    
    If you override this method, be sure to invoke the base class method first, 
    using code like this:
    @code
    void MyComponent::extendConnect(Component& root) {
        Super::extendConnect(root); // invoke parent class method
        // ... your code goes here
    }
    @endcode   */
    virtual void extendConnect(Component& root) {};

    /** Build the tree of Components from this component through its descendants. 
    This method is invoked whenever a ComponentList<C> is requested. Note, all
    components must been added to the model (or its subcomponents), otherwise it
    will not be included in the tree and will not be found for iteration or for
    connection. The implementation populates _nextComponent ReferencePtr with a
    pointer to the next Component in tree pre-order traversal.
    */
    void initComponentTreeTraversal(const Component &root) const;

    ///@cond
    /** Opportunity to remove connection related information. 
    If you override this method, be sure to invoke the base class method first,
        using code like this :
        @code
        void MyComponent::disconnect(Component& root) {
        // disconnect your subcomponents and your Super first
        Super::extendDisconnect(); 
            //your code to wipeout your connection related information
    }
    @endcode  */
    //virtual void extendDisconnect() {};
    ///@endcond

    /** Add appropriate Simbody elements (if needed) to the System 
    corresponding to this component and specify needed state resources. 
    extendAddToSystem() is called when the Simbody System is being created to 
    represent a completed system (model) for computation. That is, connect()
    will already have been invoked on all components before any addToSystem()
    call is made. Helper methods for adding modeling options, state variables 
    and their derivatives, discrete variables, and cache entries are available 
    and can be called within extendAddToSystem() only.

    Note that this method is const; you may not modify your model component
    or the containing model during this call. Any modifications you need should
    instead be performed in finalizeFromProperties() or at the latest connect(),
    which are non-const. The only exception is that you may need to record access 
    information for resources you create in the \a system, such as an index number.
    For most Components, OpenSim base classes either provide convenience methods
    or handle indices automatically. Otherwise, you must declare indices as mutable
    data members so that you can set them here.
   
    If you override this method, be sure to invoke the base class method at the
    beginning, using code like this:
    @code
    void MyComponent::extendAddToSystem(SimTK::MultibodySystem& system) const {
        // Perform any additions to the system required by your Super
        Super::extendAddToSystem(system);       
        // ... your code goes here
    }
    @endcode

    This method assumes that this Component's addToSystem will be invoked before
    its subcomponents. If you need your subcomponents to be added to the system,
    first (e.g. require of a Force to be anchored to a SimTK::MobilizedBody
    specified by subcomponents) then you must implement:
        extendAddToSystemAfterSubcomponents().
    It is possible to implement both method to add system elements before and then 
    after your subcomponents have added themselves. Caution is required that
    Simbody elements are not added twice especially when order is unimportant.

    @param[in,out] system   The MultibodySystem being added to.

    @see addModelingOption(), addStateVariable(), addDiscreteVariables(), 
         addCacheVariable() **/
    virtual void extendAddToSystem(SimTK::MultibodySystem& system) const {};

    /** Add appropriate Simbody elements (if needed) to the System after your 
    component's subcomponents have had a chance to add themselves to the system.

    If you override this method, be sure to invoke the base class method at the
    beginning, using code like this:
    @code
    void MyComponent::
        extendAddToSystemAfterSubcomponents(SimTK::MultibodySystem& system) const {
        // Perform any additions to the system required by your Super
        Super::extendAddToSystemAfterSubcomponents(system);       
        // ... your code goes here
    }
    @endcode
    
    @param[in,out] system   The MultibodySystem being added to.
    
    @see extendAddToSystem() **/
    virtual void 
        extendAddToSystemAfterSubcomponents(SimTK::MultibodySystem& system)
                                                                      const {};

    /** Transfer property values or other state-independent initial values
    into this component's state variables in the passed-in \a state argument.
    This is called after a SimTK::System and State have been created for the 
    Model (that is, after extendAddToSystem() has been called on all components). 
    You should override this method if your component has properties
    (serializable values) that can affect initial values for your state
    variables. You can also perform any other state-independent calculations
    here that result in state initial conditions.
   
    If you override this method, be sure to invoke the base class method first, 
    using code like this:
    @code
    void MyComponent::extendInitStateFromProperties(SimTK::State& state) const {
        Super::extendInitStateFromProperties(state); // invoke parent class method
        // ... your code goes here
    }
    @endcode

    @param      state
        The state that will receive the new initial conditions.

    @see extendSetPropertiesFromState() **/
    virtual void extendInitStateFromProperties(SimTK::State& state) const {};

    /** Update this component's property values to match the specified State,
    if the component has created any state variable that is intended to
    correspond to a property. Thus, state variable values can persist as part 
    of the model component and be serialized as a property.
   
    If you override this method, be sure to invoke the base class method first, 
    using code like this:
    @code
    void MyComponent::extendSetPropertiesFromState(const SimTK::State& state) {
        Super::extendSetPropertiesFromState(state); // invoke parent class method
        // ... your code goes here
    }
    @endcode

    @param      state    
        The State from which values may be extracted to set persistent
        property values.

    @see extendInitStateFromProperties() **/
    virtual void extendSetPropertiesFromState(const SimTK::State& state) {};

    /** If a model component has allocated any continuous state variables
    using the addStateVariable() method, then %computeStateVariableDerivatives()
    must be implemented to provide time derivatives for those states.
    Override to set the derivatives of state variables added to the system 
    by this component. (also see extendAddToSystem()). If the component adds states
    and computeStateVariableDerivatives is not implemented by the component,
    an exception is thrown when the system tries to evaluate its derivatives.

    Implement like this:
    @code
    void computeStateVariableDerivatives(const SimTK::State& state) const {
        
        // Let the parent class set the derivative values for the 
        // the state variables that it added.
        Super::computeStateVariableDerivatives(state)

        // Compute derivative values for states allocated by this component
        // as a function of the state.
        double deriv = ... 

        // Then set the derivative value by state variable name
        setStateVariableDerivativeValue(state, "<state_variable_name>", deriv);
    }
    @endcode

    For subclasses, it is highly recommended that you first call
    Super::computeStateVariableDerivatives(state) to preserve the derivative
    computation of the parent class and to only specify the derivatives of the state
    variables added by name. One does have the option to override all the derivative 
    values for the parent by accessing the derivatives by their state variable name.
    This is necessary, for example, if a newly added state variable is coupled to the
    dynamics (derivatives) of the states variables that were added by the parent.
    **/
    virtual void computeStateVariableDerivatives(const SimTK::State& s) const;

    /**
     * %Set the derivative of a state variable by name when computed inside of
     * this Component's computeStateVariableDerivatives() method.
     *
     * @param state  the State for which to set the value
     * @param name   the name of the state variable
     * @param deriv  the derivative value to set
     */
    void setStateVariableDerivativeValue(const SimTK::State& state, 
                            const std::string& name, double deriv) const;


    // End of Component Extension Interface (protected virtuals).
    ///@} 

    /** @name           Component Advanced Interface
    You probably won't need to override methods in this section. These provide
    a way for you to perform computations ("realizations") that must be 
    scheduled in carefully-ordered stages as described in the class description
    above. The typical operation will be that the given SimTK::State provides
    you with the inputs you need for your computation, which you will then 
    write into some element of the state cache, where later computations can
    pick it up.

    @note Once again it is crucial that, if you override a method here,
    you invoke the superclass method as the <em>first line</em> in your
    implementation, via a call like "Super::extendRealizePosition(state);". This 
    will ensure that all necessary base class computations are performed, and
    that subcomponents are handled properly.

    @warning Currently the realize() methods here are invoked early in the
    sequence of realizations at a given stage, meaning that you will not be
    able to access other computations at that same stage.
    @bug Should defer calls to these until at least kinematic realizations
    at the same stage have been performed.

    @see Simbody documentation for more information about realization.
    **/
    //@{
    /** Obtain state resources that are needed unconditionally, and perform
    computations that depend only on the system topology. **/
    virtual void extendRealizeTopology(SimTK::State& state) const;
    /** Obtain and name state resources (like state variables allocated by
    an underlying Simbody component) that may be needed, depending on modeling
    options. Also, perform any computations that depend only on topology and 
    selected modeling options. **/
    virtual void extendRealizeModel(SimTK::State& state) const;
    /** Perform computations that depend only on instance variables, like
    lengths and masses. **/
    virtual void extendRealizeInstance(const SimTK::State& state) const;
    /** Perform computations that depend only on time and earlier stages. **/
    virtual void extendRealizeTime(const SimTK::State& state) const;
    /** Perform computations that depend only on position-level state
    variables and computations performed in earlier stages (including time). **/
    virtual void extendRealizePosition(const SimTK::State& state) const;
    /** Perform computations that depend only on velocity-level state 
    variables and computations performed in earlier stages (including position, 
    and time). **/
    virtual void extendRealizeVelocity(const SimTK::State& state) const;
    /** Perform computations (typically forces) that may depend on 
    dynamics-stage state variables, and on computations performed in earlier
    stages (including velocity, position, and time), but not on other forces,
    accelerations, constraint multipliers, or reaction forces. **/
    virtual void extendRealizeDynamics(const SimTK::State& state) const;
    /** Perform computations that may depend on applied forces. **/
    virtual void extendRealizeAcceleration(const SimTK::State& state) const;
    /** Perform computations that may depend on anything but are only used
    for reporting and cannot affect subsequent simulation behavior. **/
    virtual void extendRealizeReport(const SimTK::State& state) const;
    //@} end of Component Advanced Interface


    /** @name     Component System Creation and Access Methods
     * These methods support implementing concrete Components. Add methods
     * can only be called inside of extendAddToSystem() and are useful for creating
     * the underlying SimTK::System level variables that are used for computing
     * values of interest.
     * @warning Accessors for System indices are intended for component internal use only.
     **/

    //@{

    /** Add a modeling option (integer flag stored in the State) for use by 
    this Component. Each modeling option is identified by its own 
    \a optionName, specified here. Modeling options enable the model
    component to be configured differently in order to represent different 
    operating modes. For example, if two modes of operation are necessary (mode
    off and mode on) then specify optionName, "mode" with maxFlagValue = 1. 
    Subsequent gets will return 0 or 1 and set will only accept 0 and 1 as 
    acceptable values. Changing the value of a model option invalidates 
    Stage::Instance and above in the State, meaning all calculations involving
    time, positions, velocity, and forces are invalidated. **/
    void addModelingOption(const std::string&  optionName, 
                           int                 maxFlagValue) const;


    /** Add a continuous system state variable belonging to this Component,
    and assign a name by which to refer to it. Changing the value of this state 
    variable will automatically invalidate everything at and above its
    \a invalidatesStage, which is normally Stage::Dynamics meaning that there
    are forces that depend on this variable. If you define one or more
    of these variables you must also override computeStateVariableDerivatives()
    to provide time derivatives for them. Note, all corresponding system
    indices are automatically determined using this interface. As an advanced
    option you may choose to hide the state variable from being accessed outside
    of this component, in which case it is considered to be "hidden". 
    You may also want to create an Output for this state variable; see
    #OpenSim_DECLARE_OUTPUT_FOR_STATE_VARIABLE for more information. Reporters
    should use such an Output to get the StateVariable's value (instead of using
    getStateVariableValue()).

    @param[in] stateVariableName     string value to access variable by name
    @param[in] invalidatesStage      the system realization stage that is
                                     invalidated when variable value is changed
    @param[in] isHidden              flag (bool) to optionally hide this state
                                     variable from being accessed outside this
                                     component as an Output
    */
    void addStateVariable(const std::string&  stateVariableName,
         const SimTK::Stage& invalidatesStage=SimTK::Stage::Dynamics,
         bool isHidden = false) const;

    /** The above method provides a convenient interface to this method, which
    automatically creates an 'AddedStateVariable' and allocates resources in the
    SimTK::State for this variable.  This interface allows the creator to
    add/expose state variables that are allocated by underlying Simbody
    components and specify how the state variable value is accessed by
    implementing a concrete StateVariable and adding it to the component using
    this method.
    You may also want to create an Output for this state variable; see
    #OpenSim_DECLARE_OUTPUT_FOR_STATE_VARIABLE for more information. Reporters
    should use such an Output to get the StateVariable's value (instead of
    using getStateVariableValue()).
    */
    void addStateVariable(Component::StateVariable*  stateVariable) const;

    /** Add a system discrete variable belonging to this Component, give
    it a name by which it can be referenced, and declare the lowest Stage that
    should be invalidated if this variable's value is changed. **/
    void addDiscreteVariable(const std::string& discreteVariableName,
                             SimTK::Stage       invalidatesStage) const;

    /** Add a state cache entry belonging to this Component to hold
    calculated values that must be automatically invalidated when certain 
    state values change. Cache entries contain values whose computations depend
    on state variables and provide convenience and/or efficiency by holding on 
    to them in memory (cache) to avoid recomputation. Once the state changes, 
    the cache values automatically become invalid and has to be
    recomputed based on the current state before it can be referenced again.
    Any attempt to reference an invalid cache entry results in an exception
    being thrown.

    Cache entry validity is managed by computation Stage, rather than by 
    dependence on individual state variables. Changing a variables whose
    "invalidates" stage is the same or lower as the one specified as the
    "depends on" stage here cause the cache entry to be invalidated. For 
    example, a body's momementum, which is dependent on position and velocity 
    states, should have Stage::Velocity as its \a dependsOnStage. Then if a
    Velocity stage variable or lower (e.g. Position stage) changes, then the 
    cache is invalidated. But, if a Dynamics stage variable (or above) is 
    changed, the velocity remains valid so the cache entry does not have to be 
    recomputed.

    @param[in]      cacheVariableName
        The name you are assigning to this cache entry. Must be unique within
        this model component.
    @param[in]      variablePrototype   
        An object defining the type of value, and a default value of that type,
        to be held in this cache entry. Can be a simple int or an elaborate
        class, as long as it has deep copy semantics.
    @param[in]      dependsOnStage      
        This is the highest computational stage on which this cache entry's
        value computation depends. State changes at this level or lower will
        invalidate the cache entry. **/ 
    template <class T> void 
    addCacheVariable(const std::string&     cacheVariableName,
                     const T&               variablePrototype, 
                     SimTK::Stage           dependsOnStage) const
    {
        // Note, cache index is invalid until the actual allocation occurs 
        // during realizeTopology.
        _namedCacheVariableInfo[cacheVariableName] = 
            CacheInfo(new SimTK::Value<T>(variablePrototype), dependsOnStage);
    }

    
    /**
     * Get writeable reference to the MultibodySystem that this component is
     * connected to.
     */
    SimTK::MultibodySystem& updSystem() const
        { return *_system; } 

    /** Get the index of a Component's continuous state variable in the Subsystem for
        allocations. This method is intended for derived Components that may need direct
        access to its underlying Subsystem.*/
    const int getStateIndex(const std::string& name) const;

   /**
     * Get the System Index of a state variable allocated by this Component.
     * Returns an InvalidIndex if no state variable with the name provided is
     * found.
     * @param stateVariableName   the name of the state variable
     */
    SimTK::SystemYIndex 
        getStateVariableSystemIndex(const std::string& stateVariableName) const;

   /**
     * Get the index of a Component's discrete variable in the Subsystem for
     * allocations. This method is intended for derived Components that may need
     * direct access to its underlying Subsystem.
     */
    const SimTK::DiscreteVariableIndex 
    getDiscreteVariableIndex(const std::string& name) const;

    /** Get the index of a Component's cache variable in the Subsystem for allocations.
        This method is intended for derived Components that may need direct access
        to its underlying Subsystem.*/
    const SimTK::CacheEntryIndex 
    getCacheVariableIndex(const std::string& name) const;

    // End of System Creation and Access Methods.

#pragma clang diagnostic push
#pragma clang diagnostic ignored "-Wunsupported-friend"
    template<class C>
    friend void Connector<C>::findAndConnect(const Component& root);
#pragma clang diagnostic pop

    /** Utility method to find a component in the list of sub components of this
        component and any of their sub components, etc..., by name or state variable name.
        The search can be sped up considerably if the "path" or even partial path name
        is known. For example name = "forearm/elbow/elbow_flexion" will find the 
        Coordinate component of the elbow joint that connects the forearm body in 
        linear time (linear search for name at each component level. Whereas
        supplying "elbow_flexion" requires a tree search.
        Returns NULL if Component of that specified name cannot be found. 
        If the name provided is a component's state variable name and a
        StateVariable pointer is provided, the pointer will be set to the 
        StateVariable object that was found. This facilitates the getting and setting
        of StateVariables by name. 
        
        NOTE: If the component name or the state variable name is ambiguous, 
         an exception is thrown. To disambiguate use the full name provided
         by owning component(s). */
#ifndef SWIG // StateVariable is protected.
    template<class C = Component>
    const C* findComponent(const std::string& name, 
                           const StateVariable** rsv = nullptr) const {
        std::string msg = getConcreteClassName() + "'" + getName() +
                          "'::findComponent() ";
        if (name.empty()) {
            msg += "cannot find a nameless subcomponent.";
            throw Exception(msg);
        }

        std::vector<const C*> foundCs;

        const C* found = NULL;
        std::string::size_type front = name.rfind("/");
        size_t len = name.length();
        std::string subname = front< len ? name.substr(front + 1, len - front) : name;

        if (this->getFullPathName() == name) {
            found = dynamic_cast<const C*>(this);
            if (found)
                return found;
        }
        else if (this->getName() == subname) {
            if ( (found = dynamic_cast<const C*>(this)) )
                foundCs.push_back(found);
        }

        ComponentList<const C> compsList = this->template getComponentList<C>();
        
        for (const C& comp : compsList) {
            std::string compFullPathName = comp.getFullPathName();
            if (compFullPathName == subname) {
                foundCs.push_back(&comp);
                break;
            } // if a child of this Component, one should not need
              // to specify this Component's full path name 
            else if (compFullPathName == (getFullPathName() + "/" + subname)) {
                foundCs.push_back(&comp);
                break;
            } // otherwise, we just have a type and name match
              // which we may need to support for compatibility with older models
              // where only names were used (not path or type)
              // TODO replace with an exception -aseth
            else if (comp.getName() == subname) {
                foundCs.push_back(&comp);
                // TODO Revisit why the exact match isn't found when
                // when what appears to be the complete path.
                if (comp.getDebugLevel() > 0) {
                    std::string details = msg + " Found '" + compFullPathName + 
                        "' as a match for:\n Component '" + name + "' of type " + 
                        comp.getConcreteClassName() + ", but it "
                        "is not on specified path.\n";
                    //throw Exception(details, __FILE__, __LINE__);
                    std::cout << details << std::endl;
                }
            }
        }

        if (foundCs.size() == 1) {
            //unique type and name match!
            return foundCs[0];
        }

        std::map<std::string, StateVariableInfo>::const_iterator it;
        it = _namedStateVariableInfo.find(name);
        if (it != _namedStateVariableInfo.end()) {
            if (rsv) {
                *rsv = it->second.stateVariable.get();
            }
            return dynamic_cast<const C*>(this);
        }

        // Only error cases remain
        // too many components of the right type with the same name
        if (foundCs.size() > 1) {
            msg += "Found multiple '" + name + "'s of type " +
                foundCs[0]->getConcreteClassName() + ".";
            throw Exception(msg, __FILE__, __LINE__);
        }

        // Not found
        return nullptr;
    }
#endif

public:
#ifndef SWIG // StateVariable is protected.
    /**
     * Find a StateVariable of this Component (includes its subcomponents).
     * @throws ComponentHasNoSystem if this Component has not been added to a
     *         System (i.e., if initSystem has not been called)
     */
    const StateVariable* findStateVariable(const std::string& name) const;
#endif

    /** Access the parent of this Component.
        An exception is thrown if the Component has no parent.
        @see hasParent() */
    const Component& getParent() const;

    /** Check if this Component has a parent assigned or not.
        A component may not have a parent assigned if it:
        1) is the root component, or 2) has not been added to its parent. */
    bool hasParent() const;

protected:
    /** %Set this Component's reference to its parent Component */
    void setParent(const Component& parent);

    template<class C>
    const C* traversePathToComponent(const std::string& path) const
    {
        std::string::size_type front = 0;
        std::string::size_type back = path.rfind('/');
        std::string dir = "";
        std::string currentPath = "";
        const Component* current = this;

        const std::string compName = back < std::string::npos ? path.substr(back+1) : path;
        back = 0;

        while (back < std::string::npos && current) {
            back = path.find('/', front);
            dir = path.substr(front, back - front);

            if (dir == ".." && current->hasParent())
                current = &current->getParent();
            // if current in dir keep drilling down the path 
            else if (current->getName() == dir) {
                front = back + 1;
                continue;
            }
            // if dir is empty we are at root or have a nameless comp
            // if dir is '.' we are in the right parent, and loop again
            // so that dir is the name of the component we want.
            else if (!dir.empty() && dir != ".") {
                auto compsList = current->getComponentList<Component>();
                // descend to next component in the path otherwise not found
                currentPath = current->getFullPathName();
                for (const Component& comp : compsList) {
                    // Match for the dir
                    if (comp.getFullPathName() == currentPath + "/" + dir) {
                        // In the right dir and has matching name
                        // update current to this comp
                        current = &comp;
                        if (comp.getName() == compName) {
                            // now verify type
                            const C* compC = dynamic_cast<const C*>(&comp);
                            if (compC)
                                return  compC;
                            else // keep traversing this list
                                continue;
                        } 
                        // get out of this list and start going down the new current
                        break;
                    }
                    // No match in this dir
                    current = nullptr;
                }
            }
            front = back + 1;
        }

        if (dir == compName)
            return dynamic_cast<const C*>(current);

        return nullptr;
    }

    //@} 

    /** @name Internal methods for constructing Connectors, Outputs, Inputs
     * To declare Connector%s, Output%s, and Input%s for your component,
     * use the following macros within your class declaration (ideally at
     * the top near property declarations):
     *
     *  - #OpenSim_DECLARE_CONNECTOR
     *  - #OpenSim_DECLARE_OUTPUT
     *  - #OpenSim_DECLARE_LIST_OUTPUT
     *  - #OpenSim_DECLARE_OUTPUT_FOR_STATE_VARIABLE
     *  - #OpenSim_DECLARE_INPUT
     *  - #OpenSim_DECLARE_LIST_INPUT
     *
     * The methods below are used in those macros, and you should not use these
     * methods yourself.
     */
    /// @{
    /**
    * Construct a specialized Connector for this Component's dependence on an
    * another Component. It serves as a placeholder for the Component and its
    * type and enables the Component to automatically traverse its dependencies
    * and provide a meaningful message if the provided Component is
    * incompatible or non-existant.
    */
    template <typename T>
    int constructConnector(const std::string& name, bool isList = false) {
        int ix = updProperty_connectors().adoptAndAppendValue(
            new Connector<T>(name, SimTK::Stage::Topology, *this));
        // Add pointer to connectorsTable so we can access connectors easily by
        // name.
        _connectorsTable[name] = ix;
        return ix;
    }
    
    /** Construct an output for a member function of the same component.
        The following must be true about componentMemberFunction, the function
        that returns the output:

           -# It is a member function of \a this component.
           -# The member function is const.
           -# It takes only one input, which is `const SimTK::State&`
           -# The function returns the computed quantity *by value* (e.g., 
              `double computeQuantity(const SimTK::State&) const`).

        You must also provide the stage on which the output depends.

        You can ask outputs for their value only after you call
        `finalizeFromProperties()`.

       @see constructOutputForStateVariable()
     */

#ifndef SWIG // SWIG can't parse the const at the end of the second argument.
    template <typename T, typename CompType = Component>
    bool constructOutput(const std::string& name,
            T (CompType::*const memFunc)(const SimTK::State&) const,
            const SimTK::Stage& dependsOn = SimTK::Stage::Acceleration) {
        // The `const` in `CompType::*const componentMemberFunction` means this
        // function can't assign componentMemberFunction to some other function
        // pointer. This is unlikely, since that function would have to match
        // the same template parameters (T and CompType).
        static_assert(std::is_base_of<Component, CompType>::value,
            "Template parameter 'CompType' must be derived from Component.");

        // This lambda takes a pointer to a component, downcasts it to the
        // appropriate derived type, then calls the member function of the
        // derived type. Thank you, klshrinidhi!
        // TODO right now, the assignment to result within the lambda is
        // making a copy! We can fix this using a reference pointer.
        auto outputFunc = [memFunc] (const Component* comp,
                const SimTK::State& s, const std::string&, T& result) -> void {
            result = std::mem_fn(memFunc)(dynamic_cast<const CompType*>(comp), s);
        };
        return constructOutput<T>(name, outputFunc, dependsOn);
    }
    /** This variant handles component member functions that return the
     * output value by const reference (const T&). 
     * @warning ONLY use this with member functions that fetch quantities that
     * are stored within the passed-in SimTK::State. The function cannot return
     * local variables.
     */
    template <typename T, typename CompType = Component>
    bool constructOutput(const std::string& name,
            const T& (CompType::*const memFunc)(const SimTK::State&) const,
            const SimTK::Stage& dependsOn = SimTK::Stage::Acceleration) {
        static_assert(std::is_base_of<Component, CompType>::value,
            "Template parameter 'CompType' must be derived from Component.");

        // This lambda takes a pointer to a component, downcasts it to the
        // appropriate derived type, then calls the member function of the
        // derived type. Thank you, klshrinidhi!
        auto outputFunc = [memFunc] (const Component* comp,
                const SimTK::State& s, const std::string&, T& result) -> void {
            result = std::mem_fn(memFunc)(dynamic_cast<const CompType*>(comp), s);
        };
        return constructOutput<T>(name, outputFunc, dependsOn);
    }
    /** Construct an output that can have multiple channels. You add Channels
    to this Output in extendFinalizeFromProperties() using
    AbstractOutput::addChannel(). The member function
    you provide must take the name of the channel whose value is requested.
    */
    template <typename T, typename CompType>
    bool constructListOutput(const std::string& name,
             T (CompType::*const memFunc)(const SimTK::State&,
                                          const std::string& channel) const,
            const SimTK::Stage& dependsOn = SimTK::Stage::Acceleration) {
        // The `const` in `CompType::*const componentMemberFunction` means this
        // function can't assign componentMemberFunction to some other function
        // pointer. This is unlikely, since that function would have to match
        // the same template parameters (T and CompType).
        static_assert(std::is_base_of<Component, CompType>::value,
            "Template parameter 'CompType' must be derived from Component.");

        // This lambda takes a pointer to a component, downcasts it to the
        // appropriate derived type, then calls the member function of the
        // derived type. Thank you, klshrinidhi!
        auto outputFunc = [memFunc] (const Component* comp,
                const SimTK::State& s, const std::string& channel, T& result) -> void {
            result = std::mem_fn(memFunc)(
                    dynamic_cast<const CompType*>(comp), s, channel);
        };
        return constructOutput<T>(name, outputFunc, dependsOn, true);
    }
#endif

    /** Construct an Output for a StateVariable. While this method is a
     * convenient way to construct an Output for a StateVariable, it is
     * inefficient because it uses a string lookup. To create a more efficient
     * Output, create a member variable that returns the state variable
     * directly; see the implementations of Coordinate::getValue() or
     * Muscle::getActivation() for examples.
     *
     * @param name Name of the output, which must be the same as the name of
     * the corresponding state variable. */
    bool constructOutputForStateVariable(const std::string& name);

    /** Construct an Input (socket) for this Component's dependence on an
     * Output signal.  It is a placeholder for the Output and its type and
     * enables the Component to automatically traverse its dependencies and
     * provide a meaningful message if the provided Output is incompatible or
     * non-existant. The also specifies at what stage the output must be valid
     * for the component to consume it as an input.  if the Output's
     * dependsOnStage is above the Input's requiredAtStage, an Exception is
     * thrown because the output cannot satisfy the Input's requirement. */
    template <typename T>
    bool constructInput(const std::string& name,
        const SimTK::Stage& requiredAtStage = SimTK::Stage::Instance,
        const bool& isList = false) {
        _inputsTable[name].reset(
                new Input<T>(name, requiredAtStage, isList, *this));
        return true;
    }
    
    /// @}

private:

    //Mark components that are properties of this Component as subcomponents of
    //this Component. This happens automatically upon construction of the 
    //component. If a Component property is added programmatically, then one must
    //also mark it by calling markAsPropertySubcomponent() with that component.
    void markPropertiesAsSubcomponents();

    // Internal use: mark as a subcomponent, a component that is owned by this 
    // Component by virtue of being one of its properties.
    void markAsPropertySubcomponent(const Component* subcomponent);

    /// Invoke finalizeFromProperties() on the (sub)components of this Component.
    void componentsFinalizeFromProperties() const;

    /// Invoke connect() on the (sub)components of this Component.
    void componentsConnect(Component& root);

    /// Base Component must create underlying resources in computational System.
    void baseAddToSystem(SimTK::MultibodySystem& system) const;

    /// Invoke addToSystem() on the (sub)components of this Component.
    void componentsAddToSystem(SimTK::MultibodySystem& system) const;

    /// Invoke initStateFromProperties() on (sub)components of this Component
    void componentsInitStateFromProperties(SimTK::State& state) const;

    /// Invoke setPropertiesFromState() on (sub)components of this Component
    void componentsSetPropertiesFromState(const SimTK::State& state);

    /** Used internally to construct outputs. Creating the functions for
     outputs is potentially error-prone if the function binds to (or
     captures) a pointer to a class. When the component is copied, the
     pointer bound to the function is also copied and points to the original
     object. This is unlikely to be the intended behavior. For this reason,
     this variant of constructOutput should be used with care.
    */
    template <typename T>
    bool constructOutput(const std::string& name,
            const std::function<void (const Component*,
                                      const SimTK::State&,
                                      const std::string& channel, T&)> outputFunction,
            const SimTK::Stage& dependsOn = SimTK::Stage::Acceleration,
            bool isList = false) {
        if (_outputsTable.count(name) == 1) {
            throw Exception("Output with name '" + name + "' already exists.");
        }
        _outputsTable[name].reset(
                new Output<T>(name, outputFunction, dependsOn, isList));
        return true;
    }

    // Get the number of continuous states that the Component added to the 
    // underlying computational system. It includes the number of built-in states  
    // exposed by this component. It represents the number of state variables  
    // managed by this Component.
    int getNumStateVariablesAddedByComponent() const 
    {   return (int)_namedStateVariableInfo.size(); }
    Array<std::string> getStateVariablesNamesAddedByComponent() const;

    const SimTK::DefaultSystemSubsystem& getDefaultSubsystem() const
        {   return getSystem().getDefaultSubsystem(); }
    SimTK::DefaultSystemSubsystem& updDefaultSubsystem() const
        {   return updSystem().updDefaultSubsystem(); }

    void clearStateAllocations() {
        _namedModelingOptionInfo.clear();
        _namedStateVariableInfo.clear();
        _namedDiscreteVariableInfo.clear();
        _namedCacheVariableInfo.clear();    
    }

    // Reset by clearing underlying system indices, disconnecting connectors and
    // creating a fresh connectorsTable.
    void reset() {
        _simTKcomponentIndex.invalidate();
        clearStateAllocations();

        _connectorsTable.clear();
        for (int ix = 0; ix < getProperty_connectors().size(); ++ix){
            AbstractConnector& connector = upd_connectors(ix);
            connector.setOwner(*this);
            _connectorsTable[connector.getName()] = ix;
        }
        
        for (auto& it : _inputsTable) {
            it.second->setOwner(*this);
    }
    }

protected:
    //Derived Components must create concrete StateVariables to expose their state 
    //variables. When exposing state variables allocated by the underlying Simbody
    //component (MobilizedBody, Constraint, Force, etc...) use its interface to 
    //implement the virtual methods below. Otherwise, if the Component is adding its
    //own state variables using the addStateVariable() helper, then an 
    //AddedStateVariable implements the interface and automatically handles state
    //variable access.
    class StateVariable {
        friend void Component::addStateVariable(StateVariable* sv) const;
    public:
        StateVariable() : name(""), owner(nullptr),
            subsysIndex(SimTK::InvalidIndex), varIndex(SimTK::InvalidIndex),
            sysYIndex(SimTK::InvalidIndex), hidden(true) {}
        explicit StateVariable(const std::string& name, //state var name
            const Component& owner,     //owning component
            SimTK::SubsystemIndex sbsix,//subsystem for allocation
            int varIndex,               //variable's index in subsystem
            bool hide = false)          //state variable is hidden or not
            : name(name), owner(&owner),
            subsysIndex(sbsix), varIndex(varIndex),
            sysYIndex(SimTK::InvalidIndex), hidden(hide)  {}

        virtual ~StateVariable() {}

        const std::string& getName() const { return name; }
        const Component& getOwner() const { return *owner; }

        const int& getVarIndex() const { return varIndex; }
        // return the index of the subsystem used to make resource allocations 
        const SimTK::SubsystemIndex& getSubsysIndex() const { return subsysIndex; }
        // return the index in the global list of continuous state variables, Y 
        const SimTK::SystemYIndex& getSystemYIndex() const { return sysYIndex; }

        bool isHidden() const { return hidden; }
        void hide()  { hidden = true; }
        void show()  { hidden = false; }

        void setVarIndex(int index) { varIndex = index; }
        void setSubsystemIndex(const SimTK::SubsystemIndex& sbsysix) {
            subsysIndex = sbsysix;
        }

        //Concrete Components implement how the state variable value is evaluated
        virtual double getValue(const SimTK::State& state) const = 0;
        virtual void setValue(SimTK::State& state, double value) const = 0;
        virtual double getDerivative(const SimTK::State& state) const = 0;
        // The derivative a state should be a cache entry and thus does not
        // change the state
        virtual void setDerivative(const SimTK::State& state, double deriv) const = 0;

    private:
        std::string name;
        SimTK::ReferencePtr<const Component> owner;

        // Identify which subsystem this state variable belongs to, which should 
        // be determined and set at creation time
        SimTK::SubsystemIndex subsysIndex;
        // The local variable index in the subsystem also provided at creation
        // (e.g. can be QIndex, UIndex, or Zindex type)
        int  varIndex;
        // Once allocated a state in the system will have a global index
        // and that can be stored here as well
        SimTK::SystemYIndex sysYIndex;

        // flag indicating if state variable is hidden to the outside world
        bool hidden;
    };


    /// Helper method to enable Component maker to specify the order of
    /// subcomponents to be added to the System used by addToSystem().
    /// Use this method in extendConnect() of your Component to set the
    /// order of your components. For example, Model orders subcomponents
    /// according to the multibody tree and add bodies and joints in order
    /// starting from Ground and growing outward.
    /// Note: call resetSubcomponentOrder() prior to setting the first
    /// subcomponent.
    /// If the subcomponent already appears in the order list setting it
    /// later in the list has no effect. The list remains unique.
    void setNextSubcomponentInSystem(const Component& sub) const;

    void resetSubcomponentOrder() {
        _orderedSubcomponents.clear();
    }

<<<<<<< HEAD
=======
    // Maintain pointers to subcomponents so we can invoke them automatically.
    // These are just references, don't delete them!
    // TODO: subcomponents should not be exposed to derived classes to trash.
    //       Need to provide universal access via const iterators -aseth
    SimTK::Array_<SimTK::ReferencePtr<Component>>  _propertySubcomponents;
>>>>>>> 50b16157

private:
    // Reference to the parent Component of this Component. It is not the previous
    // in the tree, but is the Component one level up that owns this one.
    SimTK::ReferencePtr<const Component> _parent;

    // Reference pointer to the successor of the current Component in Pre-order traversal
    mutable SimTK::ReferencePtr<const Component> _nextComponent;

    // Reference pointer to the system that this component belongs to.
    SimTK::ReferencePtr<SimTK::MultibodySystem> _system;

    // propertiesTable maintained by Object

    // Table of Component's structural Connectors indexed by name.
    // Index is the slot in the connectors property where the concrete
    // Connector lives.
    std::map<std::string, int> _connectorsTable;

    // Table of Component's Inputs indexed by name.
    std::map<std::string, SimTK::ClonePtr<AbstractInput> > _inputsTable;

    // Table of Component's Outputs indexed by name.
    std::map<std::string, SimTK::ClonePtr<AbstractOutput> > _outputsTable;

    // Underlying SimTK custom measure ComponentMeasure, which implements
    // the realizations in the subsystem by calling private concrete methods on
    // the Component. Every model component has one of these, allocated
    // in its extendAddToSystem() method, and placed in the System's default
    // subsystem.
    SimTK::ResetOnCopy<SimTK::MeasureIndex> _simTKcomponentIndex;

    // list of subomponents that are contained in this Component's properties
    SimTK::Array_<SimTK::ReferencePtr<Component> >  _propertySubcomponents;
    // Keep fixed list of data member Components upon construction
    SimTK::Array_<SimTK::ClonePtr<Component> > _memberSubcomponents;
    // Hold onto adopted components
    SimTK::Array_<SimTK::ClonePtr<Component> > _adoptedSubcomponents;

    // A flat list of all the subcomponents that comprise this Component.
    // The list must be complete and in the correct System order by 
    // addToSystem().
    mutable std::vector<SimTK::ReferencePtr<const Component> > _orderedSubcomponents;

    // Structure to hold modeling option information. Modeling options are
    // integers 0..maxOptionValue. At run time we keep them in a Simbody
    // discrete state variable that invalidates Model stage if changed.
    struct ModelingOptionInfo {
        ModelingOptionInfo() : maxOptionValue(-1) {}
        explicit ModelingOptionInfo(int maxOptVal) 
        :   maxOptionValue(maxOptVal) {}
        // Model
        int                             maxOptionValue;
        // System
        SimTK::DiscreteVariableIndex    index;
    };

    // Class for handling state variable added (allocated) by this Component
    class AddedStateVariable : public StateVariable {
        public:
        // Constructors
        AddedStateVariable() : StateVariable(),
            invalidatesStage(SimTK::Stage::Empty)  {}

        /** Convenience constructor for defining a Component added state variable */ 
        explicit AddedStateVariable(const std::string& name, //state var name
                        const Component& owner,       //owning component
                        SimTK::Stage invalidatesStage,//stage this variable invalidates
                        bool hide=false) : 
                    StateVariable(name, owner,
                            SimTK::SubsystemIndex(SimTK::InvalidIndex),
                            SimTK::InvalidIndex, hide), 
                        invalidatesStage(SimTK::Stage::Empty) {}

        //override virtual methods
        double getValue(const SimTK::State& state) const override;
        void setValue(SimTK::State& state, double value) const override;

        double getDerivative(const SimTK::State& state) const override;
        void setDerivative(const SimTK::State& state, double deriv) const override;

        private: // DATA
        // Changes in state variables trigger recalculation of appropriate cache 
        // variables by automatically invalidating the realization stage specified
        // upon allocation of the state variable.
        SimTK::Stage    invalidatesStage;
    };

    // Structure to hold related info about discrete variables 
    struct StateVariableInfo {
        StateVariableInfo() {}
        explicit StateVariableInfo(Component::StateVariable* sv, int order) :
        stateVariable(sv), order(order) {}

        // Need empty copy constructor because default compiler generated
        // will fail since it cannot copy a unique_ptr!
        StateVariableInfo(const StateVariableInfo&) {}
        // Now handle assignment by moving ownership of the unique pointer
        StateVariableInfo& operator=(const StateVariableInfo& svi) {
            if(this != &svi){
                //assignment has to be const but cannot swap const
                //want to keep unique pointer to guarantee no multiple reference
                //so use const_cast to swap under the covers
                StateVariableInfo* mutableSvi = const_cast<StateVariableInfo *>(&svi);
                stateVariable.swap(mutableSvi->stateVariable);
            }
            order = svi.order;
            return *this;
        }

        // State variable
        std::unique_ptr<Component::StateVariable> stateVariable;
        // order of allocation
        int order;
    };

    // Structure to hold related info about discrete variables 
    struct DiscreteVariableInfo {
        DiscreteVariableInfo() {}
        explicit DiscreteVariableInfo(SimTK::Stage invalidates)
        :   invalidatesStage(invalidates) {}
        // Model
        SimTK::Stage                    invalidatesStage;
        // System
        SimTK::DiscreteVariableIndex    index;
    };

    // Structure to hold related info about cache variables 
    struct CacheInfo {
        CacheInfo() {}
        CacheInfo(SimTK::AbstractValue* proto,
                  SimTK::Stage          dependsOn)
        :   prototype(proto), dependsOnStage(dependsOn) {}
        // Model
        SimTK::ClonePtr<SimTK::AbstractValue>   prototype;
        SimTK::Stage                            dependsOnStage;
        // System
        SimTK::CacheEntryIndex                  index;
    };

    // Map names of modeling options for the Component to their underlying
    // SimTK indices.
    // These are mutable here so they can ONLY be modified in extendAddToSystem().
    // This is not an API bug. The purpose of these maps is to automate the 
    // bookkeeping of component variables (state variables and cache entries) with 
    // their index in the computational system. The earliest time we have a valid 
    // index is when we ask the system to allocate the resources and that only
    // happens in extendAddToSystem. Furthermore, extendAddToSystem may not
    // alter the Component in any way that would effect its behavior- that is
    // why it is const!
    // The setting of the variable indices is not in the public interface and is 
    // not polymorphic.

    mutable std::map<std::string, ModelingOptionInfo> _namedModelingOptionInfo;
    // Map names of continuous state variables of the Component to their 
    // underlying SimTK indices.
    mutable std::map<std::string, StateVariableInfo> _namedStateVariableInfo;
    // Map names of discrete variables of the Component to their underlying
    // SimTK indices.
    mutable std::map<std::string, DiscreteVariableInfo> _namedDiscreteVariableInfo;
    // Map names of cache entries of the Component to their individual 
    // cache information.
    mutable std::map<std::string, CacheInfo>            _namedCacheVariableInfo;

    // Check that the list of _allStateVariables is valid
    bool isAllStatesVariablesListValid() const;

    // Array of all state variables for fast access during simulation
    mutable SimTK::Array_<SimTK::ReferencePtr<const StateVariable> > 
                                                            _allStateVariables;
    // A handle the System associated with the above state variables
    mutable SimTK::ReferencePtr<const SimTK::System> _statesAssociatedSystem;

//==============================================================================
};  // END of class Component
//==============================================================================
//==============================================================================
    
// Implement methods for ComponentListIterator
/// ComponentListIterator<T> pre-increment operator, advances the iterator to
/// the next valid entry.
template <typename T>
ComponentListIterator<T>& ComponentListIterator<T>::operator++() {
    if (_node==nullptr)
        return *this;
    // If _node has children then successor is first child
    // move _node to point to it
    if (_node->_memberSubcomponents.size() > 0) {
        _node = _node->_memberSubcomponents[0].get();
    }
    else if (_node->_propertySubcomponents.size() > 0) {
        _node = _node->_propertySubcomponents[0].get();
    }
    else if (_node->_adoptedSubcomponents.size() > 0) {
        _node = _node->_adoptedSubcomponents[0].get();
    }
    // If processing a subtree under _root we stop when our successor is the same
    // as the successor of _root as this indicates we're leaving the _root's subtree.
    else if (_node->_nextComponent.get() == _root._nextComponent.get())
        _node = nullptr;
    else // move on to the next component we computed earlier for the full tree
        _node = _node->_nextComponent.get();
    advanceToNextValidComponent(); // make sure we have a _node of type T after advancing
    return *this;
}

/// Internal method to advance iterator to next valid component.
template <typename T>
void ComponentListIterator<T>::advanceToNextValidComponent() {
    // Advance _node to next valid (of type T) if needed
    // Similar logic to operator++ but applies _filter->isMatch()
    while (_node != nullptr && (dynamic_cast<const T*>(_node) == nullptr || 
                                !_filter.isMatch(*_node) || 
                                (_node == &_root))){
        if (_node->_memberSubcomponents.size() > 0) {
            _node = _node->_memberSubcomponents[0].get();
        }
        else if (_node->_propertySubcomponents.size() > 0) {
            _node = _node->_propertySubcomponents[0].get();
        }
        else if (_node->_adoptedSubcomponents.size() > 0) {
            _node = _node->_adoptedSubcomponents[0].get();
        }
        else {
            if (_node->_nextComponent.get() == _root._nextComponent.get()){ // end of subtree under _root
                _node = nullptr;
                continue;
            }
            _node = _node->_nextComponent.get();
        }
    }
    return;
}


template<class C>
void Connector<C>::findAndConnect(const Component& root) {
 
    const std::string& path = getConnecteeName();
    const C* comp = nullptr;

    try {
        if (path[0] == '/') { //absolute path name
            comp =  &root.template getComponent<C>(path);
        }
        else { // relative path name
            comp =  &getOwner().template getComponent<C>(path);
        }
    }
    catch (const ComponentNotFoundOnSpecifiedPath&) {
        // TODO leave out for hackathon std::cout << ex.getMessage() << std::endl;
        comp =  root.template findComponent<C>(path);
    }
    if (comp)
        connect(*comp);
    else
        OPENSIM_THROW(ComponentNotFoundOnSpecifiedPath,
            path,
            C::getClassName(),
            getName() );
}

template<class T>
void Input<T>::connect(const AbstractOutput& output,
                       const std::string& annotation) {
    const auto* outT = dynamic_cast<const Output<T>*>(&output);
    if (outT) {
        if (!isListConnector()) {
            if (outT->isListOutput()) {
                throw Exception("Non-list input cannot connect to list output");
            }
        }

        int ix = 0; 
        // For a non-list connector, there will only be one channel.
        for (const auto& chan : outT->getChannels()) {
            ix = int(_connectees.size());
            _connectees.push_back(
                SimTK::ReferencePtr<const Channel>(&chan.second) );

            //update the connectee_name as /<OwnerPath>/<Output:Channel> name
            std::string pathName =
                output.getOwner().getRelativePathName(getOwner());
            if (pathName.rfind("/") == (pathName.length()-1)) { 
                pathName = pathName + chan.second.getName();
            }
            else {
                pathName = pathName + "/" + chan.second.getName();
            }
            if (!annotation.empty() && annotation != chan.second.getChannelName()) {
                pathName += "(" + annotation + ")";
            }

            // set the connectee name so that the connection can be
            // serialized
            int numPreexistingConnectees = getNumConnectees();
            if (ix < numPreexistingConnectees)
                setConnecteeName(pathName, ix);
            else
                appendConnecteeName(pathName);

            // Use the same annotation for each channel.
            std::string annoToStore = annotation.empty() ?
                                      chan.second.getChannelName() :
                                      annotation;
            _annotations.push_back(annoToStore);
        }
    }
    else {
        std::stringstream msg;
        msg << "Input::connect(): ERR- Cannot connect '" << output.getName()
        << "' of type Output<" << output.getTypeName() << ">. Input requires "
        << getConnecteeTypeName() << ".";
        throw Exception(msg.str(), __FILE__, __LINE__);
    }
}

template<class T>
void Input<T>::connect(const AbstractChannel& channel,
             const std::string& annotation) {
    const auto* chanT = dynamic_cast<const Channel*>(&channel);
    if (chanT) {
        if (!isListConnector()) {
            // Remove the existing connecteee (if it exists).
            disconnect();
        }
        
        // Record the number of existing satisfied connections.
        int ix = int(_connectees.size());
        _connectees.push_back(SimTK::ReferencePtr<const Channel>(chanT));
        
        // Update the connectee name as
        // /<OwnerPath>/<Output>:<Channel><(annotation)>
        const auto& outputsOwner = chanT->getOutput().getOwner();
        std::string pathName = outputsOwner.getRelativePathName(getOwner());

        if (pathName.rfind("/") == (pathName.length() - 1)) {
            pathName = pathName + chanT->getName();
        }
        else {
            pathName = pathName + "/" + chanT->getName();
        }
        if (!annotation.empty() && annotation != chanT->getChannelName()) {
            pathName += "(" + annotation + ")";
        }
        
        // Set the connectee name so the connection can be serialized.
        int numPreexistingConnectees = getNumConnectees();
        if (ix < numPreexistingConnectees)
            setConnecteeName(pathName, ix);
        else
            appendConnecteeName(pathName);
        
        // Annotation.
        std::string annoToStore = annotation.empty() ? chanT->getChannelName() :
                                  annotation;
        _annotations.push_back(annoToStore);
    }
    else {
        std::stringstream msg;
        msg << "Input::connect(): ERR- Cannot connect '" << chanT->getPathName()
        << "' of type Output<" << chanT->getOutput().getTypeName() << ">::Channel. Input requires "
        << getConnecteeTypeName() << ".";
        throw Exception(msg.str(), __FILE__, __LINE__);
    }
}

template<class T>
void Input<T>::findAndConnect(const Component& root) {
    std::string outputPath, channelName, annotation;
    for (unsigned ix = 0; ix < getNumConnectees(); ++ix) {
        parseConnecteeName(getConnecteeName(ix), outputPath, channelName,
                           annotation);
        std::string::size_type back = outputPath.rfind("/");
        std::string componentPath = outputPath.substr(0, back);
        std::string outputName = outputPath.substr(back + 1);
        try {
            const AbstractOutput* output = nullptr;

            if (outputPath[0] == '/') { //absolute path name
                if (componentPath.empty()) {
                    output = &root.getOutput(outputPath);
                }
                else {
                    output = &root.getComponent(componentPath).getOutput(outputName);
                }
            }

            else { // relative path name
                if (componentPath.empty()) {
                    output = &getOwner().getOutput(outputPath);
                }
                else {
                    output = &getOwner().getComponent(componentPath).getOutput(outputName);
                }
                
            }
            const auto& channel = output->getChannel(channelName);
            connect(channel, annotation);
        }
        catch (const Exception& ex) {
            std::stringstream msg;
            msg << getConcreteClassName() << " '" << getName();
            msg << "' ::findAndConnect() ERROR- Could not connect to Output '";
            msg << outputPath << "'";
            if (!channelName.empty()) {
                msg << " and channel '" << channelName << "'";
            }
            msg << " (details: " << ex.getMessage() << ").";
            throw Exception(msg.str(), __FILE__, __LINE__);
        }
    }
}


} // end of namespace OpenSim

#endif // OPENSIM_COMPONENT_H_
<|MERGE_RESOLUTION|>--- conflicted
+++ resolved
@@ -2469,14 +2469,6 @@
         _orderedSubcomponents.clear();
     }
 
-<<<<<<< HEAD
-=======
-    // Maintain pointers to subcomponents so we can invoke them automatically.
-    // These are just references, don't delete them!
-    // TODO: subcomponents should not be exposed to derived classes to trash.
-    //       Need to provide universal access via const iterators -aseth
-    SimTK::Array_<SimTK::ReferencePtr<Component>>  _propertySubcomponents;
->>>>>>> 50b16157
 
 private:
     // Reference to the parent Component of this Component. It is not the previous
