/* -------------------------------------------------------------------------- *
 *                OpenSim:  testComponentInterface.cpp                        *
 * -------------------------------------------------------------------------- *
 * The OpenSim API is a toolkit for musculoskeletal modeling and simulation.  *
 * See http://opensim.stanford.edu and the NOTICE file for more information.  *
 * OpenSim is developed at Stanford University and supported by the US        *
 * National Institutes of Health (U54 GM072970, R24 HD065690) and by DARPA    *
 * through the Warrior Web program.                                           *
 *                                                                            *
 * Copyright (c) 2005-2014 Stanford University and the Authors                *
 * Author(s): Ajay Seth                                                       *
 *                                                                            *
 * Licensed under the Apache License, Version 2.0 (the "License"); you may    *
 * not use this file except in compliance with the License. You may obtain a  *
 * copy of the License at http://www.apache.org/licenses/LICENSE-2.0.         *
 *                                                                            *
 * Unless required by applicable law or agreed to in writing, software        *
 * distributed under the License is distributed on an "AS IS" BASIS,          *
 * WITHOUT WARRANTIES OR CONDITIONS OF ANY KIND, either express or implied.   *
 * See the License for the specific language governing permissions and        *
 * limitations under the License.                                             *
 * -------------------------------------------------------------------------- */
#include <OpenSim/Auxiliary/auxiliaryTestFunctions.h>
#include <OpenSim/Common/Component.h>

using namespace OpenSim;
using namespace std;
using namespace SimTK;

class Foo;
class Bar;


class TheWorld : public Component {
    OpenSim_DECLARE_CONCRETE_OBJECT(TheWorld, Component);
public:
//=============================================================================
// PROPERTIES
//=============================================================================
    OpenSim_DECLARE_LIST_PROPERTY(components, Component, 
        "List of internal components");

    TheWorld() : Component() {
        // Constructing own properties, connectors, inputs or connectors? Must invoke!
        constructInfrastructure();
    }

    TheWorld(const std::string& fileName, bool updFromXMLNode = false)
        : Component(fileName, updFromXMLNode) {
        // have to construct this Component's properties so that deserialization from
        // XML has a place to go.
        constructInfrastructure();
        // Propogate XML file values to properties 
        updateFromXMLDocument();
        // add components listed as properties as sub components.
        finalizeFromProperties();
    }

    void add(Component* comp) {
        // add it the property list of components that owns and serializes them
        updProperty_components().adoptAndAppendValue(comp);
    }

    // Top level connection method for all encompassing Component
    void connect() { Super::connect(*this); }
    void buildUpSystem(MultibodySystem& system) { addToSystem(system); }

    const SimbodyMatterSubsystem& getMatterSubsystem() const { return *matter; }
    SimbodyMatterSubsystem& updMatterSubsystem() const { return *matter; }

    const GeneralForceSubsystem& getForceSubsystem() const { return *forces; }
    GeneralForceSubsystem& updForceSubsystem() const { return *forces; }

protected:
    // Component interface implementation
<<<<<<< HEAD
    void finalizeFromProperties() override {
        clearComponents();
=======
    void extendFinalizeFromProperties() override {
        Super::extendFinalizeFromProperties();
>>>>>>> b5672d1b
        // Mark components listed in properties as subcomponents
        for (int i = 0; i < getProperty_components().size(); ++i){
            addComponent(&upd_components(i));
        }
<<<<<<< HEAD

        Super::finalizeFromProperties();
    }
    
    void addToSystem(MultibodySystem& system) const override {
=======
    }
    
    void extendAddToSystem(MultibodySystem& system) const override {
>>>>>>> b5672d1b
        if (system.hasMatterSubsystem()){
            matter = system.updMatterSubsystem();
        }
        else{
            SimbodyMatterSubsystem* old_matter = matter.release();
            delete old_matter;
            matter = new SimbodyMatterSubsystem(system);

            GeneralForceSubsystem* old_forces = forces.release();
            delete old_forces;
            forces = new GeneralForceSubsystem(system);

            SimTK::Force::UniformGravity gravity(*forces, *matter, Vec3(0, -9.816, 0));
            fix = gravity.getForceIndex();

            system.updMatterSubsystem().setShowDefaultGeometry(true);
        }
<<<<<<< HEAD

        Super::addToSystem(system);
=======
>>>>>>> b5672d1b
    }

private:
    void constructProperties() override {
        constructProperty_components();
    }

private:
    // Keep track of pointers to the underlying computational subsystems. 
    mutable ReferencePtr<SimbodyMatterSubsystem> matter;
    mutable ReferencePtr<GeneralForceSubsystem> forces;

    // keep track of the force added by the component
    mutable ForceIndex fix;

}; // end of TheWorld


class Foo : public Component {
    OpenSim_DECLARE_CONCRETE_OBJECT(Foo, Component);
public:
//=============================================================================
// PROPERTIES
//=============================================================================
    OpenSim_DECLARE_PROPERTY(mass, double, "mass (kg)");
    OpenSim_DECLARE_LIST_PROPERTY_SIZE(inertia, double, 6,
        "inertia {Ixx, Iyy, Izz, Ixy, Ixz, Iyz}");

    Foo() : Component() {
        constructInfrastructure();
        m_ctr = 0;
        m_mutableCtr = 0;
    }

    double getSomething(const SimTK::State& state) const {
        const_cast<Foo *>(this)->m_ctr++;
        m_mutableCtr++;

        return state.getTime();
    }

    SimTK::Vec3 calcSomething(const SimTK::State& state) const {
        const_cast<Foo *>(this)->m_ctr++;
        m_mutableCtr++;

        double t = state.getTime();
        return SimTK::Vec3(t, t*t, sqrt(t));
    }

    SimTK::SpatialVec calcSpatialAcc(const SimTK::State& state) const {
        const_cast<Foo *>(this)->m_ctr++;
        m_mutableCtr++;

        return getSystem().getMatterSubsystem().getMobilizedBody(bindex)
            .getBodyAcceleration(state);
    }

protected:
    /** Component Interface */
<<<<<<< HEAD
    void connect(Component& root) override {
        Super::connect(root);
=======
    void extendConnect(Component& root) override {
        Super::extendConnect(root);
>>>>>>> b5672d1b
        // do any internal wiring
        world = dynamic_cast<TheWorld*>(&root);
    }

<<<<<<< HEAD
    void addToSystem(MultibodySystem &system) const override {
        Super::addToSystem(system);
=======
    void extendAddToSystem(MultibodySystem &system) const override {
        Super::extendAddToSystem(system);
>>>>>>> b5672d1b

        SimbodyMatterSubsystem& matter = system.updMatterSubsystem();

        Vec3 mInB(0.0, 1.0, 0);
        Vec3 mInP(0, 0, 0);

        SimTK::Body::Rigid bone(
            MassProperties(1, Vec3(0), Inertia::brick(0.5, 1, 0.5)));

        // Thigh connected by hip
        MobilizedBody::Pin b1ToGround(matter.updGround(), SimTK::Transform(mInP),
            bone, SimTK::Transform(mInB));

        //Pin knee connects shank
        MobilizedBody::Pin b1ToB2(b1ToGround, SimTK::Transform(mInP),
            bone, SimTK::Transform(mInB));

        bindex = b1ToB2.getMobilizedBodyIndex();
    }

private:
    int m_ctr;
    mutable int m_mutableCtr;

    void constructProperties() override {
        constructProperty_mass(1.0);
        Array<double> inertia(0.001, 6);
        inertia[0] = inertia[1] = inertia[2] = 0.1;
        constructProperty_inertia(inertia);
    }

    void constructInputs() override {
        constructInput<double>("input1", SimTK::Stage::Model);
        constructInput<Vector>("AnglesIn", SimTK::Stage::Model);

        constructInput<double>("fiberLength", SimTK::Stage::Model);
        constructInput<double>("activation", SimTK::Stage::Model);
    }

    void constructOutputs() override {
        constructOutput<double>("Output1", &Foo::getSomething,
                SimTK::Stage::Time);

        constructOutput<SimTK::Vec3>("Output2", &Foo::calcSomething,
                SimTK::Stage::Time);

        double a = 10;
        constructOutput<Vector>("Qs",
            std::bind([=](const SimTK::State& s)->Vector{return s.getQ(); }, std::placeholders::_1),
            SimTK::Stage::Position);

        constructOutput<SpatialVec>("BodyAcc",
            std::bind(&Foo::calcSpatialAcc, this, std::placeholders::_1),
            SimTK::Stage::Velocity);
    }

    // Keep indices and reference to the world
    mutable MobilizedBodyIndex bindex;
    ReferencePtr<TheWorld> world;

    
}; // End of class Foo

class Bar : public Component {
    OpenSim_DECLARE_CONCRETE_OBJECT(Bar, Component);
public:
    Bar() : Component() { constructInfrastructure(); }

    double getPotentialEnergy(const SimTK::State& state) const {
        const GeneralForceSubsystem& forces = world->getForceSubsystem();
        const Force& force = forces.getForce(fix);
        const Force::TwoPointLinearSpring& spring = 
            Force::TwoPointLinearSpring::downcast(force);
    
        return spring.calcPotentialEnergyContribution(state);
    }

protected:
    /** Component Interface */
<<<<<<< HEAD
    void connect(Component& root) override{
        Super::connect(root);
=======
    void extendConnect(Component& root) override{
        Super::extendConnect(root);
>>>>>>> b5672d1b
        // do any internal wiring
        world = dynamic_cast<TheWorld*>(&root);
        // perform custom checking
        if (updConnector<Foo>("parentFoo").getConnectee()
                == updConnector<Foo>("childFoo").getConnectee()){
<<<<<<< HEAD
            string msg = "ERROR - Bar::connect()\n";
=======
            string msg = "ERROR - Bar::extendConnect()\n";
>>>>>>> b5672d1b
            msg += " parentFoo and childFoo cannot be the same component.";
            throw OpenSim::Exception(msg);
        }
    }

    // Copied here from Component for testing purposes.


<<<<<<< HEAD
    void addToSystem(MultibodySystem& system) const override{
        Super::addToSystem(system);
=======
    void extendAddToSystem(MultibodySystem& system) const override{
>>>>>>> b5672d1b

        GeneralForceSubsystem& forces = world->updForceSubsystem();
        SimbodyMatterSubsystem& matter = world->updMatterSubsystem();

        int nb = matter.getNumBodies();
        if (nb > 2) {
            const MobilizedBody& b1 = matter.getMobilizedBody(MobilizedBodyIndex(1));
            const MobilizedBody& b2 = matter.getMobilizedBody(MobilizedBodyIndex(2));

            Force::TwoPointLinearSpring 
                spring(forces, b1, Vec3(0.5,0,0), b2, Vec3(0.5,0,0), 10.0, 0.1);
            fix = spring.getForceIndex();
        }

        // We use these to test the Output's that are generated when we
        // add a StateVariable.
        addStateVariable("fiberLength", SimTK::Stage::Velocity);
        addStateVariable("activation", SimTK::Stage::Dynamics);

        // Create a hidden state variable, so we can ensure that hidden state
        // variables do not have a corresponding Output.
        bool hidden = true;
        addStateVariable("hiddenStateVar", SimTK::Stage::Dynamics, hidden);
    }

    void computeStateVariableDerivatives(const SimTK::State& state) const override {
<<<<<<< HEAD
        setStateVariableDerivative(state, "fiberLength", 2.0);
        setStateVariableDerivative(state, "activation", 3.0 * state.getTime());
        setStateVariableDerivative(state, "hiddenStateVar", 
=======
        setStateVariableDerivativeValue(state, "fiberLength", 2.0);
        setStateVariableDerivativeValue(state, "activation", 3.0 * state.getTime());
        setStateVariableDerivativeValue(state, "hiddenStateVar", 
>>>>>>> b5672d1b
                                          exp(-0.5 * state.getTime()));
    }

private:
    void constructConnectors() override{
        constructConnector<Foo>("parentFoo");
        constructConnector<Foo>("childFoo");
    }

    void constructOutputs() override {
        constructOutput<double>("PotentialEnergy",
        std::bind(&Bar::getPotentialEnergy, this, std::placeholders::_1),
        SimTK::Stage::Velocity);
    }

    // keep track of the force added by the component
    mutable ForceIndex fix;
    ReferencePtr<TheWorld> world;

}; // End of class Bar

// Create 2nd level derived class to verify that Component interface
// hold up.
class CompoundFoo : public Foo {
    OpenSim_DECLARE_CONCRETE_OBJECT(CompoundFoo, Foo);
public:
    //=============================================================================
    // PROPERTIES
    //=============================================================================
    OpenSim_DECLARE_PROPERTY(Foo1, Foo, "1st Foo of CompoundFoo");
    OpenSim_DECLARE_PROPERTY(Foo2, Foo, "2nd Foo of CompoundFoo");
    OpenSim_DECLARE_PROPERTY(scale1, double, "Scale factor for 1st Foo");
    OpenSim_DECLARE_PROPERTY(scale2, double, "Scale factor for 2nd Foo");

    CompoundFoo() : Foo() {
        constructInfrastructure();
    }
<<<<<<< HEAD

    // API calls can change the component properties and underlying components
    // before proceding to do any calculations make sure those changes are
    // finalized.
    void finalizeChanges() { finalizeFromProperties(); }

protected:
    // Component implementation interface
    void finalizeFromProperties() override{
=======

protected:
    // Component implementation interface
    void extendFinalizeFromProperties() override {
        // Allow Foo to do its finalize from properties
        Super::extendFinalizeFromProperties();

>>>>>>> b5672d1b
        // Mark components listed in properties as subcomponents
        Foo& foo1 = upd_Foo1();
        Foo& foo2 = upd_Foo2();
        
        // clear sub component designation of any previous components
        clearComponents();
        //now add them
        addComponent(&foo1);
        addComponent(&foo2);

        // update CompoundFoo's properties based on it sub Foos
        double orig_mass = get_mass();
        upd_mass() = get_scale1()*foo1.get_mass() + get_scale2()*foo2.get_mass();

        double inertiaScale = (get_mass() / orig_mass);

        for (int i = 0; i < updProperty_inertia().size(); ++i) {
            upd_inertia(i) = inertiaScale*get_inertia(i);
        }
<<<<<<< HEAD

        // enable newly added subcompenents a chance to finalize
        Super::finalizeFromProperties();
=======
>>>>>>> b5672d1b
    }

private:
    void constructProperties() override {
        constructProperty_Foo1(Foo());
        constructProperty_Foo2(Foo());
        constructProperty_scale1(1.0);
        constructProperty_scale2(2.0);
    }   
}; // End of Class CompoundFoo

SimTK_NICETYPENAME_LITERAL(Foo);
SimTK_NICETYPENAME_LITERAL(Bar);

int main() {

    //Register new types for testing deserialization
    Object::registerType(Foo());
    Object::registerType(Bar());
    // Register connector objects that are in use
    Object::registerType(Connector<Foo>());
    Object::registerType(Connector<Bar>());

    try {
        // Define the Simbody system
        MultibodySystem system;

        TheWorld theWorld;
        theWorld.setName("World");
        
        // let component add its stuff to the system
        Foo& foo = *new Foo();
        foo.setName("Foo");
        theWorld.add(&foo);
        foo.set_mass(2.0);

        Foo* footTest = foo.clone();

        Bar& bar = *new Bar();
        bar.setName("Bar");
        theWorld.add(&bar);

        //Configure the connector to look for its dependency by this name
        //Will get resolved and connected automatically at Component connect
        bar.updConnector<Foo>("parentFoo").set_connected_to_name("Foo");
        bar.updConnector<Foo>("childFoo").set_connected_to_name("Foo");
        
        // add a subcomponent
        // connect internals
        try{
            theWorld.connect();
        }
        catch (const std::exception& e) {
            // Should fail to connect because child and parent Foo's are the same
            // Component and a Bar connects two Foo's.
            cout << e.what() << endl;
        }

<<<<<<< HEAD
=======
        ComponentList<Component> worldTreeAsList = theWorld.getComponentList();
        std::cout << "list begin: " << worldTreeAsList.begin()->getName() << std::endl;
        for (ComponentList<Component>::const_iterator it = worldTreeAsList.begin();
            it != worldTreeAsList.end();
            ++it) {
            std::cout << "Iterator is at: " << it->getName() << std::endl;
        }

        
        std::cout << "Using range-for loop: " << std::endl;
        for (const Component& component : worldTreeAsList) {
            std::cout << "Iterator is at: " << component.getName() << std::endl;
        }
        for (auto& component : worldTreeAsList) {
            std::cout << "Iterator is at: " << component.getName() << std::endl;
        }
        
        std::cout << "Iterate over only Foo's." << std::endl;
        for (auto& component : theWorld.getComponentList<Foo>()) {
            std::cout << "Iterator is at: " << component.getName() << std::endl;
        }
        

>>>>>>> b5672d1b
        Foo& foo2 = *new Foo();
        foo2.setName("Foo2");
        foo2.set_mass(3.0);

        theWorld.add(&foo2);

        bar.updConnector<Foo>("childFoo").set_connected_to_name("Foo2");
        string connectorName = bar.updConnector<Foo>("childFoo").getConcreteClassName();

        // Bar should connect now
        theWorld.connect();
<<<<<<< HEAD
=======

        std::cout << "Iterate over only Foo's." << std::endl;
        for (auto& component : theWorld.getComponentList<Foo>()) {
            std::cout << "Iterator is at: " << component.getName() << std::endl;
        }

>>>>>>> b5672d1b
        theWorld.buildUpSystem(system);

        // do any other input/output connections
        foo.getInput("input1").connect(bar.getOutput("PotentialEnergy"));
    
        // check how this model serializes
        string modelFile("testComponentInterfaceModel.osim");
        theWorld.print(modelFile);

        // Simbody model state setup
        State s = system.realizeTopology();

        int nu = system.getMatterSubsystem().getNumMobilities();

        //SimTK::Visualizer viz(system);
        //viz.drawFrameNow(s);
        const Vector q = Vector(s.getNQ(), SimTK::Pi/2);
        const Vector u = Vector(s.getNU(), 1.0);
        
        for (int i = 0; i < 10; ++i){
            s.updTime() = i*0.01234;
            s.updQ() = (i+1)*q/10.0;
            system.realize(s, Stage::Velocity);

            const AbstractOutput& out1 = foo.getOutput("Output1");
            const AbstractOutput& out2 = foo.getOutput("Output2");
            const AbstractOutput& out3 = foo.getOutput("Qs");
            const AbstractOutput& out4 = foo.getOutput("BodyAcc");
            const AbstractOutput& out5 = bar.getOutput("PotentialEnergy");

            cout << "=========================[Time " << s.getTime() << "s]======================="<<endl;
            cout << out1.getName() <<"|"<< out1.getTypeName() <<"|"<< out1.getValueAsString(s) << endl;
            cout << out2.getName() <<"|"<< out2.getTypeName() <<"|"<< out2.getValueAsString(s) << endl;
            cout << out3.getName() <<"|"<< out3.getTypeName() <<"|"<< out3.getValueAsString(s) << endl;
            
            system.realize(s, Stage::Acceleration);
            cout << out4.getName() <<"|"<< out4.getTypeName() <<"|"<< out4.getValueAsString(s) << endl;
            cout << out5.getName() <<"|"<< out5.getTypeName() <<"|"<< out5.getValueAsString(s) << endl;

            //viz.report(s); 
            system.realize(s, Stage::Report);

            cout << "foo.input1 = " << foo.getInputValue<double>(s, "input1") << endl;
        }

        MultibodySystem system2;
        TheWorld *world2 = new TheWorld(modelFile);
        
        world2->updComponent("Bar").getConnector<Foo>("childFoo");
        // We haven't called connect yet, so this connection isn't made yet.
        ASSERT_THROW(OpenSim::Exception,
                world2->updComponent("Bar").getConnectee<Foo>("childFoo");
                );

        ASSERT(theWorld == *world2, __FILE__, __LINE__,
            "Model serialization->deserialization FAILED");

        world2->setName("InternalWorld");
        world2->connect();

        world2->updComponent("Bar").getConnector<Foo>("childFoo");
        ASSERT("Foo2" ==
                world2->updComponent("Bar").getConnectee<Foo>("childFoo").getName());

        world2->buildUpSystem(system2);
        s = system2.realizeTopology();
    
        world2->print("clone_" + modelFile);

        // Test copy assignment
        TheWorld world3;
        world3= *world2;
        world3.getComponent("Bar").getConnector<Foo>("parentFoo");

        ASSERT(world3 == (*world2), __FILE__, __LINE__, 
            "Model copy assignment FAILED");

        // Add second world as the internal model of the first
        theWorld.add(world2);
        theWorld.connect();

        Bar& bar2 = *new Bar();
        bar2.setName("bar2");
        CompoundFoo& compFoo = *new CompoundFoo();
        compFoo.setName("BigFoo");

        compFoo.set_Foo1(foo);
        compFoo.set_Foo2(foo2);
<<<<<<< HEAD
        compFoo.finalizeChanges();
=======
        compFoo.finalizeFromProperties();
>>>>>>> b5672d1b
    
        world3.add(&compFoo);
        world3.add(&bar2);

        //Configure the connector to look for its dependency by this name
        //Will get resolved and connected automatically at Component connect
        bar2.updConnector<Foo>("parentFoo").set_connected_to_name("BigFoo");
        bar2.updConnector<Foo>("childFoo").set_connected_to_name("Foo");

        world3.connect();
        world3.print("Compound_" + modelFile);

        MultibodySystem system3;
        theWorld.buildUpSystem(system3);
        //SimTK::Visualizer viz2(system2);

        // Connect our state variables.
        foo.getInput("fiberLength").connect(bar.getOutput("fiberLength"));
        foo.getInput("activation").connect(bar.getOutput("activation"));
        // Since hiddenStateVar is a hidden state variable, it has no
        // corresponding output.
        ASSERT_THROW( OpenSim::Exception,
            const AbstractOutput& out = bar.getOutput("hiddenStateVar") );

        s = system3.realizeTopology();

        bar.setStateVariableValue(s, "fiberLength", 1.5);
        bar.setStateVariableValue(s, "activation", 0);

        int nu3 = system3.getMatterSubsystem().getNumMobilities();

        // realize simbody system to velocity stage
        system3.realize(s, Stage::Velocity);

        RungeKuttaFeldbergIntegrator integ(system3);
        integ.setAccuracy(1.0e-3);

        TimeStepper ts(system3, integ);
        ts.initialize(s);
        ts.stepTo(1.0);
        s = ts.getState();

        // Check the result of the integration on our state variables.
        ASSERT_EQUAL(3.5, bar.getOutputValue<double>(s, "fiberLength"), 1e-10);
        ASSERT_EQUAL(1.5, bar.getOutputValue<double>(s, "activation"), 1e-10);

        // Ensure the connection works.
        ASSERT_EQUAL(3.5, foo.getInputValue<double>(s, "fiberLength"), 1e-10);
        ASSERT_EQUAL(1.5, foo.getInputValue<double>(s, "activation"), 1e-10);

        theWorld.print("Doubled" + modelFile);
    }
    catch (const std::exception& e) {
        cout << e.what() <<endl;
        return 1;
    }
    cout << "Done" << endl;
    return 0;
}<|MERGE_RESOLUTION|>--- conflicted
+++ resolved
@@ -73,28 +73,15 @@
 
 protected:
     // Component interface implementation
-<<<<<<< HEAD
-    void finalizeFromProperties() override {
-        clearComponents();
-=======
     void extendFinalizeFromProperties() override {
         Super::extendFinalizeFromProperties();
->>>>>>> b5672d1b
         // Mark components listed in properties as subcomponents
         for (int i = 0; i < getProperty_components().size(); ++i){
             addComponent(&upd_components(i));
         }
-<<<<<<< HEAD
-
-        Super::finalizeFromProperties();
-    }
-    
-    void addToSystem(MultibodySystem& system) const override {
-=======
     }
     
     void extendAddToSystem(MultibodySystem& system) const override {
->>>>>>> b5672d1b
         if (system.hasMatterSubsystem()){
             matter = system.updMatterSubsystem();
         }
@@ -112,11 +99,6 @@
 
             system.updMatterSubsystem().setShowDefaultGeometry(true);
         }
-<<<<<<< HEAD
-
-        Super::addToSystem(system);
-=======
->>>>>>> b5672d1b
     }
 
 private:
@@ -176,24 +158,14 @@
 
 protected:
     /** Component Interface */
-<<<<<<< HEAD
-    void connect(Component& root) override {
-        Super::connect(root);
-=======
     void extendConnect(Component& root) override {
         Super::extendConnect(root);
->>>>>>> b5672d1b
         // do any internal wiring
         world = dynamic_cast<TheWorld*>(&root);
     }
 
-<<<<<<< HEAD
-    void addToSystem(MultibodySystem &system) const override {
-        Super::addToSystem(system);
-=======
     void extendAddToSystem(MultibodySystem &system) const override {
         Super::extendAddToSystem(system);
->>>>>>> b5672d1b
 
         SimbodyMatterSubsystem& matter = system.updMatterSubsystem();
 
@@ -273,23 +245,14 @@
 
 protected:
     /** Component Interface */
-<<<<<<< HEAD
-    void connect(Component& root) override{
-        Super::connect(root);
-=======
     void extendConnect(Component& root) override{
         Super::extendConnect(root);
->>>>>>> b5672d1b
         // do any internal wiring
         world = dynamic_cast<TheWorld*>(&root);
         // perform custom checking
         if (updConnector<Foo>("parentFoo").getConnectee()
                 == updConnector<Foo>("childFoo").getConnectee()){
-<<<<<<< HEAD
-            string msg = "ERROR - Bar::connect()\n";
-=======
             string msg = "ERROR - Bar::extendConnect()\n";
->>>>>>> b5672d1b
             msg += " parentFoo and childFoo cannot be the same component.";
             throw OpenSim::Exception(msg);
         }
@@ -298,12 +261,7 @@
     // Copied here from Component for testing purposes.
 
 
-<<<<<<< HEAD
-    void addToSystem(MultibodySystem& system) const override{
-        Super::addToSystem(system);
-=======
     void extendAddToSystem(MultibodySystem& system) const override{
->>>>>>> b5672d1b
 
         GeneralForceSubsystem& forces = world->updForceSubsystem();
         SimbodyMatterSubsystem& matter = world->updMatterSubsystem();
@@ -330,15 +288,9 @@
     }
 
     void computeStateVariableDerivatives(const SimTK::State& state) const override {
-<<<<<<< HEAD
-        setStateVariableDerivative(state, "fiberLength", 2.0);
-        setStateVariableDerivative(state, "activation", 3.0 * state.getTime());
-        setStateVariableDerivative(state, "hiddenStateVar", 
-=======
         setStateVariableDerivativeValue(state, "fiberLength", 2.0);
         setStateVariableDerivativeValue(state, "activation", 3.0 * state.getTime());
         setStateVariableDerivativeValue(state, "hiddenStateVar", 
->>>>>>> b5672d1b
                                           exp(-0.5 * state.getTime()));
     }
 
@@ -376,17 +328,6 @@
     CompoundFoo() : Foo() {
         constructInfrastructure();
     }
-<<<<<<< HEAD
-
-    // API calls can change the component properties and underlying components
-    // before proceding to do any calculations make sure those changes are
-    // finalized.
-    void finalizeChanges() { finalizeFromProperties(); }
-
-protected:
-    // Component implementation interface
-    void finalizeFromProperties() override{
-=======
 
 protected:
     // Component implementation interface
@@ -394,7 +335,6 @@
         // Allow Foo to do its finalize from properties
         Super::extendFinalizeFromProperties();
 
->>>>>>> b5672d1b
         // Mark components listed in properties as subcomponents
         Foo& foo1 = upd_Foo1();
         Foo& foo2 = upd_Foo2();
@@ -414,12 +354,6 @@
         for (int i = 0; i < updProperty_inertia().size(); ++i) {
             upd_inertia(i) = inertiaScale*get_inertia(i);
         }
-<<<<<<< HEAD
-
-        // enable newly added subcompenents a chance to finalize
-        Super::finalizeFromProperties();
-=======
->>>>>>> b5672d1b
     }
 
 private:
@@ -478,8 +412,6 @@
             cout << e.what() << endl;
         }
 
-<<<<<<< HEAD
-=======
         ComponentList<Component> worldTreeAsList = theWorld.getComponentList();
         std::cout << "list begin: " << worldTreeAsList.begin()->getName() << std::endl;
         for (ComponentList<Component>::const_iterator it = worldTreeAsList.begin();
@@ -503,7 +435,6 @@
         }
         
 
->>>>>>> b5672d1b
         Foo& foo2 = *new Foo();
         foo2.setName("Foo2");
         foo2.set_mass(3.0);
@@ -515,15 +446,12 @@
 
         // Bar should connect now
         theWorld.connect();
-<<<<<<< HEAD
-=======
 
         std::cout << "Iterate over only Foo's." << std::endl;
         for (auto& component : theWorld.getComponentList<Foo>()) {
             std::cout << "Iterator is at: " << component.getName() << std::endl;
         }
 
->>>>>>> b5672d1b
         theWorld.buildUpSystem(system);
 
         // do any other input/output connections
@@ -612,11 +540,7 @@
 
         compFoo.set_Foo1(foo);
         compFoo.set_Foo2(foo2);
-<<<<<<< HEAD
-        compFoo.finalizeChanges();
-=======
         compFoo.finalizeFromProperties();
->>>>>>> b5672d1b
     
         world3.add(&compFoo);
         world3.add(&bar2);
