#ifndef _LogManager_h_
#define _LogManager_h_
/* -------------------------------------------------------------------------- *
 *                           OpenSim:  LogManager.h                           *
 * -------------------------------------------------------------------------- *
 * The OpenSim API is a toolkit for musculoskeletal modeling and simulation.  *
 * See http://opensim.stanford.edu and the NOTICE file for more information.  *
 * OpenSim is developed at Stanford University and supported by the US        *
 * National Institutes of Health (U54 GM072970, R24 HD065690) and by DARPA    *
 * through the Warrior Web program.                                           *
 *                                                                            *
 * Copyright (c) 2005-2017 Stanford University and the Authors                *
 *                                                                            *
 * Licensed under the Apache License, Version 2.0 (the "License"); you may    *
 * not use this file except in compliance with the License. You may obtain a  *
 * copy of the License at http://www.apache.org/licenses/LICENSE-2.0.         *
 *                                                                            *
 * Unless required by applicable law or agreed to in writing, software        *
 * distributed under the License is distributed on an "AS IS" BASIS,          *
 * WITHOUT WARRANTIES OR CONDITIONS OF ANY KIND, either express or implied.   *
 * See the License for the specific language governing permissions and        *
 * limitations under the License.                                             *
 * -------------------------------------------------------------------------- */

#include "osimCommonDLL.h"
#include "Array.h"
#include "LogCallback.h"
#include <iostream>
#include <sstream>

namespace OpenSim {

class OSIMCOMMON_API StreamLogCallback : public LogCallback
{
public:
    StreamLogCallback(const std::string &aFilename);
    StreamLogCallback(std::ostream *aOut, bool aOwnsStream = true);
    ~StreamLogCallback();
    void log(const std::string &aStr) override;

private:
    std::ostream *_out;
    bool _ownsStream;

};


class OSIMCOMMON_API LogBuffer : public std::stringbuf
{
public:
    LogBuffer();
    ~LogBuffer();
    bool addLogCallback(LogCallback *aLogCallback);
    bool removeLogCallback(LogCallback *aLogCallback);

private:
    Array<LogCallback*> _logCallbacks;

    int sync() override;
};

<<<<<<< HEAD
/// This enum lists the types of messages that should be logged. These levels
/// match those of the spdlog logging library that OpenSim uses for logging.
enum class LogLevel {
    /// Do not log any messages. Useful when running an optimization or
    /// automated pipeline.
    Off = 6,
    /// Only log critical errors.
    Critical = 5,
    /// Log all messages that require user intervention.
    Error = 4,
    /// Log warnings. Warnings are generated when the software will proceed
    /// but the user should check their input.
    Warn = 3,
    /// Default.
    Info = 2,
    /// Log information that may be useful when debugging the operation of the
    /// software to investigate unexpected results.
    Debug = 1,
    /// Log as much as possible, including messages that describe the software's
    /// behavior step by step. Note: OpenSim has very few Trace-level messages.
    Trace = 0
};

=======
>>>>>>> c263c7f0
class OSIMCOMMON_API LogManager
{
public:
    // Expose these members so users can manipulate output formats by calling
    // functions on LogManager::out/err
    static LogBuffer out;
    static LogBuffer err;

    // LogManager's cout and cerr act as the normal standard output and error
    // (i.e. they write to the terminal)
    static std::ostream cout;
    static std::ostream cerr;

    LogManager();
    ~LogManager();

    static LogManager *getInstance();

    LogBuffer *getOutBuffer();
    LogBuffer *getErrBuffer();

    /// Log messages of importance `level` and greater.
    /// For example, if the level is set to Info, then Critical, Error, Warn,
    /// and Info messages are logged, while Debug and Trace messages are not
    /// logged.
    static void setLogLevel(LogLevel level);
    static LogLevel getLogLevel();

    /// Set the logging level using one of the following strings:
    /// - Off
    /// - Critical
    /// - Error
    /// - Warn
    /// - Info
    /// - Debug
    /// - Trace
    /// This variant of setLogLevel() is for use from Matlab.
    /// @see LogLevel.
    static void setLogLevelString(const std::string& level);
    static std::string getLogLevelString();
};

}

#endif<|MERGE_RESOLUTION|>--- conflicted
+++ resolved
@@ -59,32 +59,6 @@
     int sync() override;
 };
 
-<<<<<<< HEAD
-/// This enum lists the types of messages that should be logged. These levels
-/// match those of the spdlog logging library that OpenSim uses for logging.
-enum class LogLevel {
-    /// Do not log any messages. Useful when running an optimization or
-    /// automated pipeline.
-    Off = 6,
-    /// Only log critical errors.
-    Critical = 5,
-    /// Log all messages that require user intervention.
-    Error = 4,
-    /// Log warnings. Warnings are generated when the software will proceed
-    /// but the user should check their input.
-    Warn = 3,
-    /// Default.
-    Info = 2,
-    /// Log information that may be useful when debugging the operation of the
-    /// software to investigate unexpected results.
-    Debug = 1,
-    /// Log as much as possible, including messages that describe the software's
-    /// behavior step by step. Note: OpenSim has very few Trace-level messages.
-    Trace = 0
-};
-
-=======
->>>>>>> c263c7f0
 class OSIMCOMMON_API LogManager
 {
 public:
@@ -105,26 +79,6 @@
 
     LogBuffer *getOutBuffer();
     LogBuffer *getErrBuffer();
-
-    /// Log messages of importance `level` and greater.
-    /// For example, if the level is set to Info, then Critical, Error, Warn,
-    /// and Info messages are logged, while Debug and Trace messages are not
-    /// logged.
-    static void setLogLevel(LogLevel level);
-    static LogLevel getLogLevel();
-
-    /// Set the logging level using one of the following strings:
-    /// - Off
-    /// - Critical
-    /// - Error
-    /// - Warn
-    /// - Info
-    /// - Debug
-    /// - Trace
-    /// This variant of setLogLevel() is for use from Matlab.
-    /// @see LogLevel.
-    static void setLogLevelString(const std::string& level);
-    static std::string getLogLevelString();
 };
 
 }
