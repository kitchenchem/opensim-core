--- conflicted
+++ resolved
@@ -481,14 +481,11 @@
         return (int)getMultibodyStateIndices().size();
     }
 
-<<<<<<< HEAD
-=======
     int getNumAuxiliaryStates() const {
         ensureUnsealed();
         return (int)getAuxiliaryStateIndices().size();
     }
 
->>>>>>> 98c70b1f
     int getNumAccelerations() const {
         ensureUnsealed();
         return (int)getAccelerationIndices().size();
@@ -554,8 +551,6 @@
         }
         return multibodyStateNames;
     }
-<<<<<<< HEAD
-=======
     std::vector<std::string> getAuxiliaryStateNames() const {
         ensureUnsealed();
         std::vector<std::string> auxiliaryStateNames;
@@ -567,7 +562,6 @@
         }
         return auxiliaryStateNames;
     }
->>>>>>> 98c70b1f
     std::vector<std::string> getAccelerationNames() const {
         ensureUnsealed();
         std::vector<std::string> accelerationNames;
@@ -636,8 +630,6 @@
         return {m_states.block(0, indices[0],
                 m_states.nrow(), getNumMultibodyStates())};
     }
-<<<<<<< HEAD
-=======
     SimTK::Matrix getAuxiliaryStatesTrajectory() const {
         ensureUnsealed();
         auto indices = getAuxiliaryStateIndices();
@@ -645,7 +637,6 @@
         return {m_states.block(0, indices[0],
                 m_states.nrow(), getNumAuxiliaryStates())};
     }
->>>>>>> 98c70b1f
     SimTK::Matrix getAccelerationsTrajectory() const {
         ensureUnsealed();
         auto indices = getAccelerationIndices();
@@ -947,8 +938,6 @@
                 speedIndices.begin(), speedIndices.end());
         return multibodyStateIndices;
     }
-<<<<<<< HEAD
-=======
     std::vector<int> getAuxiliaryStateIndices() const {
         ensureUnsealed();
         std::vector<int> auxiliaryStateIndices;
@@ -961,7 +950,6 @@
         }
         return auxiliaryStateIndices;
     }
->>>>>>> 98c70b1f
     std::vector<int> getAccelerationIndices() const {
         ensureUnsealed();
         std::vector<int> accelerationIndices;
