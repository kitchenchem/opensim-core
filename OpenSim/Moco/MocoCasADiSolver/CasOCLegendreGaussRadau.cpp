/* -------------------------------------------------------------------------- *
 * OpenSim: CasOCLegendreGaussRadau.cpp                                       *
 * -------------------------------------------------------------------------- *
 * Copyright (c) 2023 Stanford University and the Authors                     *
 *                                                                            *
 * Author(s): Nicholas Bianco                                                 *
 *                                                                            *
 * Licensed under the Apache License, Version 2.0 (the "License"); you may    *
 * not use this file except in compliance with the License. You may obtain a  *
 * copy of the License at http://www.apache.org/licenses/LICENSE-2.0          *
 *                                                                            *
 * Unless required by applicable law or agreed to in writing, software        *
 * distributed under the License is distributed on an "AS IS" BASIS,          *
 * WITHOUT WARRANTIES OR CONDITIONS OF ANY KIND, either express or implied.   *
 * See the License for the specific language governing permissions and        *
 * limitations under the License.                                             *
 * -------------------------------------------------------------------------- */
#include "CasOCLegendreGaussRadau.h"

using casadi::DM;
using casadi::MX;
using casadi::Slice;

namespace CasOC {

DM LegendreGaussRadau::createQuadratureCoefficientsImpl() const {

    // The duration of each mesh interval.
    const DM mesh(m_solver.getMesh());
    const DM meshIntervals = mesh(Slice(1, m_numMeshPoints)) -
                             mesh(Slice(0, m_numMeshPoints - 1));
    const DM w = m_quadratureCoefficients;

    // Loop through each mesh interval and update the corresponding
    // components in the total coefficients vector.
    DM quadCoeffs(m_numGridPoints, 1);
    for (int imesh = 0; imesh < m_numMeshIntervals; ++imesh) {
        const int igrid = imesh * m_degree;
        for (int d = 0; d < m_degree; ++d) {
            quadCoeffs(igrid + d + 1) += w(d) * meshIntervals(imesh);
        }
    }
    return quadCoeffs;
}

DM LegendreGaussRadau::createMeshIndicesImpl() const {
    DM indices = DM::zeros(1, m_numGridPoints);
    for (int imesh = 0; imesh < m_numMeshIntervals; ++imesh) {
        indices(imesh * m_degree) = 1;
    }
    indices(m_numGridPoints - 1) = 1;
    return indices;
}

<<<<<<< HEAD
DM LegendreGaussRadau::createControlIndicesImpl() const {
    DM indices = DM::ones(1, m_numGridPoints);
    indices(0) = 0;
    return indices;
}

void LegendreGaussRadau::calcDefectsImpl(const casadi::MX& x,
        const casadi::MX& xdot, const casadi::MX& ti, const casadi::MX& tf,
        const casadi::MX& p, casadi::MX& defects) const {
=======
void LegendreGaussRadau::calcDefectsImpl(const casadi::MXVector& x,
        const casadi::MXVector& xdot, casadi::MX& defects) const {
>>>>>>> 4cc61ad1
    // For more information, see doxygen documentation for the class.

    const int NS = m_problem.getNumStates();
    const int NP = m_problem.getNumParameters();
    for (int imesh = 0; imesh < m_numMeshIntervals; ++imesh) {
        const int igrid = imesh * m_degree;
        const auto h = m_times(igrid + m_degree) - m_times(igrid);
        const auto x_i = x[imesh](Slice(), Slice(0, m_degree + 1));
        const auto xdot_i = xdot[imesh](Slice(), Slice(1, m_degree + 1));

        // Time variables.
        defects(Slice(0, 1), imesh) = ti(imesh + 1) - ti(imesh);
        defects(Slice(1, 2), imesh) = tf(imesh + 1) - tf(imesh);

        // Parameters.
        defects(Slice(2, 2 + NP), imesh) =
                p(Slice(), imesh + 1) - p(Slice(), imesh);

        // Residual function defects.
        MX residual = h * xdot_i - MX::mtimes(x_i, m_differentiationMatrix);
        for (int d = 0; d < m_degree; ++d) {
            const int istart = d * NS + 2 + NP;
            const int iend = (d + 1) * NS + 2 + NP;
            defects(Slice(istart, iend), imesh) = residual(Slice(), d);
        }
    }
}

void LegendreGaussRadau::calcInterpolatingControlsImpl(
<<<<<<< HEAD
        casadi::MX& controls) const {
    calcInterpolatingControlsHelper(controls);
}

void LegendreGaussRadau::calcInterpolatingControlsImpl(
            casadi::DM& controls) const {
    calcInterpolatingControlsHelper(controls);
}

std::vector<std::pair<Var, int>> LegendreGaussRadau::getVariableOrder() const {
    std::vector<std::pair<Var, int>> order;
    int N = m_numPointsPerMeshInterval - 1;
    for (int imesh = 0; imesh < m_numMeshIntervals; ++imesh) {
        int igrid = imesh * N;
        order.push_back({states, igrid});
        order.push_back({initial_time, imesh});
        order.push_back({final_time, imesh});
        order.push_back({parameters, imesh});
        for (int i = 1; i < N; ++i) {
            order.push_back({states, igrid + i});
        }
        if (m_solver.getInterpolateControlMidpoints() && imesh == 0) {
            for (int i = 1; i < N; ++i) {
                order.push_back({controls, igrid + i});
=======
        const casadi::MX& controls, casadi::MX& interpControls) const {
    if (m_problem.getNumControls() &&
            m_solver.getInterpolateControlMeshInteriorPoints()) {
        for (int imesh = 0; imesh < m_numMeshIntervals; ++imesh) {
            const int igrid = imesh * m_degree;
            const auto c_i = controls(Slice(), igrid);
            const auto c_ip1 = controls(Slice(), igrid + m_degree);
            for (int d = 0; d < m_degree-1; ++d) {
                const auto c_t = controls(Slice(), igrid + d + 1);
                interpControls(Slice(), imesh * (m_degree - 1) + d) =
                        c_t - (m_legendreRoots[d] * (c_ip1 - c_i) + c_i);
>>>>>>> 4cc61ad1
            }
        } else {
            for (int i = 0; i < N; ++i) {
                order.push_back({controls, igrid + i});
            }
        }
        for (int i = 0; i < N; ++i) {
            order.push_back({multipliers, igrid + i});
        }
        for (int i = 0; i < N; ++i) {
            order.push_back({derivatives, igrid + i});
        }
        order.push_back({slacks, imesh});
    }
    order.push_back({states, m_numGridPoints - 1});
    order.push_back({initial_time, m_numMeshIntervals});
    order.push_back({final_time, m_numMeshIntervals});
    order.push_back({parameters, m_numMeshIntervals});
    order.push_back({controls, m_numGridPoints - 1});
    order.push_back({multipliers, m_numGridPoints - 1});
    order.push_back({derivatives, m_numGridPoints - 1});

    return order;
}

} // namespace CasOC<|MERGE_RESOLUTION|>--- conflicted
+++ resolved
@@ -52,20 +52,15 @@
     return indices;
 }
 
-<<<<<<< HEAD
 DM LegendreGaussRadau::createControlIndicesImpl() const {
     DM indices = DM::ones(1, m_numGridPoints);
     indices(0) = 0;
     return indices;
 }
 
-void LegendreGaussRadau::calcDefectsImpl(const casadi::MX& x,
-        const casadi::MX& xdot, const casadi::MX& ti, const casadi::MX& tf,
+void LegendreGaussRadau::calcDefectsImpl(const casadi::MXVector& x,
+        const casadi::MXVector& xdot, const casadi::MX& ti, const casadi::MX& tf,
         const casadi::MX& p, casadi::MX& defects) const {
-=======
-void LegendreGaussRadau::calcDefectsImpl(const casadi::MXVector& x,
-        const casadi::MXVector& xdot, casadi::MX& defects) const {
->>>>>>> 4cc61ad1
     // For more information, see doxygen documentation for the class.
 
     const int NS = m_problem.getNumStates();
@@ -95,7 +90,6 @@
 }
 
 void LegendreGaussRadau::calcInterpolatingControlsImpl(
-<<<<<<< HEAD
         casadi::MX& controls) const {
     calcInterpolatingControlsHelper(controls);
 }
@@ -120,19 +114,6 @@
         if (m_solver.getInterpolateControlMidpoints() && imesh == 0) {
             for (int i = 1; i < N; ++i) {
                 order.push_back({controls, igrid + i});
-=======
-        const casadi::MX& controls, casadi::MX& interpControls) const {
-    if (m_problem.getNumControls() &&
-            m_solver.getInterpolateControlMeshInteriorPoints()) {
-        for (int imesh = 0; imesh < m_numMeshIntervals; ++imesh) {
-            const int igrid = imesh * m_degree;
-            const auto c_i = controls(Slice(), igrid);
-            const auto c_ip1 = controls(Slice(), igrid + m_degree);
-            for (int d = 0; d < m_degree-1; ++d) {
-                const auto c_t = controls(Slice(), igrid + d + 1);
-                interpControls(Slice(), imesh * (m_degree - 1) + d) =
-                        c_t - (m_legendreRoots[d] * (c_ip1 - c_i) + c_i);
->>>>>>> 4cc61ad1
             }
         } else {
             for (int i = 0; i < N; ++i) {
