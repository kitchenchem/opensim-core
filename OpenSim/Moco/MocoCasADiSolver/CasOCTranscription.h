--- conflicted
+++ resolved
@@ -83,12 +83,7 @@
     /// TODO control points
     void createVariablesAndSetBounds(const casadi::DM& grid,
             int numDefectsPerMeshInterval,
-<<<<<<< HEAD
             int numPointsPerMeshInterval);
-=======
-            int numPointsPerMeshInterval,
-            const casadi::DM& pointsForInterpControls = casadi::DM());
->>>>>>> 4cc61ad1
 
     /// We assume all functions depend on time and parameters.
     /// "inputs" is prepended by time and postpended (?) by parameters.
@@ -145,11 +140,7 @@
         T kinematic_udoterr;
         std::vector<T> endpoint;
         std::vector<T> path;
-<<<<<<< HEAD
-=======
-        T interp_controls;
         T projection;
->>>>>>> 4cc61ad1
     };
     void printConstraintValues(const Iterate& it,
             const Constraints<casadi::DM>& constraints,
@@ -166,11 +157,8 @@
     int m_numMeshInteriorPoints = -1;
     int m_numDefectsPerMeshInterval = -1;
     int m_numPointsPerMeshInterval = -1;
-<<<<<<< HEAD
+    int m_numUDotErrorPoints = -1;
     int m_numControlPoints = -1;
-=======
-    int m_numUDotErrorPoints = -1;
->>>>>>> 4cc61ad1
     int m_numMultibodyResiduals = -1;
     int m_numAuxiliaryResiduals = -1;
     int m_numParameterConstraints = -1;
@@ -188,14 +176,6 @@
     VectorVariablesMX m_scaledVectorVars;
     VariablesMX m_scaledVars;
     VariablesMX m_unscaledVars;
-<<<<<<< HEAD
-=======
-    casadi::MX m_paramsTrajGrid;
-    casadi::MX m_paramsTrajMesh;
-    casadi::MX m_paramsTrajMeshInterior;
-    casadi::MX m_paramsTrajPathCon;
-    casadi::MX m_paramsTrajProjState;
->>>>>>> 4cc61ad1
     VariablesDM m_lowerBounds;
     VariablesDM m_upperBounds;
     VariablesDM m_shift;
@@ -211,9 +191,7 @@
     casadi::Matrix<casadi_int> m_meshIndices;
     casadi::Matrix<casadi_int> m_meshInteriorIndices;
     casadi::Matrix<casadi_int> m_pathConstraintIndices;
-<<<<<<< HEAD
     casadi::Matrix<casadi_int> m_controlIndices;
-=======
     casadi::Matrix<casadi_int> m_projectionStateIndices;
     casadi::Matrix<casadi_int> m_notProjectionStateIndices;
 
@@ -225,7 +203,6 @@
     // The differences between the true states and the projection states when
     // using the Bordalba et al. (2023) kinematic constraint method.
     casadi::MX m_projectionStateDistances;
->>>>>>> 4cc61ad1
 
 
     casadi::MX m_objectiveTerms;
@@ -252,9 +229,9 @@
     virtual casadi::DM createControlIndicesImpl() const = 0;
     /// Override this function in your derived class set the defect, kinematic,
     /// and path constraint errors required for your transcription scheme.
-<<<<<<< HEAD
-    virtual void calcDefectsImpl(const casadi::MX& x, const casadi::MX& xdot,
-            const casadi::MX& ti, const casadi::MX& tf, const casadi::MX& p,
+    virtual void calcDefectsImpl(const casadi::MXVector& x, 
+            const casadi::MXVector& xdot, const casadi::MX& ti, 
+            const casadi::MX& tf, const casadi::MX& p,
             casadi::MX& defects) const = 0;
     /// Override this function in your derived class to interpolate controls
     /// for time points where control variables are not defined.
@@ -269,14 +246,6 @@
         OPENSIM_THROW_IF(casadi::DM::all(createControlIndices()).scalar() == 0,
                 OpenSim::Exception,
                 "Must provide scheme for interpolating controls.");
-=======
-    virtual void calcDefectsImpl(const casadi::MXVector& x,
-            const casadi::MXVector& xdot, casadi::MX& defects) const = 0;
-    virtual void calcInterpolatingControlsImpl(const casadi::MX& /*controls*/,
-            casadi::MX& /*interpControls*/) const {
-        OPENSIM_THROW_IF(m_pointsForInterpControls.numel(), OpenSim::Exception,
-                "Must provide constraints for interpolating controls.")
->>>>>>> 4cc61ad1
     }
     /// Override this function to define the order of variables in the flattened
     /// variable vector passed to nlpsol(). Returns a vector whose elements are
@@ -286,14 +255,9 @@
     void transcribe();
     void setObjectiveAndEndpointConstraints();
     void calcDefects() {
-<<<<<<< HEAD
-        calcDefectsImpl(m_unscaledVars.at(states), m_xdot,
+        calcDefectsImpl(m_statesByMeshInterval, m_stateDerivativesByMeshInterval,
                 m_unscaledVars.at(initial_time), m_unscaledVars.at(final_time),
                 m_unscaledVars.at(parameters), m_constraints.defects);
-=======
-        calcDefectsImpl(m_statesByMeshInterval,
-                m_stateDerivativesByMeshInterval, m_constraints.defects);
->>>>>>> 4cc61ad1
     }
     template <typename T>
     void calcInterpolatingControls(Variables<T>& vars) const {
@@ -417,47 +381,6 @@
         //                   0    1    2    3
         //    endpoint       x    x    x    x
         //    defect_0       x    x
-<<<<<<< HEAD
-        //    residual_0     x
-        //    kinematic_0    x
-        //    path_0         x
-        //    defect_1            x    x
-        //    residual_1          x
-        //    kinematic_1         x
-        //    path_1              x
-        //    defect_2                 x    x
-        //    residual_2               x
-        //    kinematic_2              x
-        //    path_2                   x
-        //    residual_3                    x
-        //    kinematic_3                   x
-        //    path_3                        x
-
-        // Hermite-Simpson sparsity pattern for mesh intervals 0, 1 and 2.
-        // '*' indicates additional non-zero entry when path constraint
-        // mesh interior points are enforced. This sparsity pattern also applies
-        // to the Legendre-Gauss and Legendre-Gauss-Radau transcription with
-        // polynomial degree equal to 1.
-        //
-        //                   0    0.5    1    1.5    2    2.5    3
-        //    endpoint       x     x     x     x     x     x     x
-        //    defect_0       x     x     x
-        //    residual_0     x     x
-        //    kinematic_0    x
-        //    path_0         x     *
-        //    defect_1                   x     x     x
-        //    residual_1                 x     x
-        //    kinematic_1                x
-        //    path_1                     x     *
-        //    defect_2                               x     x     x
-        //    residual_2                             x     x
-        //    kinematic_2                            x
-        //    path_2                                 x     *
-        //    residual_3                                         x
-        //    kinematic_3                                        x
-        //    path_3                                             x
-        //                   0    0.5    1    1.5    2    2.5    3
-=======
         //    projection_1        x
         //    path_1              x
         //    kinematic_1         x
@@ -514,7 +437,6 @@
         //    kinematic_udoterr_3                                      x
         //    residual_3                                               x
         //                         0    0.5    1    1.5    2    2.5    3
->>>>>>> 4cc61ad1
 
         for (const auto& endpoint : constraints.endpoint) {
             copyColumn(endpoint, 0);
@@ -526,7 +448,6 @@
         for (int imesh = 0; imesh < m_numMeshIntervals; ++imesh) {
             int igrid = imesh * N;
 
-<<<<<<< HEAD
             // Defect constraints.
             copyColumn(constraints.defects, imesh);
 
@@ -534,7 +455,16 @@
             for (int i = 0; i < N; ++i) {
                 copyColumn(constraints.multibody_residuals, igrid + i);
                 copyColumn(constraints.auxiliary_residuals, igrid + i);
-=======
+            }
+
+            // Kinematic constraints.
+            copyColumn(constraints.kinematic, imesh);
+            if (m_problem.isKinematicConstraintMethodBordalba2023()) {
+                for (int i = 0; i < N; ++i) {
+                    copyColumn(constraints.kinematic_udoterr, igrid + i);
+                }
+            }
+
             // Path constraints.
             if (m_solver.getEnforcePathConstraintMeshInteriorPoints()) {
                 for (int i = 0; i < N; ++i) {
@@ -546,45 +476,6 @@
                 for (const auto& path : constraints.path) {
                     copyColumn(path, imesh);
                 }
->>>>>>> 4cc61ad1
-            }
-
-            // Kinematic constraints.
-            copyColumn(constraints.kinematic, imesh);
-<<<<<<< HEAD
-
-            // Path constraints.
-            if (m_solver.getEnforcePathConstraintMidpoints()) {
-                for (int i = 0; i < N; ++i) {
-                    for (const auto& path : constraints.path) {
-                        copyColumn(path, igrid + i);
-                    }
-                }
-            } else {
-                for (const auto& path : constraints.path) {
-                    copyColumn(path, imesh);
-=======
-            if (m_problem.isKinematicConstraintMethodBordalba2023()) {
-                for (int i = 0; i < N; ++i) {
-                    copyColumn(constraints.kinematic_udoterr, igrid + i);
-                }
-            }
-
-            // Multibody and auxiliary residuals.
-            for (int i = 0; i < N; ++i) {
-                copyColumn(constraints.multibody_residuals, igrid + i);
-                copyColumn(constraints.auxiliary_residuals, igrid + i);
-            }
-
-            // Defect constraints.
-            copyColumn(constraints.defects, imesh);
-
-            // Interpolating controls.
-            if (m_pointsForInterpControls.numel()) {
-                for (int i = 0; i < N-1; ++i) {
-                    copyColumn(constraints.interp_controls, icon++);
->>>>>>> 4cc61ad1
-                }
             }
 
             // Projection constraints.
@@ -592,28 +483,13 @@
         }
 
         // Final grid point.
-        if (m_solver.getEnforcePathConstraintMeshInteriorPoints()) {
-            for (const auto& path : constraints.path) {
-                copyColumn(path, m_numGridPoints - 1);
-            }
-        } else {
-            for (const auto& path : constraints.path) {
-                copyColumn(path, m_numMeshPoints - 1);
-            }
-        }
+        copyColumn(constraints.multibody_residuals, m_numGridPoints - 1);
+        copyColumn(constraints.auxiliary_residuals, m_numGridPoints - 1);
         copyColumn(constraints.kinematic, m_numMeshPoints - 1);
         if (m_problem.isKinematicConstraintMethodBordalba2023()) {
             copyColumn(constraints.kinematic_udoterr, m_numGridPoints - 1);
         }
-<<<<<<< HEAD
-
-        // Final grid point.
-=======
->>>>>>> 4cc61ad1
-        copyColumn(constraints.multibody_residuals, m_numGridPoints - 1);
-        copyColumn(constraints.auxiliary_residuals, m_numGridPoints - 1);
-        copyColumn(constraints.kinematic, m_numMeshPoints - 1);
-        if (m_solver.getEnforcePathConstraintMidpoints()) {
+        if (m_solver.getEnforcePathConstraintMeshInteriorPoints()) {
             for (const auto& path : constraints.path) {
                 copyColumn(path, m_numGridPoints - 1);
             }
@@ -686,7 +562,6 @@
         for (int imesh = 0; imesh < m_numMeshIntervals; ++imesh) {
             int igrid = imesh * N;
 
-<<<<<<< HEAD
             // Defect constraints.
             copyColumn(out.defects, imesh);
 
@@ -694,24 +569,15 @@
             for (int i = 0; i < N; ++i) {
                 copyColumn(out.multibody_residuals, igrid + i);
                 copyColumn(out.auxiliary_residuals, igrid + i);
-=======
-            // Path constraints.
-            if (m_solver.getEnforcePathConstraintMeshInteriorPoints()) {
-                for (int i = 0; i < N; ++i) {
-                    for (auto& path : out.path) {
-                        copyColumn(path, igrid + i);
-                    }
-                }
-            } else {
-                for (auto& path : out.path) {
-                    copyColumn(path, imesh);
-                }
->>>>>>> 4cc61ad1
             }
 
             // Kinematic constraints.
             copyColumn(out.kinematic, imesh);
-<<<<<<< HEAD
+            if (m_problem.isKinematicConstraintMethodBordalba2023()) {
+                for (int i = 0; i < N; ++i) {
+                    copyColumn(out.kinematic_udoterr, igrid + i);
+                }
+            }
 
             // Path constraints.
             if (m_solver.getEnforcePathConstraintMidpoints()) {
@@ -723,57 +589,18 @@
             } else {
                 for (auto& path : out.path) {
                     copyColumn(path, imesh);
-=======
-            if (m_problem.isKinematicConstraintMethodBordalba2023()) {
-                for (int i = 0; i < N; ++i) {
-                    copyColumn(out.kinematic_udoterr, igrid + i);
                 }
             }
-
-            // Multibody and auxiliary residuals.
-            for (int i = 0; i < N; ++i) {
-                copyColumn(out.multibody_residuals, igrid + i);
-                copyColumn(out.auxiliary_residuals, igrid + i);
-            }
-
-            // Defect constraints.
-            copyColumn(out.defects, imesh);
-
-            // Interpolating controls.
-            if (m_pointsForInterpControls.numel()) {
-                for (int i = 0; i < N-1; ++i) {
-                    copyColumn(out.interp_controls, icon++);
->>>>>>> 4cc61ad1
-                }
-            }
-
-            // Projection constraints.
-            copyColumn(out.projection, imesh);
         }
 
         // Final grid point.
-        if (m_solver.getEnforcePathConstraintMeshInteriorPoints()) {
-            for (auto& path : out.path) {
-                copyColumn(path, m_numGridPoints - 1);
-            }
-        } else {
-            for (auto& path : out.path) {
-                copyColumn(path, m_numMeshPoints - 1);
-            }
-        }
+        copyColumn(out.multibody_residuals, m_numGridPoints - 1);
+        copyColumn(out.auxiliary_residuals, m_numGridPoints - 1);
         copyColumn(out.kinematic, m_numMeshPoints - 1);
         if (m_problem.isKinematicConstraintMethodBordalba2023()) {
             copyColumn(out.kinematic_udoterr, m_numGridPoints - 1);
         }
-<<<<<<< HEAD
-
-        // Final grid point.
-=======
->>>>>>> 4cc61ad1
-        copyColumn(out.multibody_residuals, m_numGridPoints - 1);
-        copyColumn(out.auxiliary_residuals, m_numGridPoints - 1);
-        copyColumn(out.kinematic, m_numMeshPoints - 1);
-        if (m_solver.getEnforcePathConstraintMidpoints()) {
+        if (m_solver.getEnforcePathConstraintMeshInteriorPoints()) {
             for (auto& path : out.path) {
                 copyColumn(path, m_numGridPoints - 1);
             }
