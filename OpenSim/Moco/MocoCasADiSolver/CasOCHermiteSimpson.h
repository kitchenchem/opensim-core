#ifndef OPENSIM_CASOCHERMITESIMPSON_H
#define OPENSIM_CASOCHERMITESIMPSON_H
/* -------------------------------------------------------------------------- *
 * OpenSim: CasOCHermiteSimpson.h                                             *
 * -------------------------------------------------------------------------- *
 * Copyright (c) 2019 Stanford University and the Authors                     *
 *                                                                            *
 * Author(s): Nicholas Bianco                                                 *
 *                                                                            *
 * Licensed under the Apache License, Version 2.0 (the "License"); you may    *
 * not use this file except in compliance with the License. You may obtain a  *
 * copy of the License at http://www.apache.org/licenses/LICENSE-2.0          *
 *                                                                            *
 * Unless required by applicable law or agreed to in writing, software        *
 * distributed under the License is distributed on an "AS IS" BASIS,          *
 * WITHOUT WARRANTIES OR CONDITIONS OF ANY KIND, either express or implied.   *
 * See the License for the specific language governing permissions and        *
 * limitations under the License.                                             *
 * -------------------------------------------------------------------------- */

#include "CasOCTranscription.h"

namespace CasOC {

/// Enforce the differential equations in the problem using a Hermite-
/// Simpson (third-order) approximation. The integral in the objective
/// function is approximated by Simpson quadrature.
///
/// Defect constraints.
/// -------------------
/// For each state variable, there is one pair of defect constraints
/// (Hermite interpolant defect + Simpson integration defect) per mesh
/// interval. Each mesh interval includes two mesh points (at the interval's
/// endpoints) and an additional collocation point at the mesh interval
/// midpoint. All three mesh interval points (2 mesh points + 1 collocation
/// point) are used to construct the defects.
///
/// Kinematic constraints and path constraints.
/// -------------------------------------------
<<<<<<< HEAD
/// Kinematic constraint and path constraint errors are enforced only at the
/// mesh points. Errors at collocation points at the mesh interval midpoint
/// are ignored.
///
/// References
/// ----------
/// [1] Hargraves, C.R., Paris, S.W. "Direct Trajectory Optimization Using 
///     Nonlinear Programming and Collocation." Journal of Guidance, Control, 
///     and Dynamics (1987).
/// [2] Bordalba, Ricard, Tobias Schoels, Lluís Ros, Josep M. Porta, and
///     Moritz Diehl. "Direct collocation methods for trajectory optimization
///     in constrained robotic systems." IEEE Transactions on Robotics (2023).
///
=======
/// Position- and velocity-level kinematic constraint errors and path constraint 
/// errors are enforced only at the mesh points. In the kinematic constraint 
/// method by Bordalba et al. (2023), the acceleration-level constraints are 
/// also enforced at the collocation points. In the kinematic constraint method 
/// by Posa et al. (2016), the acceleration-level constraints are only enforced 
/// at the mesh points.
>>>>>>> 4cc61ad1
class HermiteSimpson : public Transcription {
public:
    HermiteSimpson(const Solver& solver, const Problem& problem)
            : Transcription(solver, problem) {
        casadi::DM grid =
                casadi::DM::zeros(1, (2 * m_solver.getMesh().size()) - 1);
        const auto& mesh = m_solver.getMesh();
<<<<<<< HEAD
=======
        const bool interpControls =
                m_solver.getInterpolateControlMeshInteriorPoints();
        casadi::DM pointsForInterpControls;
        if (interpControls) {
            pointsForInterpControls =
                    casadi::DM::zeros(1, m_solver.getMesh().size() - 1);
        }
>>>>>>> 4cc61ad1
        for (int i = 0; i < grid.numel(); ++i) {
            if (i % 2 == 0) {
                grid(i) = mesh[i / 2];
            } else {
                grid(i) = .5 * (mesh[i / 2] + mesh[i / 2 + 1]);
            }
        }
<<<<<<< HEAD
        createVariablesAndSetBounds(grid, 2 * m_problem.getNumStates(), 3);
=======
        createVariablesAndSetBounds(grid, 2 * m_problem.getNumStates(), 3,
                pointsForInterpControls);
>>>>>>> 4cc61ad1
    }

private:
    casadi::DM createQuadratureCoefficientsImpl() const override;
    casadi::DM createMeshIndicesImpl() const override;
<<<<<<< HEAD
    casadi::DM createControlIndicesImpl() const override;
    void calcDefectsImpl(const casadi::MX& x, const casadi::MX& xdot,
            const casadi::MX& ti, const casadi::MX& tf, const casadi::MX& p,
            casadi::MX& defects) const override;
    std::vector<std::pair<Var, int>> getVariableOrder() const override;
    void calcInterpolatingControlsImpl(casadi::MX& controls) const override;
    void calcInterpolatingControlsImpl(casadi::DM& controls) const override;

    template <typename T>
    void calcInterpolatingControlsHelper(T& controls) const {
        using casadi::Slice;

        // This control approximation scheme is based on the control scheme 
        // proposed by Hargraves and Paris (1987) [1]. Linear interpolation of 
        // controls is also recommended by Bordalba et al. (2023) [2].
        for (int imesh = 0; imesh < m_numMeshIntervals; ++imesh) {
            controls(Slice(), 2*imesh + 1) = 0.5 * (
                    controls(Slice(), 2*imesh) + 
                    controls(Slice(), 2*imesh + 2));
        }
    }
=======
    void calcDefectsImpl(const casadi::MXVector& x, 
                         const casadi::MXVector& xdot,
                         casadi::MX& defects) const override;
    void calcInterpolatingControlsImpl(const casadi::MX& controls,
            casadi::MX& interpControls) const override;
>>>>>>> 4cc61ad1
};

} // namespace CasOC

#endif // OPENSIM_CASOCHERMITESIMPSON_H<|MERGE_RESOLUTION|>--- conflicted
+++ resolved
@@ -37,10 +37,12 @@
 ///
 /// Kinematic constraints and path constraints.
 /// -------------------------------------------
-<<<<<<< HEAD
-/// Kinematic constraint and path constraint errors are enforced only at the
-/// mesh points. Errors at collocation points at the mesh interval midpoint
-/// are ignored.
+/// Position- and velocity-level kinematic constraint errors and path constraint 
+/// errors are enforced only at the mesh points. In the kinematic constraint 
+/// method by Bordalba et al. (2023) [2], the acceleration-level constraints are 
+/// also enforced at the collocation points. In the kinematic constraint method 
+/// by Posa et al. (2016) [3], the acceleration-level constraints are only enforced 
+/// at the mesh points.
 ///
 /// References
 /// ----------
@@ -50,15 +52,7 @@
 /// [2] Bordalba, Ricard, Tobias Schoels, Lluís Ros, Josep M. Porta, and
 ///     Moritz Diehl. "Direct collocation methods for trajectory optimization
 ///     in constrained robotic systems." IEEE Transactions on Robotics (2023).
-///
-=======
-/// Position- and velocity-level kinematic constraint errors and path constraint 
-/// errors are enforced only at the mesh points. In the kinematic constraint 
-/// method by Bordalba et al. (2023), the acceleration-level constraints are 
-/// also enforced at the collocation points. In the kinematic constraint method 
-/// by Posa et al. (2016), the acceleration-level constraints are only enforced 
-/// at the mesh points.
->>>>>>> 4cc61ad1
+/// [3] TODO Posa et al. 2016
 class HermiteSimpson : public Transcription {
 public:
     HermiteSimpson(const Solver& solver, const Problem& problem)
@@ -66,16 +60,6 @@
         casadi::DM grid =
                 casadi::DM::zeros(1, (2 * m_solver.getMesh().size()) - 1);
         const auto& mesh = m_solver.getMesh();
-<<<<<<< HEAD
-=======
-        const bool interpControls =
-                m_solver.getInterpolateControlMeshInteriorPoints();
-        casadi::DM pointsForInterpControls;
-        if (interpControls) {
-            pointsForInterpControls =
-                    casadi::DM::zeros(1, m_solver.getMesh().size() - 1);
-        }
->>>>>>> 4cc61ad1
         for (int i = 0; i < grid.numel(); ++i) {
             if (i % 2 == 0) {
                 grid(i) = mesh[i / 2];
@@ -83,18 +67,12 @@
                 grid(i) = .5 * (mesh[i / 2] + mesh[i / 2 + 1]);
             }
         }
-<<<<<<< HEAD
         createVariablesAndSetBounds(grid, 2 * m_problem.getNumStates(), 3);
-=======
-        createVariablesAndSetBounds(grid, 2 * m_problem.getNumStates(), 3,
-                pointsForInterpControls);
->>>>>>> 4cc61ad1
     }
 
 private:
     casadi::DM createQuadratureCoefficientsImpl() const override;
     casadi::DM createMeshIndicesImpl() const override;
-<<<<<<< HEAD
     casadi::DM createControlIndicesImpl() const override;
     void calcDefectsImpl(const casadi::MX& x, const casadi::MX& xdot,
             const casadi::MX& ti, const casadi::MX& tf, const casadi::MX& p,
@@ -116,13 +94,6 @@
                     controls(Slice(), 2*imesh + 2));
         }
     }
-=======
-    void calcDefectsImpl(const casadi::MXVector& x, 
-                         const casadi::MXVector& xdot,
-                         casadi::MX& defects) const override;
-    void calcInterpolatingControlsImpl(const casadi::MX& controls,
-            casadi::MX& interpControls) const override;
->>>>>>> 4cc61ad1
 };
 
 } // namespace CasOC
