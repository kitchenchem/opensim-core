--- conflicted
+++ resolved
@@ -72,16 +72,6 @@
         const int numGridPoints =
                 (int)mesh.size() + numMeshIntervals * (m_degree - 1);
         casadi::DM grid = casadi::DM::zeros(1, numGridPoints);
-<<<<<<< HEAD
-=======
-        const bool interpControls =
-                m_solver.getInterpolateControlMeshInteriorPoints();
-        casadi::DM pointsForInterpControls;
-        if (interpControls) {
-            pointsForInterpControls = casadi::DM::zeros(1,
-                    numMeshIntervals * (m_degree - 1));
-        }
->>>>>>> 4cc61ad1
 
         // Get the collocation points (roots of Legendre polynomials). The roots
         // are returned on the interval (0, 1], not (-1, 1] as in the theses of
@@ -106,35 +96,22 @@
             }
         }
         grid(numGridPoints - 1) = mesh[numMeshIntervals];
-<<<<<<< HEAD
 
         createVariablesAndSetBounds(grid, m_degree * m_problem.getNumStates(),
                 m_degree + 1);
-=======
-        createVariablesAndSetBounds(grid,
-                m_degree * m_problem.getNumStates(),
-                m_degree + 1,
-                pointsForInterpControls);
->>>>>>> 4cc61ad1
     }
 
 private:
     casadi::DM createQuadratureCoefficientsImpl() const override;
     casadi::DM createMeshIndicesImpl() const override;
-<<<<<<< HEAD
     casadi::DM createControlIndicesImpl() const override;
-    void calcDefectsImpl(const casadi::MX& x, const casadi::MX& xdot,
-            const casadi::MX& ti, const casadi::MX& tf, const casadi::MX& p,
+    void calcDefectsImpl(const casadi::MXVector& x, 
+            const casadi::MXVector& xdot, const casadi::MX& ti, 
+            const casadi::MX& tf, const casadi::MX& p,
             casadi::MX& defects) const override;
     void calcInterpolatingControlsImpl(casadi::MX& controls) const override;
     void calcInterpolatingControlsImpl(casadi::DM& controls) const override;
     std::vector<std::pair<Var, int>> getVariableOrder() const override;
-=======
-    void calcDefectsImpl(const casadi::MXVector& x, 
-            const casadi::MXVector& xdot, casadi::MX& defects) const override;
-    void calcInterpolatingControlsImpl(const casadi::MX& controls,
-            casadi::MX& interpControls) const override;
->>>>>>> 4cc61ad1
 
     int m_degree;
     std::vector<double> m_legendreRoots;
