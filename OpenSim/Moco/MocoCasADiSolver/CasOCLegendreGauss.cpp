/* -------------------------------------------------------------------------- *
 * OpenSim: CasOCLegendreGauss.cpp                                            *
 * -------------------------------------------------------------------------- *
 * Copyright (c) 2023 Stanford University and the Authors                     *
 *                                                                            *
 * Author(s): Nicholas Bianco                                                 *
 *                                                                            *
 * Licensed under the Apache License, Version 2.0 (the "License"); you may    *
 * not use this file except in compliance with the License. You may obtain a  *
 * copy of the License at http://www.apache.org/licenses/LICENSE-2.0          *
 *                                                                            *
 * Unless required by applicable law or agreed to in writing, software        *
 * distributed under the License is distributed on an "AS IS" BASIS,          *
 * WITHOUT WARRANTIES OR CONDITIONS OF ANY KIND, either express or implied.   *
 * See the License for the specific language governing permissions and        *
 * limitations under the License.                                             *
 * -------------------------------------------------------------------------- */
#include "CasOCLegendreGauss.h"

using casadi::DM;
using casadi::MX;
using casadi::Slice;

namespace CasOC {

DM LegendreGauss::createQuadratureCoefficientsImpl() const {

    // The duration of each mesh interval.
    const DM mesh(m_solver.getMesh());
    const DM meshIntervals = mesh(Slice(1, m_numMeshPoints)) -
                             mesh(Slice(0, m_numMeshPoints - 1));
    const DM w = m_quadratureCoefficients;

    // Loop through each mesh interval and update the corresponding
    // components in the total coefficients vector.
    DM quadCoeffs(m_numGridPoints, 1);
    for (int imesh = 0; imesh < m_numMeshIntervals; ++imesh) {
        const int igrid = imesh * (m_degree + 1);
        // There are no quadrature coefficients at the mesh points (i.e.,
        // quadCoeffs(igrid) = 0).
        for (int d = 0; d < m_degree; ++d) {
            quadCoeffs(igrid + d + 1) += w(d) * meshIntervals(imesh);
        }
    }
    return quadCoeffs;
}

DM LegendreGauss::createMeshIndicesImpl() const {
    DM indices = DM::zeros(1, m_numGridPoints);
    for (int imesh = 0; imesh < m_numMeshIntervals; ++imesh) {
        indices(imesh * (m_degree + 1)) = 1;
    }
    indices(m_numGridPoints - 1) = 1;
    return indices;
}

<<<<<<< HEAD
DM LegendreGauss::createControlIndicesImpl() const {
    DM indices = DM::zeros(1, m_numGridPoints);
    for (int imesh = 0; imesh < m_numMeshIntervals; ++imesh) {
        const int igrid = imesh * (m_degree + 1);
        for (int d = 0; d < m_degree; ++d) {
            indices(igrid + d + 1) = 1;
        }
    }
    return indices;
}

void LegendreGauss::calcDefectsImpl(const casadi::MX& x, const casadi::MX& xdot,
        const casadi::MX& ti, const casadi::MX& tf, const casadi::MX& p,
        casadi::MX& defects) const {
=======
void LegendreGauss::calcDefectsImpl(const casadi::MXVector& x,
        const casadi::MXVector& xdot, casadi::MX& defects) const {
>>>>>>> 4cc61ad1
    // For more information, see doxygen documentation for the class.

    const int NS = m_problem.getNumStates();
    const int NP = m_problem.getNumParameters();
    for (int imesh = 0; imesh < m_numMeshIntervals; ++imesh) {
        const int igrid = imesh * (m_degree + 1);
<<<<<<< HEAD
        const auto h = m_intervals(imesh);
        const auto x_i = x(Slice(), Slice(igrid, igrid + m_degree + 1));
        const auto xdot_i =
                xdot(Slice(), Slice(igrid + 1, igrid + m_degree + 1));
        const auto x_ip1 = x(Slice(), igrid + m_degree + 1);
=======
        const auto h = m_times(igrid + m_degree + 1) - m_times(igrid);
        const auto x_i = x[imesh](Slice(), Slice(0, m_degree + 1));
        const auto xdot_i = xdot[imesh](Slice(), Slice(1, m_degree + 1));
        const auto x_ip1 = x[imesh](Slice(), m_degree + 1);
>>>>>>> 4cc61ad1

        // End state interpolation.
        defects(Slice(0, NS), imesh) =
                x_ip1 - MX::mtimes(x_i, m_interpolationCoefficients);

        // Time variables.
        defects(Slice(NS, NS + 1), imesh) = ti(imesh + 1) - ti(imesh);
        defects(Slice(NS + 1, NS + 2), imesh) = tf(imesh + 1) - tf(imesh);

        // Parameters.
        defects(Slice(NS + 2, NS + 2 + NP), imesh) =
                p(Slice(), imesh + 1) - p(Slice(), imesh);

        // Residual function defects.
        MX residual = h * xdot_i - MX::mtimes(x_i, m_differentiationMatrix);
        for (int d = 0; d < m_degree; ++d) {
            const int istart = (d + 1) * NS + 2 + NP;
            const int iend = (d + 2) * NS + 2 + NP;
            defects(Slice(istart, iend), imesh) = residual(Slice(), d);
        }
    }
}

<<<<<<< HEAD
void LegendreGauss::calcInterpolatingControlsImpl(casadi::MX& controls) const {
    calcInterpolatingControlsHelper(controls);
}

void LegendreGauss::calcInterpolatingControlsImpl(casadi::DM& controls) const {
    calcInterpolatingControlsHelper(controls);
}

std::vector<std::pair<Var, int>> LegendreGauss::getVariableOrder() const {
    std::vector<std::pair<Var, int>> order;
    int N = m_numPointsPerMeshInterval - 1;
    for (int imesh = 0; imesh < m_numMeshIntervals; ++imesh) {
        int igrid = imesh * N;
        order.push_back({states, igrid});
        order.push_back({initial_time, imesh});
        order.push_back({final_time, imesh});
        order.push_back({parameters, imesh});
        for (int i = 1; i < N; ++i) {
            order.push_back({states, igrid + i});
        }
        if (m_solver.getInterpolateControlMidpoints()) {
=======
void LegendreGauss::calcInterpolatingControlsImpl(
        const casadi::MX& controls, casadi::MX& interpControls) const {
    if (m_problem.getNumControls() &&
            m_solver.getInterpolateControlMeshInteriorPoints()) {
        for (int imesh = 0; imesh < m_numMeshIntervals; ++imesh) {
            const int igrid = imesh * (m_degree + 1);
            const auto c_i = controls(Slice(), igrid);
            const auto c_ip1 = controls(Slice(), igrid + m_degree + 1);
>>>>>>> 4cc61ad1
            for (int d = 0; d < m_degree; ++d) {
                order.push_back({controls, igrid + d + 1});
            }
        } else {
            for (int i = 0; i < N; ++i) {
                order.push_back({controls, igrid + i});
            }
        }
        for (int i = 0; i < N; ++i) {
            order.push_back({multipliers, igrid + i});
        }
        for (int i = 0; i < N; ++i) {
            order.push_back({derivatives, igrid + i});
        }
        order.push_back({slacks, imesh});
    }
    order.push_back({states, m_numGridPoints - 1});
    order.push_back({initial_time, m_numMeshIntervals});
    order.push_back({final_time, m_numMeshIntervals});
    order.push_back({parameters, m_numMeshIntervals});
    if (!m_solver.getInterpolateControlMidpoints()) {
        order.push_back({controls, m_numGridPoints - 1});
    }
    order.push_back({multipliers, m_numGridPoints - 1});
    order.push_back({derivatives, m_numGridPoints - 1});

    return order;
}

} // namespace CasOC<|MERGE_RESOLUTION|>--- conflicted
+++ resolved
@@ -54,7 +54,6 @@
     return indices;
 }
 
-<<<<<<< HEAD
 DM LegendreGauss::createControlIndicesImpl() const {
     DM indices = DM::zeros(1, m_numGridPoints);
     for (int imesh = 0; imesh < m_numMeshIntervals; ++imesh) {
@@ -66,31 +65,20 @@
     return indices;
 }
 
-void LegendreGauss::calcDefectsImpl(const casadi::MX& x, const casadi::MX& xdot,
-        const casadi::MX& ti, const casadi::MX& tf, const casadi::MX& p,
+void LegendreGauss::calcDefectsImpl(const casadi::MXVector& x, 
+        const casadi::MXVector& xdot, const casadi::MX& ti, 
+        const casadi::MX& tf, const casadi::MX& p,
         casadi::MX& defects) const {
-=======
-void LegendreGauss::calcDefectsImpl(const casadi::MXVector& x,
-        const casadi::MXVector& xdot, casadi::MX& defects) const {
->>>>>>> 4cc61ad1
     // For more information, see doxygen documentation for the class.
 
     const int NS = m_problem.getNumStates();
     const int NP = m_problem.getNumParameters();
     for (int imesh = 0; imesh < m_numMeshIntervals; ++imesh) {
         const int igrid = imesh * (m_degree + 1);
-<<<<<<< HEAD
-        const auto h = m_intervals(imesh);
-        const auto x_i = x(Slice(), Slice(igrid, igrid + m_degree + 1));
-        const auto xdot_i =
-                xdot(Slice(), Slice(igrid + 1, igrid + m_degree + 1));
-        const auto x_ip1 = x(Slice(), igrid + m_degree + 1);
-=======
         const auto h = m_times(igrid + m_degree + 1) - m_times(igrid);
         const auto x_i = x[imesh](Slice(), Slice(0, m_degree + 1));
         const auto xdot_i = xdot[imesh](Slice(), Slice(1, m_degree + 1));
         const auto x_ip1 = x[imesh](Slice(), m_degree + 1);
->>>>>>> 4cc61ad1
 
         // End state interpolation.
         defects(Slice(0, NS), imesh) =
@@ -114,7 +102,6 @@
     }
 }
 
-<<<<<<< HEAD
 void LegendreGauss::calcInterpolatingControlsImpl(casadi::MX& controls) const {
     calcInterpolatingControlsHelper(controls);
 }
@@ -136,16 +123,6 @@
             order.push_back({states, igrid + i});
         }
         if (m_solver.getInterpolateControlMidpoints()) {
-=======
-void LegendreGauss::calcInterpolatingControlsImpl(
-        const casadi::MX& controls, casadi::MX& interpControls) const {
-    if (m_problem.getNumControls() &&
-            m_solver.getInterpolateControlMeshInteriorPoints()) {
-        for (int imesh = 0; imesh < m_numMeshIntervals; ++imesh) {
-            const int igrid = imesh * (m_degree + 1);
-            const auto c_i = controls(Slice(), igrid);
-            const auto c_ip1 = controls(Slice(), igrid + m_degree + 1);
->>>>>>> 4cc61ad1
             for (int d = 0; d < m_degree; ++d) {
                 order.push_back({controls, igrid + d + 1});
             }
