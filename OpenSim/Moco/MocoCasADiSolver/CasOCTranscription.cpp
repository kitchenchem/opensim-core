--- conflicted
+++ resolved
@@ -242,26 +242,12 @@
         if (m_problem.getNumAuxiliaryResidualEquations()) {
             setVariableBounds(derivatives,
                     Slice(m_problem.getNumAccelerations(),
-<<<<<<< HEAD
-                            m_problem.getNumDerivatives()),
-                    Slice(1, m_numGridPoints - 1),
-                    m_solver.getImplicitAuxiliaryDerivativeBounds());
-            setVariableBounds(derivatives,
-                    Slice(m_problem.getNumAccelerations(),
-                            m_problem.getNumDerivatives()),
-                    0, m_solver.getImplicitAuxiliaryDerivativeInitialBounds());
-            setVariableBounds(derivatives,
-                    Slice(m_problem.getNumAccelerations(),
-                            m_problem.getNumDerivatives()),
-                    -1, m_solver.getImplicitAuxiliaryDerivativeFinalBounds());
-=======
                           m_problem.getNumDerivatives()),
                     Slice(), m_solver.getImplicitAuxiliaryDerivativeBounds());
             setScalingUsingBounds(derivatives,
                     Slice(m_problem.getNumAccelerations(),
                           m_problem.getNumDerivatives()),
                     Slice(), m_solver.getImplicitAuxiliaryDerivativeBounds());
->>>>>>> 37a22e78
         }
     }
     {
