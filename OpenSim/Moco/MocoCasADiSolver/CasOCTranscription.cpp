--- conflicted
+++ resolved
@@ -85,13 +85,8 @@
 
 void Transcription::createVariablesAndSetBounds(const casadi::DM& grid,
         int numDefectsPerMeshInterval,
-<<<<<<< HEAD
         int numPointsPerMeshInterval) {
 
-=======
-        int numPointsPerMeshInterval,
-        const casadi::DM& pointsForInterpControls) {
->>>>>>> 4cc61ad1
     // Set the grid.
     // -------------
     // The grid for a transcription scheme includes both mesh points (i.e.
@@ -103,15 +98,9 @@
     m_numMeshIntervals = m_numMeshPoints - 1;
     m_numParameterConstraints = m_numMeshIntervals;
     m_numMeshInteriorPoints = m_numGridPoints - m_numMeshPoints;
-<<<<<<< HEAD
     m_numDefectsPerMeshInterval = numDefectsPerMeshInterval +
             m_problem.getNumParameters() + 2;
     m_numPointsPerMeshInterval = numPointsPerMeshInterval;
-=======
-    m_numDefectsPerMeshInterval = numDefectsPerMeshInterval;
-    m_numPointsPerMeshInterval = numPointsPerMeshInterval;
-    m_pointsForInterpControls = pointsForInterpControls;
->>>>>>> 4cc61ad1
     m_numMultibodyResiduals = m_problem.isDynamicsModeImplicit()
                              ? m_problem.getNumMultibodyDynamicsEquations()
                              : 0;
@@ -125,15 +114,10 @@
             m_numDefectsPerMeshInterval * m_numMeshIntervals +
             m_numMultibodyResiduals * m_numGridPoints +
             m_numAuxiliaryResiduals * m_numGridPoints +
-<<<<<<< HEAD
-            m_problem.getNumKinematicConstraintEquations() * m_numMeshPoints;
-=======
             m_problem.getNumQErr() * m_numMeshPoints +
             m_problem.getNumUErr() * m_numMeshPoints +
             m_problem.getNumUDotErr() * m_numUDotErrorPoints +
-            m_problem.getNumControls() * (int)pointsForInterpControls.numel() +
             m_problem.getNumProjectionConstraintEquations() * m_numMeshIntervals;
->>>>>>> 4cc61ad1
     m_constraints.endpoint.resize(
             m_problem.getEndpointConstraintInfos().size());
     m_numEndpointConstraintEquations = 0;
@@ -153,55 +137,8 @@
     }
     m_grid = grid;
 
-<<<<<<< HEAD
     // Define indices.
     // ---------------
-=======
-    // Create variables.
-    // -----------------
-    m_scaledVars[initial_time] = MX::sym("initial_time");
-    m_scaledVars[final_time] = MX::sym("final_time");
-    m_scaledVars[states] =
-            MX::sym("states", m_problem.getNumStates(), m_numGridPoints);
-    m_scaledVars[projection_states] = MX::sym(
-            "projection_states", m_numProjectionStates, m_numMeshIntervals);
-    m_scaledVars[controls] =
-            MX::sym("controls", m_problem.getNumControls(), m_numGridPoints);
-    m_scaledVars[multipliers] = MX::sym(
-            "multipliers", m_problem.getNumMultipliers(), m_numGridPoints);
-    m_scaledVars[derivatives] = MX::sym(
-            "derivatives", m_problem.getNumDerivatives(), m_numGridPoints);
-    m_scaledVars[parameters] =
-            MX::sym("parameters", m_problem.getNumParameters(), 1);
-
-    if (m_problem.isKinematicConstraintMethodBordalba2023()) {
-        // In the projection method for enforcing kinematic constraints, the
-        // slack variables are applied at the mesh points at the end of each
-        // mesh interval.
-        m_scaledVars[slacks] = MX::sym(
-                "slacks", m_problem.getNumSlacks(), m_numMeshIntervals);
-    } else {
-        // In the Posa et al. 2016 method for enforcing kinematic constraints,
-        // the mesh interior points will be the mesh interval midpoints in the
-        // Hermite-Simpson collocation scheme.
-        m_scaledVars[slacks] = MX::sym(
-                "slacks", m_problem.getNumSlacks(), m_numMeshInteriorPoints);
-    }
-
-    // Each vector contains MX matrix elements (states or state derivatives)
-    // needed to construct the defect constraints for an individual mesh
-    // interval.
-    m_statesByMeshInterval = MXVector(m_numMeshIntervals);
-    m_stateDerivativesByMeshInterval = MXVector(m_numMeshIntervals);
-    for (int imesh = 0; imesh < m_numMeshIntervals; ++imesh) {
-        m_statesByMeshInterval[imesh] =
-                MX(m_problem.getNumStates(), m_numPointsPerMeshInterval);
-        m_stateDerivativesByMeshInterval[imesh] =
-                MX(m_problem.getNumStates(), m_numPointsPerMeshInterval);
-    }
-    m_projectionStateDistances = MX(m_numProjectionStates, m_numMeshIntervals);
-
->>>>>>> 4cc61ad1
     m_meshIndicesMap = createMeshIndices();
     std::vector<int> meshIndicesVector;
     std::vector<int> meshInteriorIndicesVector;
@@ -242,11 +179,14 @@
     m_meshIndices = makeTimeIndices(meshIndicesVector);
     m_meshInteriorIndices =
             makeTimeIndices(meshInteriorIndicesVector);
-<<<<<<< HEAD
-    m_pathConstraintIndices = m_solver.getEnforcePathConstraintMidpoints()
-                             ? makeTimeIndices(gridIndicesVector)
-                             : makeTimeIndices(meshIndicesVector);
+    m_pathConstraintIndices =
+            m_solver.getEnforcePathConstraintMeshInteriorPoints()
+            ? makeTimeIndices(gridIndicesVector)
+            : makeTimeIndices(meshIndicesVector);
     m_controlIndices = makeTimeIndices(controlIndicesVector);
+    m_projectionStateIndices = makeTimeIndices(projectionStateIndicesVector);
+    m_notProjectionStateIndices =
+            makeTimeIndices(notProjectionStateIndicesVector);
 
     // Create variables.
     // -----------------
@@ -294,13 +234,25 @@
                         m_problem.getNumDerivatives(), 1));
     }
 
-    // In the Posa et al. 2016 method for enforcing kinematic constraints,
-    // the mesh interior points will be the mesh interval midpoints in the
-    // Hermite-Simpson collocation scheme.
-    for (int imesh = 0; imesh < m_numMeshInteriorPoints; ++imesh) {
-        m_scaledVectorVars[slacks].push_back(
-                MX::sym("slacks_" + std::to_string(imesh),
-                        m_problem.getNumSlacks(), 1));
+    
+    if (m_problem.isKinematicConstraintMethodBordalba2023()) {
+        // In the projection method for enforcing kinematic constraints, the
+        // slack variables are applied at the mesh points at the end of each
+        // mesh interval.
+        for (int iproj = 0; iproj < m_numMeshIntervals-1; ++iproj) {
+            m_scaledVarsVars[slacks].push_back(
+                    MX::sym("slacks_" + std::string(imesh), 
+                            m_problem.getNumSlacks(), 1));
+        }
+    } else {
+        // In the Posa et al. 2016 method for enforcing kinematic constraints,
+        // the mesh interior points will be the mesh interval midpoints in the
+        // Hermite-Simpson collocation scheme.
+        for (int imesh = 0; imesh < m_numMeshInteriorPoints; ++imesh) {
+            m_scaledVectorVars[slacks].push_back(
+                    MX::sym("slacks_" + std::to_string(imesh),
+                            m_problem.getNumSlacks(), 1));
+        }
     }
 
     // Concatenate variables.
@@ -316,15 +268,6 @@
 
     // Interplate controls.
     calcInterpolatingControls(m_scaledVars);
-=======
-    m_pathConstraintIndices =
-            m_solver.getEnforcePathConstraintMeshInteriorPoints()
-            ? makeTimeIndices(gridIndicesVector)
-            : makeTimeIndices(meshIndicesVector);
-    m_projectionStateIndices = makeTimeIndices(projectionStateIndicesVector);
-    m_notProjectionStateIndices =
-            makeTimeIndices(notProjectionStateIndicesVector);
->>>>>>> 4cc61ad1
 
     // Set variable bounds.
     // --------------------
@@ -486,21 +429,8 @@
                    m_unscaledVars[initial_time](-1);
 
     m_duration = m_unscaledVars[final_time] - m_unscaledVars[initial_time];
-<<<<<<< HEAD
-=======
-    m_times = createTimes(
-            m_unscaledVars[initial_time], m_unscaledVars[final_time]);
-    m_paramsTrajGrid =
-            MX::repmat(m_unscaledVars[parameters], 1, m_numGridPoints);
-    m_paramsTrajMesh =
-            MX::repmat(m_unscaledVars[parameters], 1, m_numMeshPoints);
-    m_paramsTrajMeshInterior =
-            MX::repmat(m_unscaledVars[parameters], 1, m_numMeshInteriorPoints);
-    m_paramsTrajPathCon =
-            MX::repmat(m_unscaledVars[parameters], 1, m_numPathConstraintPoints);
-    m_paramsTrajProjState =
-            MX::repmat(m_unscaledVars[parameters], 1, m_numMeshIntervals);
-
+
+    // Create MXVector containing states for calcDefects().
     casadi_int istart = 0;
     int numStates = m_problem.getNumStates();
     for (int imesh = 0; imesh < m_numMeshIntervals; ++imesh) {
@@ -537,7 +467,6 @@
         }
         istart = iend;
     }
->>>>>>> 4cc61ad1
 }
 
 void Transcription::transcribe() {
@@ -983,11 +912,7 @@
                         m_unscaledVars[controls](Slice(), -1),
                         m_unscaledVars[multipliers](Slice(), -1),
                         m_unscaledVars[derivatives](Slice(), -1),
-<<<<<<< HEAD
                         m_unscaledVars[parameters](Slice(), -1),
-=======
-                        m_unscaledVars[parameters],
->>>>>>> 4cc61ad1
                         integral},
                 costOut);
         m_objectiveTerms(iterm++) = casadi::MX::sum1(costOut.at(0));
@@ -1006,13 +931,8 @@
     // Minimize generalized accelerations.
     if (minimizeAccelerations) {
         const auto& numAccels = m_problem.getNumAccelerations();
-<<<<<<< HEAD
         const auto accels =
                 m_scaledVars[derivatives](Slice(0, numAccels), Slice());
-=======
-        const auto accels = m_scaledVars[derivatives](
-                Slice(0, numAccels), Slice());
->>>>>>> 4cc61ad1
         const double accelWeight =
                 m_solver.getImplicitMultibodyAccelerationsWeight();
         MX integrandTraj = MX::sum1(MX::sq(accels));
@@ -1097,14 +1017,10 @@
     // -------------------
     const auto guessTimes = createTimes(guessOrig.variables.at(initial_time),
             guessOrig.variables.at(final_time));
-<<<<<<< HEAD
-    auto guess = guessOrig.resample(guessTimes);
-    guess = guess.repmatParameters(m_numMeshPoints);
-=======
     bool appendProjectionStates =
             m_problem.getNumProjectionConstraintEquations();
     auto guess = guessOrig.resample(guessTimes, appendProjectionStates);
->>>>>>> 4cc61ad1
+    guess = guess.repmatParameters(m_numMeshPoints);
 
     // Adjust guesses for the slack variables to ensure they are the correct
     // length (i.e. slacks.size2() == m_numPointsIgnoringConstraints).
@@ -1798,12 +1714,6 @@
     const auto NS = m_problem.getNumStates();
     for (int i = 0; i < (int)inputs.size(); ++i) {
         if (inputs[i] == multibody_states) {
-<<<<<<< HEAD
-            const auto NQ = m_problem.getNumCoordinates();
-            const auto NU = m_problem.getNumSpeeds();
-            mxIn[i + 1] =
-                m_unscaledVars.at(states)(Slice(0, NQ + NU), timeIndices);
-=======
             mxIn[i + 1] =
                     m_unscaledVars.at(states)(Slice(0, NQ + NU), timeIndices);
         } else if (inputs[i] == projection_states) {
@@ -1815,31 +1725,14 @@
                             Slice());
             mxIn[i + 1](Slice(NQ + NU, NS), Slice()) =
                     m_unscaledVars.at(states)(Slice(NQ + NU, NS), timeIndices);
->>>>>>> 4cc61ad1
         } else if (inputs[i] == slacks) {
             mxIn[i + 1] = m_unscaledVars.at(inputs[i]);
         } else {
             mxIn[i + 1] = m_unscaledVars.at(inputs[i])(Slice(), timeIndices);
         }
     }
-<<<<<<< HEAD
     mxIn[mxIn.size() - 1] = m_parameters(Slice(), timeIndices);
 
-=======
-    if (&timeIndices == &m_gridIndices) {
-        mxIn[mxIn.size() - 1] = m_paramsTrajGrid;
-    } else if (&timeIndices == &m_meshIndices) {
-        mxIn[mxIn.size() - 1] = m_paramsTrajMesh;
-    } else if (&timeIndices == &m_meshInteriorIndices) {
-        mxIn[mxIn.size() - 1] = m_paramsTrajMeshInterior;
-    } else if (&timeIndices == &m_pathConstraintIndices) {
-        mxIn[mxIn.size() - 1] = m_paramsTrajPathCon;
-    } else if (&timeIndices == &m_projectionStateIndices) {
-        mxIn[mxIn.size() - 1] = m_paramsTrajProjState;
-    } else {
-        OPENSIM_THROW(OpenSim::Exception, "Internal error.");
-    }
->>>>>>> 4cc61ad1
     MXVector mxOut;
     trajFunc.call(mxIn, mxOut);
     return mxOut;
