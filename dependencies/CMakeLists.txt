--- conflicted
+++ resolved
@@ -273,11 +273,7 @@
         set(IPOPT_INSTALL_CMD "${CMAKE_COMMAND}" -E copy_directory
             "${CMAKE_BINARY_DIR}/ipopt-prefix/src/ipopt"
             "${CMAKE_INSTALL_PREFIX}/ipopt")
-<<<<<<< HEAD
-        ExternalProject_Add(ipopt 
-=======
         ExternalProject_Add(ipopt
->>>>>>> 73e701df
             URL https://github.com/coin-or/Ipopt/releases/download/releases%2F3.14.16/Ipopt-3.14.16-win64-msvs2019-md.zip
             CONFIGURE_COMMAND ""
             BUILD_COMMAND ""
@@ -343,19 +339,10 @@
             BUILD_COMMAND ${CMAKE_MAKE_PROGRAM} ${BUILD_FLAGS}
             INSTALL_DIR       "${CMAKE_INSTALL_PREFIX}/mumps"
             INSTALL_COMMAND ${CMAKE_MAKE_PROGRAM} install)
-<<<<<<< HEAD
-            
-=======
-
->>>>>>> 73e701df
         ExternalProject_Add(ipopt
             DEPENDS           mumps metis
             URL https://github.com/coin-or/Ipopt/archive/refs/tags/releases/3.14.16.zip
             INSTALL_DIR "${CMAKE_INSTALL_PREFIX}/ipopt"
-<<<<<<< HEAD
-            #PATCH_COMMAND cd <SOURCE_DIR>/ && patch < ${CMAKE_SOURCE_DIR}/joris_fixipopt.patch
-=======
->>>>>>> 73e701df
             # Suppress warnings treated as errors in Clang/LLVM with -Wno-error=implicit-function-declaration
             CONFIGURE_COMMAND <SOURCE_DIR>/configure --with-mumps --prefix=<INSTALL_DIR> --with-mumps-cflags="-I${CMAKE_INSTALL_PREFIX}/mumps/include/coin-or/mumps" --with-mumps-lflags="-L${CMAKE_INSTALL_PREFIX}/mumps/lib -lcoinmumps"
             BUILD_COMMAND ${CMAKE_MAKE_PROGRAM} ${BUILD_FLAGS}
@@ -370,7 +357,6 @@
                   DEFAULT    ON
                   DEPENDS    ipopt
                   GIT_URL    https://github.com/casadi/casadi.git
-<<<<<<< HEAD
                   GIT_TAG    f3255ef37ebf364503d3e4c2d7331d8f5a3c2f35
                   CMAKE_ARGS -DWITH_IPOPT:BOOL=ON
                              -DIPOPT_LIBRARIES:FILEPATH=ipopt.dll.lib
@@ -380,13 +366,6 @@
                              -DWITH_BUILD_FATROP:BOOL=ON
                              -DWITH_BUILD_BLASFEO:BOOL=ON
                              -DWITH_FATROP:BOOL=ON
-=======
-                  GIT_TAG    3.6.5
-                  CMAKE_ARGS -DWITH_IPOPT:BOOL=ON
-                             -DIPOPT_LIBRARIES:FILEPATH=${CMAKE_INSTALL_PREFIX}/ipopt/lib/ipopt.dll.lib
-                             -DIPOPT_INCLUDE_DIRS:PATH=${CMAKE_INSTALL_PREFIX}/ipopt/include/coin-or
-                             -DWITH_MUMPS:BOOL=OFF
->>>>>>> 73e701df
                              -DWITH_THREAD:BOOL=ON
                              -DWITH_BUILD_MUMPS:BOOL=OFF
                              -DWITH_EXAMPLES:BOOL=OFF
@@ -398,7 +377,6 @@
                   DEFAULT    ON
                   DEPENDS    ipopt
                   GIT_URL    https://github.com/casadi/casadi.git
-<<<<<<< HEAD
                   GIT_TAG    f3255ef37ebf364503d3e4c2d7331d8f5a3c2f35
                   CMAKE_ARGS -DWITH_IPOPT:BOOL=ON
                              -DWITH_THREAD:BOOL=ON
@@ -406,12 +384,6 @@
                              -DWITH_BUILD_FATROP:BOOL=ON
                              -DWITH_BUILD_BLASFEO:BOOL=ON
                              -DWITH_FATROP:BOOL=ON
-=======
-                  GIT_TAG    3.6.5
-                  CMAKE_ARGS -DWITH_IPOPT:BOOL=ON
-                             -DWITH_THREAD:BOOL=ON
-                             -DWITH_BUILD_MUMPS:BOOL=OFF
->>>>>>> 73e701df
                              -DWITH_EXAMPLES:BOOL=OFF
                              -DPKG_CONFIG_USE_CMAKE_PREFIX_PATH:BOOL=ON
                              -DCMAKE_PREFIX_PATH:PATH=${CMAKE_INSTALL_PREFIX}/ipopt
