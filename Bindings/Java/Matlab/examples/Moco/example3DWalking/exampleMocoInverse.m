--- conflicted
+++ resolved
@@ -272,13 +272,9 @@
 Ar = rightControls.getMatrix().getAsMat();
 [Wr, Hr] = nnmf(Ar, numSynergies);
 
-<<<<<<< HEAD
-% Scale W and H assuming that the elements of H are all 0.5.
-=======
 % Scale W and H assuming that the elements of H are all 0.5. This prevents
 % the synergy vector weights and synergy excitations from being very large 
 % or very small.
->>>>>>> b7b8c398
 scaleVec = 0.5*ones(1, length(leftControlNames));
 for i = 1:numSynergies
     scale_l = norm(scaleVec) / norm(Hl(i, :));
