<<<<<<< HEAD
#-----------------------------------------------------------------------------

subdirs(OpenSimJNI)

## Now build jar file from the java files created by SWIG. This depends on finding an installation of Java
find_package( Java )
if( JAVA_COMPILE )
  # message( STATUS " ===========================================" )
  # message( STATUS "  Java" )
  # message( STATUS " ===========================================" )
  ## 

  get_filename_component(JAVA_BIN_PATH "${JAVA_COMPILE}" PATH)
  find_program( JAVA_JAVA_H javah PATHS ${JAVA_BIN_PATH} )

  # message( "JAVA_COMPILE=" ${JAVA_COMPILE} )
  # message( "JAVA_SRC=" ${CMAKE_BINARY_DIR}"/Bindings/Java/OpenSimJNI/src/org/opensim/modeling/*.java" )
  # message( "WD=" ${CMAKE_BINARY_DIR}"/Bindings/Java/OpenSimJNI/src/" )

  add_custom_target( JavaCompile
     COMMAND ${JAVA_COMPILE} 
     ${CMAKE_BINARY_DIR}/Bindings/Java/OpenSimJNI/src/org/opensim/modeling/*.java 
     -source 1.6 -target 1.6
     WORKING_DIRECTORY ${CMAKE_BINARY_DIR}/Bindings/Java/OpenSimJNI/src
     )
     
  set_target_properties(JavaCompile PROPERTIES FOLDER "Bindings")

  add_custom_command(TARGET JavaCompile
                   POST_BUILD
                   COMMAND ${JAVA_ARCHIVE} -cvf org-opensim-modeling.jar
                   org/opensim/modeling/*.class
                   WORKING_DIRECTORY
                   ${CMAKE_BINARY_DIR}/Bindings/Java/OpenSimJNI/src/
   )
endif( JAVA_COMPILE )
=======
# Generate C++ and Java wrapper code with SWIG.
# ---------------------------------------------

set(swig_generated_file_fullname
    ${CMAKE_CURRENT_BINARY_DIR}/OpenSimJNI/OpenSimJNI_wrap.cxx)
set(swig_generated_header_fullname
    ${CMAKE_CURRENT_BINARY_DIR}/OpenSimJNI/OpenSimJNI_wrap.h)
set(swig_interface_file_fullname
    ${CMAKE_CURRENT_SOURCE_DIR}/swig/javaWrapOpenSim.i)
set(OPENSIM_JAVA_WRAPPING_PACKAGE "org.opensim.modeling"
    CACHE STRING
    "The wrapping is built as the Java package specified in this variable.")

# Replace periods with slashes (to make a path).
# Syntax for find-replace:
# string(REGEX REPLACE <pattern> <replacement string>
#                      <target variable> <source string>)
string(REGEX REPLACE "\\." "/"
       SWIG_JAVA_PACKAGE_PATH ${OPENSIM_JAVA_WRAPPING_PACKAGE})

set(SWIG_JAVA_SOURCE_BUILD_OUTPUT_DIR
    ${CMAKE_CURRENT_BINARY_DIR}/src/${SWIG_JAVA_PACKAGE_PATH})

# We place the .java files in this folder.
execute_process(COMMAND ${CMAKE_COMMAND} -E make_directory
    ${SWIG_JAVA_SOURCE_BUILD_OUTPUT_DIR})

# The actual SWIG command is in the OpenSimJNI folder, since the custom command
# must be defined in the same directory that uses it (for the osimJavaJNI
# target).

# Compile the C++ wrapper into a library.
# ---------------------------------------
add_subdirectory(OpenSimJNI)

# Compile java sources.
# ---------------------
find_package(Java 1.6 REQUIRED)

add_custom_command(
    OUTPUT ${CMAKE_CURRENT_BINARY_DIR}/src/org-opensim-modeling.jar
    DEPENDS "${swig_generated_file_fullname}"
    COMMAND ${JAVA_COMPILE} 
            ${CMAKE_CURRENT_BINARY_DIR}/src/org/opensim/modeling/*.java 
            -source 1.6 -target 1.6
    COMMAND ${JAVA_ARCHIVE} -cvf org-opensim-modeling.jar
            org/opensim/modeling/*.class
    WORKING_DIRECTORY ${CMAKE_CURRENT_BINARY_DIR}/src
    COMMENT "Compiling Java sources and creating jar archive."
    )

# Umbrella target for assembling the java bindings in the build tree.
# -------------------------------------------------------------------
add_custom_target(JavaBindings ALL
    DEPENDS ${CMAKE_CURRENT_BINARY_DIR}/src/org-opensim-modeling.jar
    )

add_dependencies(JavaBindings osimJavaJNI)

set_target_properties(JavaBindings PROPERTIES
    PROJECT_LABEL "Java - umbrella target"
    FOLDER "Bindings")

# Install.
# --------
install(FILES ${CMAKE_CURRENT_BINARY_DIR}/src/org-opensim-modeling.jar
    DESTINATION sdk/Java)
>>>>>>> c97b52fd

install(DIRECTORY Matlab DESTINATION "${OPENSIM_INSTALL_SCRIPTSDIR}"
    PATTERN "Matlab/Dynamic_Walker_Example" EXCLUDE
    PATTERN "Matlab/configureOpenSim.m.in" EXCLUDE)

# This script contains paths into the OpenSim installation that may be
# different on different platforms, so we configure it with CMake variables.
configure_file(Matlab/configureOpenSim.m.in
    "${CMAKE_CURRENT_BINARY_DIR}/configureOpenSim.m" @ONLY)
install(FILES "${CMAKE_CURRENT_BINARY_DIR}/configureOpenSim.m"
        DESTINATION "${OPENSIM_INSTALL_MATLABEXDIR}")<|MERGE_RESOLUTION|>--- conflicted
+++ resolved
@@ -1,41 +1,3 @@
-<<<<<<< HEAD
-#-----------------------------------------------------------------------------
-
-subdirs(OpenSimJNI)
-
-## Now build jar file from the java files created by SWIG. This depends on finding an installation of Java
-find_package( Java )
-if( JAVA_COMPILE )
-  # message( STATUS " ===========================================" )
-  # message( STATUS "  Java" )
-  # message( STATUS " ===========================================" )
-  ## 
-
-  get_filename_component(JAVA_BIN_PATH "${JAVA_COMPILE}" PATH)
-  find_program( JAVA_JAVA_H javah PATHS ${JAVA_BIN_PATH} )
-
-  # message( "JAVA_COMPILE=" ${JAVA_COMPILE} )
-  # message( "JAVA_SRC=" ${CMAKE_BINARY_DIR}"/Bindings/Java/OpenSimJNI/src/org/opensim/modeling/*.java" )
-  # message( "WD=" ${CMAKE_BINARY_DIR}"/Bindings/Java/OpenSimJNI/src/" )
-
-  add_custom_target( JavaCompile
-     COMMAND ${JAVA_COMPILE} 
-     ${CMAKE_BINARY_DIR}/Bindings/Java/OpenSimJNI/src/org/opensim/modeling/*.java 
-     -source 1.6 -target 1.6
-     WORKING_DIRECTORY ${CMAKE_BINARY_DIR}/Bindings/Java/OpenSimJNI/src
-     )
-     
-  set_target_properties(JavaCompile PROPERTIES FOLDER "Bindings")
-
-  add_custom_command(TARGET JavaCompile
-                   POST_BUILD
-                   COMMAND ${JAVA_ARCHIVE} -cvf org-opensim-modeling.jar
-                   org/opensim/modeling/*.class
-                   WORKING_DIRECTORY
-                   ${CMAKE_BINARY_DIR}/Bindings/Java/OpenSimJNI/src/
-   )
-endif( JAVA_COMPILE )
-=======
 # Generate C++ and Java wrapper code with SWIG.
 # ---------------------------------------------
 
@@ -103,7 +65,6 @@
 # --------
 install(FILES ${CMAKE_CURRENT_BINARY_DIR}/src/org-opensim-modeling.jar
     DESTINATION sdk/Java)
->>>>>>> c97b52fd
 
 install(DIRECTORY Matlab DESTINATION "${OPENSIM_INSTALL_SCRIPTSDIR}"
     PATTERN "Matlab/Dynamic_Walker_Example" EXCLUDE
