--- conflicted
+++ resolved
@@ -153,13 +153,9 @@
   # The `-e "ssh...` is for providing the password andautomatically
   # accepting the ssh key.
   # https://sourceforge.net/p/forge/documentation/Project%20Web%20Services/
-<<<<<<< HEAD
   # MYOSIN_SOURCEFORGE_PASSWORD is a hidden environment variable that we set
   # at https://travis-ci.org/opensim-org/opensim-core/settings.
-  - if [ "$DOXY" = "on" ]; then if [ "$TRAVIS_PULL_REQUEST" != "false" ]; then rsync -az -e "sshpass -p $MYOSIN_SOURCEFORGE_PASSWORD ssh -o StrictHostKeyChecking=no -o UserKnownHostsFile=/dev/null" $OPENSIM_HOME/share/doc/OpenSim/html_developer/ opensim-bot@web.sourceforge.net:/home/project-web/myosin/htdocs/$TRAVIS_PULL_REQUEST; fi; fi
-=======
-  - if [ "$DOXY" = "on" ]; then if [ "$TRAVIS_PULL_REQUEST" != "false" ]; then rsync -az -e "sshpass -p rectusfemoris ssh -o StrictHostKeyChecking=no -o UserKnownHostsFile=/dev/null" $OPENSIM_HOME/sdk/doc/html_developer/ opensim-bot@web.sourceforge.net:/home/project-web/myosin/htdocs/$TRAVIS_PULL_REQUEST; fi; fi
->>>>>>> c97b52fd
+  - if [ "$DOXY" = "on" ]; then if [ "$TRAVIS_PULL_REQUEST" != "false" ]; then rsync -az -e "sshpass -p rectusfemoris ssh -o StrictHostKeyChecking=no -o UserKnownHostsFile=/dev/null" $OPENSIM_HOME/share/doc/OpenSim/html_developer/ opensim-bot@web.sourceforge.net:/home/project-web/myosin/htdocs/$TRAVIS_PULL_REQUEST; fi; fi
   # If we're uploading doxygen, we also want to delete old
   # doxygen files from the server so they don't build up indefinitely.
   # However, ssh'ing into the server takes a while, so we only do this
