--- conflicted
+++ resolved
@@ -138,7 +138,6 @@
 
 endfunction()
 
-<<<<<<< HEAD
 # Copy a file from the directory containing test files (model files, data,
 # etc.) to the directory in which a test will be executed. This function makes
 # it easy to re-use files that are used in tests. With an easier mechanism for
@@ -155,7 +154,6 @@
                 COPYONLY)
         endforeach()
     endif()
-=======
 
 # Create test targets for this directory.
 # TESTPROGRAMS: Names of test CPP files. One test will be created for each cpp
@@ -240,5 +238,4 @@
     set_target_properties(${APPNAME} PROPERTIES
         PROJECT_LABEL "Applications - ${APPNAME}")
 
->>>>>>> c207ddf4
 endfunction()