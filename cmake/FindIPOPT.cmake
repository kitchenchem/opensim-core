--- conflicted
+++ resolved
@@ -1,8 +1,5 @@
-<<<<<<< HEAD
-=======
 # This file was adapted from the file with same name provided on the Casadi repository/build script
 # https://github.com/casadi/casadi/tree/main/cmake
->>>>>>> 73e701df
 find_package(Ipopt CONFIG)
 
 
