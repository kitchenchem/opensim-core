<<<<<<< HEAD
- 2019-10-04: MocoControlGoal weights can be specified via regular expression
              patterns.

=======
- 2019-10-04: report.py can plot normalized tendon force states. Users can 
              provide a MocoStudy file instead of a Model file, and users can
              specify the name of the report output file.
              
>>>>>>> f661685f
- 2019-09-29: Remove INDYGO and GlobalStaticOptimization from Moco.

- 2019-09-23: MocoControlGoal has properties "exponent" and
              "divide_by_displacement". 

- 2019-09-05: MocoAverageSpeedGoal was added.

- 2019-08-29: Users now interface with num_mesh_intervals instead of
              num_mesh_points when setting times to sample.

- 2019-08-20: Periodicity of the states and/or controls can now be enforced with
              a negated MocoPeriodicityGoalPair added via addNegatedStatePair or
              addNegatedControlPair respectively.

- 2019-07-18: Periodicity of the states and/or controls can be enforced with
              MocoPeriodicityGoals that impose equality of the initial and final
              state/control values.

- 2019-07-18: Three new methods for MocoTrajectory are now available to compute
              missing states trajectory data given existing data. For example,
              you may now use a guess generated for explicit dynamics in implicit
              dynamics by calling generateAccelerationsFromSpeeds() on the guess
              before passing it to the solver.

- 2019-07-15: MocoGoals can be enforced either as objective terms or as endpoint
              constraints. Applying a MocoGoal as an endpoint constraint is
              supported by MocoCasADiSolver (not MocoTropterSolver).

- 2019-07-09: Cost terms can now depend on initial states/controls, not just
              final states/controls. Endpoint and integral costs are combined: a
              single cost can depend on both an integral and initial/final
              states/controls. This change is necessary to support costs like
              metabolic cost of transport, which depends on both the integral of
              metabolic rate and the difference between final and initial states
              (for distance traveled).
<|MERGE_RESOLUTION|>--- conflicted
+++ resolved
@@ -1,13 +1,10 @@
-<<<<<<< HEAD
 - 2019-10-04: MocoControlGoal weights can be specified via regular expression
               patterns.
 
-=======
 - 2019-10-04: report.py can plot normalized tendon force states. Users can 
               provide a MocoStudy file instead of a Model file, and users can
               specify the name of the report output file.
               
->>>>>>> f661685f
 - 2019-09-29: Remove INDYGO and GlobalStaticOptimization from Moco.
 
 - 2019-09-23: MocoControlGoal has properties "exponent" and
