<<<<<<< HEAD
- 2019-12-11: Add MocoOutputGoal, allowing any scalar model output to be used as
              as a goal.
=======
- 2019-12-11: ActivationCoordinateActuator now provides default activation 
              bounds equal to its control bounds.
              
- 2019-12-11: Add ModOpFiberDampingDFG to set the fiber damping for all
              DeGrooteFregly2016Muscles in a model.
>>>>>>> 08e66bdf

- 2019-12-10: Add an example for MocoInverse in MATLAB, Python, and C++.

- 2019-12-10: Update the Simbody dependency to version 3.7.

- 2019-12-08: Include support for OpenSim's C3DFileAdapter.

- 2019-12-04: Updated the version of OpenSim used by Moco. As a result, we
              removed the utility readTableFromFile(). Use the TimeSeriesTable 
              constructor instead, which accepts a filename.
              
- 2019-12-04: Removed support for approximating GeometryPaths with a generic 
              function.

- 2019-12-02: Fixed multiple examples by updating "cost" to "goal", and other 
              such changes. Fixed exampleMocoTrack by ignoring tendon 
              compliance.

- 2019-12-02: Add a MATLAB MocoTrajectory plotting utility, 
              osimMocoTrajectoryReport.m. This has the same functionality as 
              report.py in Moco's python package.

- 2019-11-28: Brian Umberger contributed a Matlab version of example2DWalking,
              which contains a 2-D prediction of walking.

- 2019-11-26: Consistently refer to MocoTrajectories as "trajectory" instead of
              "iterate".

- 2019-11-25: Update SmoothSphereHalfSpaceForce to visualize contact forces in
              the Simbody visualizer (not the OpenSim GUI). 

- 2019-11-22: Introduce TabOpUseAbsoluteStateNames to convert column labels
              from IK solutions pre-4.0 states files to use new-style column
              labels.

- 2019-11-20: Added MocoAngularVelocityTrackingGoal and 
              MocoAccelerationTrackingGoal in anticipation of supporting 
              applications using IMU data in the future.

- 2019-11-18: Updates to report.py linewidth and legend formatting. 

- 2019-11-18: Exporting controls to TimeSeriesTable via 
              MocoTrajectory::exportToControlsTable().

- 2019-11-18: Utility createPeriodicTrajectory() now properly handles 
              antisymmetric coordinate position, speed, and actuator 
              variables.    
              
- 2019-11-18: Add a "Getting started" page to the User Guide.

- 2019-11-09: Improve the reliability of building the Ipopt dependency by using
              more stable servers for downloading Metis and MUMPS.

- 2019-11-05: Updated the documentation to contain a list of all examples.

- 2019-10-30: ModelFactory::replaceMusclesWithPathActuators() now adds the
              PathActuators to the Model's ForceSet, and the connectee names
              for PathPoints are now valid.

- 2019-10-30: Solvers print the date and time before and after solving a 
              problem.

- 2019-10-27: DeGrooteFregly2016Muscle::replaceMuscles() now carries over the
              appliesForce property. This affects 
              ModOpReplaceMusclesWithDeGrooteFregly2016 as well.

- 2019-10-19: configureMoco.m adds Moco's Matlab Utilities directory
              to the Matlab path, and removes any detected OpenSense beta
              installations from Matlab.

- 2019-10-18: MocoInverse has separate properties for constraint and convergence
              tolerances.

- 2019-10-16: Fix a bug in ModOpscaleMaxIsometricForce, where the scale factor
              was not used properly.

- 2019-10-12: Add GetMocoVersion(), GetMocoVersionAndDate() to provide the 
              git commit hash and commit date. The opensim-moco command-line
              tool now has a --version flag to print the Moco version.
              
- 2019-10-04: MocoControlGoal weights can be specified via regular expression
              patterns.

- 2019-10-04: report.py can plot normalized tendon force states. Users can 
              provide a MocoStudy file instead of a Model file, and users can
              specify the name of the report output file.
              
- 2019-09-29: Remove INDYGO and GlobalStaticOptimization from Moco.

- 2019-09-28: exampleSlidingMassAdvanced.cpp and exampleMocoCustomEffortGoal
              show how to create a custom goal class.

- 2019-09-23: MocoControlGoal has properties "exponent" and
              "divide_by_displacement". 

- 2019-09-05: MocoAverageSpeedGoal was added.

- 2019-08-29: Users now interface with num_mesh_intervals instead of
              num_mesh_points when setting times to sample.

- 2019-08-20: Periodicity of the states and/or controls can now be enforced with
              a negated MocoPeriodicityGoalPair added via addNegatedStatePair or
              addNegatedControlPair respectively.

- 2019-07-18: Periodicity of the states and/or controls can be enforced with
              MocoPeriodicityGoals that impose equality of the initial and final
              state/control values.

- 2019-07-18: Three new methods for MocoTrajectory are now available to compute
              missing states trajectory data given existing data. For example,
              you may now use a guess generated for explicit dynamics in implicit
              dynamics by calling generateAccelerationsFromSpeeds() on the guess
              before passing it to the solver.

- 2019-07-15: MocoGoals can be enforced either as objective terms or as endpoint
              constraints. Applying a MocoGoal as an endpoint constraint is
              supported by MocoCasADiSolver (not MocoTropterSolver).

- 2019-07-09: Cost terms can now depend on initial states/controls, not just
              final states/controls. Endpoint and integral costs are combined: a
              single cost can depend on both an integral and initial/final
              states/controls. This change is necessary to support costs like
              metabolic cost of transport, which depends on both the integral of
              metabolic rate and the difference between final and initial states
              (for distance traveled).
<|MERGE_RESOLUTION|>--- conflicted
+++ resolved
@@ -1,13 +1,11 @@
-<<<<<<< HEAD
 - 2019-12-11: Add MocoOutputGoal, allowing any scalar model output to be used as
               as a goal.
-=======
+
 - 2019-12-11: ActivationCoordinateActuator now provides default activation 
               bounds equal to its control bounds.
               
 - 2019-12-11: Add ModOpFiberDampingDFG to set the fiber damping for all
               DeGrooteFregly2016Muscles in a model.
->>>>>>> 08e66bdf
 
 - 2019-12-10: Add an example for MocoInverse in MATLAB, Python, and C++.
 
