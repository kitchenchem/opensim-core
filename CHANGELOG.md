--- conflicted
+++ resolved
@@ -24,12 +24,9 @@
 - Hotfixed body inertia not being updated after changing the 'inertia' property of a body (Issue #3395).
 - Fixed segfault that can occur when working with OpenSim::Models that are initialized from invalid XML (osim) data (#3409)
 - Deduplicated `SmoothSegmentedFunction` data when constructing the muscle curves (#3442).
-<<<<<<< HEAD
+- Added `OpenSim::AbstractSocket::canConnectTo(Object const&) const`, for faster socket connectivity checks (#3451)
 - Fixed the `CoordinateCouplerConstraint` bug preventing functions with multiple independent coordinates (#3435)
-=======
-- Added `OpenSim::AbstractSocket::canConnectTo(Object const&) const`, for faster socket connectivity checks (#3451)
-
->>>>>>> c8a8b40a
+
 
 v4.4
 ====
