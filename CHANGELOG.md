--- conflicted
+++ resolved
@@ -1,13 +1,10 @@
-<<<<<<< HEAD
 - 2019-11-25: Update SmoothSphereHalfSpaceForce to visualize contact forces in
               the Simbody visualizer (not the OpenSim GUI). 
 
-=======
 - 2019-11-20: Added MocoAngularVelocityTrackingGoal and 
               MocoAccelerationTrackingGoal in anticipation of supporting 
               applications using IMU data in the future.
               
->>>>>>> 028ab4dc
 - 2019-11-18: Updates to report.py linewidth and legend formatting. 
 
 - 2019-11-18: Added support for automatic activation bounds for 
