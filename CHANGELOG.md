<<<<<<< HEAD
- 2019-11-09: Improve the reliability of building the Ipopt dependency by using
              more stable servers for downloading Metis and MUMPS.
=======
- 2019-10-30: ModelFactory::replaceMusclesWithPathActuators() now adds the
              PathActuators to the Model's ForceSet, and the connectee names
              for PathPoints are now valid.
>>>>>>> 3da1aea5

- 2019-10-30: Solvers print the date and time before and after solving a 
              problem.

- 2019-10-19: configureMoco.m adds Moco's Matlab Utilities directory
              to the Matlab path, and removes any detected OpenSense beta
              installations from Matlab.

- 2019-10-18: MocoInverse has separate properties for constraint and convergence
              tolerances.

- 2019-10-16: Fix a bug in ModOpscaleMaxIsometricForce, where the scale factor
              was not used properly.

- 2019-10-12: Add GetMocoVersion(), GetMocoVersionAndDate() to provide the 
              git commit hash and commit date. The opensim-moco command-line
              tool now has a --version flag to print the Moco version.
              
- 2019-10-04: report.py can plot normalized tendon force states. Users can 
              provide a MocoStudy file instead of a Model file, and users can
              specify the name of the report output file.
              
- 2019-09-29: Remove INDYGO and GlobalStaticOptimization from Moco.

- 2019-09-28: exampleSlidingMassAdvanced.cpp and exampleMocoCustomEffortGoal
              show how to create a custom goal class.

- 2019-09-23: MocoControlGoal has properties "exponent" and
              "divide_by_displacement". 

- 2019-09-05: MocoAverageSpeedGoal was added.

- 2019-08-29: Users now interface with num_mesh_intervals instead of
              num_mesh_points when setting times to sample.

- 2019-08-20: Periodicity of the states and/or controls can now be enforced with
              a negated MocoPeriodicityGoalPair added via addNegatedStatePair or
              addNegatedControlPair respectively.

- 2019-07-18: Periodicity of the states and/or controls can be enforced with
              MocoPeriodicityGoals that impose equality of the initial and final
              state/control values.

- 2019-07-18: Three new methods for MocoTrajectory are now available to compute
              missing states trajectory data given existing data. For example,
              you may now use a guess generated for explicit dynamics in implicit
              dynamics by calling generateAccelerationsFromSpeeds() on the guess
              before passing it to the solver.

- 2019-07-15: MocoGoals can be enforced either as objective terms or as endpoint
              constraints. Applying a MocoGoal as an endpoint constraint is
              supported by MocoCasADiSolver (not MocoTropterSolver).

- 2019-07-09: Cost terms can now depend on initial states/controls, not just
              final states/controls. Endpoint and integral costs are combined: a
              single cost can depend on both an integral and initial/final
              states/controls. This change is necessary to support costs like
              metabolic cost of transport, which depends on both the integral of
              metabolic rate and the difference between final and initial states
              (for distance traveled).
<|MERGE_RESOLUTION|>--- conflicted
+++ resolved
@@ -1,11 +1,9 @@
-<<<<<<< HEAD
 - 2019-11-09: Improve the reliability of building the Ipopt dependency by using
               more stable servers for downloading Metis and MUMPS.
-=======
+
 - 2019-10-30: ModelFactory::replaceMusclesWithPathActuators() now adds the
               PathActuators to the Model's ForceSet, and the connectee names
               for PathPoints are now valid.
->>>>>>> 3da1aea5
 
 - 2019-10-30: Solvers print the date and time before and after solving a 
               problem.
