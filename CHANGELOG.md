This document lists the changes to `opensim-core` that are
introduced with each new version, starting with version 4.0. When possible, we provide the
GitHub issues or pull requests that
are related to the items below. If there is no issue or pull
request related to the change, then we may provide the commit.

This is not a comprehensive list of changes but rather a hand-curated collection of the more notable ones. For a comprehensive history, see the [OpenSim Core GitHub repo](https://github.com/opensim-org/opensim-core).

v4.4.1
======
<<<<<<< HEAD
- Update `report.py` to set specific colors for plotted trajectories
=======
- Add `setDependentColumnAtIndex` and `setDependentColumn` to DataTable
>>>>>>> f6360234
- Made `Component::getSocketNames` a `const` member method (previously: non-const)
- Added `ModOpReplaceMusclesWithPathActuators`

v4.4
====
- Updated ezc3d to version 1.5.0 which better manages the events defined in a c3d file.
- Fixed an issue that could happen sometimes with ScaleTool where loading the model file or marker set file could fail if the file was given as an absolute path (Issue #3109, PR #3110)
- Fixed an issue with SWIG with `OpenSim::Body::getRotationInGround()` where it would return an object without the correct `SimTK::Rotation` methods.
- Fixed OpenSim::Arrow start_point property being ignored
- Fixed objects being set as not up to date with their properties by finalizeFromProperties
- Throw exception if body masses are either NaN or -ve (Issue #3130)
- Fixed issue #3176 where McKibbenActuator is not registered and can't be serialized to XML files
- Fixed issue #3191 where CustomJoint coordinates ordering in model files affects coordinate definitions.
- Fixed issue #3220 Memory leak running InverseKinematicsTool repeatedly and using Kinematics analysis.


v4.3
====
- Introduced IMU component that models a typical Inertial Measurement Unit (IMU) with corresponding outputs for orientation, accelerometer, and gyroscope signals. 
- Introduced IMUDataReporter (analysis) to record signals from IMU components placed on models.
- Fixed a bug with Actuation analysis that would lead to extra columns in the output when an actuator is disabled (Issue #2977).
- Fix issue where including path in output file name caused output to not be written without warning, now warning is given and file is written (Issue #3042).
- Fix copy-paste bug in reporting orientation errors (Issue #2893, fixed by Henrik-Norgren). 
- Upgrade bindings to use SWIG version 4.0 (allowing doxygen comments to carry over to Java/Python files).
- Added createSyntheticIMUAccelerationSignals() to SimulationUtilities to generate "synthetic" IMU accelerations based on passed in state trajectory.
- Fixed incorrect header information in BodyKinematics file output
- Fixed bug applying non-uniform scaling to inertia matrix of a Body due to using local vaiable of type SysMat33 (Issue #2871).
- Default build to python 3.8 and numpy 1.20 (special instructions for using python 3.8+ on windows at https://simtk-confluence.stanford.edu/display/OpenSim/Scripting+in+Python)

v4.2
====
- Fixed a bug with InverseDynamicsTool/InverseDynamicsSolver to account for cases where a model has extra slots in its `State`'s "q" (PR #2971)
- Added Bhargava2004SmoothedMuscleMetabolics, a smoothed version of the Bhargava metabolics model designed for gradient-based optimization (i.e., Moco).
- Fixed a bug in Millard2012EquilibriumMuscle::extendFinalizeFromProperties(): the end point slopes on the inverse force velocity curves are constrained to yield a valid curve. A warning is noted in the log if the slopes are small enough that numerical integration might be slow.
- Added logging to Millard2012EquilibriumMuscle::extendFinalizeFromProperties(): whenever an internal setting is changed automatically these changes are noted in the log. To avoid seeing these messages, update the corresponding properties in the .osim file to the values noted in the log message.
- Introduced new logging system based on spdlog https://github.com/gabime/spdlog.git. The transition should be transparent to end users with default settings except that the name of the log file is now opensim.log. Main features are:
  - The ability to customize error level for reporting (in increasing level of verbosity): Off, Critical, Error, Warn, Info, Debug, Trace 
  - The ability to start logging to a specified file on the fly.
  - Log file messages are time stamped and the format can be changed by users
  - More details and additional functionality is described in the Developer's Guide, and Doxygen pages of OpenSim::Logger class.
- Add the ActivationCoordinateActuator component, which is a CoordinateActuator with simple activation dynamics (PR #2699).
- Easily convert Matlab matrices and Python NumPy arrays to and from OpenSim Vectors and Matrices. See Matlab example matrixConversions.m and Python example numpy_conversions.py.
- Users have more control over which messages are logged. Messages are now logged to opensim.log instead of out.log and err.log. Users can control logging levels via `Logger::setLevel()`.
- Fix a segfault that occurs when using OpenSim's Python Package with Anaconda's Python on a Mac.
- Expose PropertyHelper class to python bindings to allow editing of objects using the properties interface (useful for editing objects defined in plugins) in python (consistent with Java/Matlab).
- Whitespace is trimmed when reading table metadata for STO, MOT, and CSV files.
- Introduce utilities for creating SimTK::Vectors, linear interpolation, updating table column labels from v3.3 to v4.0 syntax, solving for a function's root using bisection (OpenSim/Common/CommonUtilities.h) ([PR #2808](https://github.com/opensim-org/opensim-core/pull/2808)).
- Introduce utilities for querying, filtering, and resampling TimeSeriesTables (OpenSim/Common/TableUtilities.h) ([PR #2808](https://github.com/opensim-org/opensim-core/pull/2808)).
- StatesTrajectories can now be created from a TimeSeriesTable of states.
- Minor performance improvements (5-10 %) for controller-heavy models (PR #2806)
- `Controller::isEnabled` will now only return whether the particular controller is enabled
  - Previously, it would return `false` if its parent `Model`'s `Model::getAllControllersEnabled` returned `false`
  - The previous behavior would mean that `Controller::setEnabled(true); return Controller::isEnabled();` could return `false`
- When building from source, CMake now outputs more detailed information about dependencies.
- The new Matlab examplePointMass.m shows how to build and simulate a point-mass model.
- Fix OpenSense calibration algorithm to handle models facing an arbitrary direction. The calibration algorithm now aligns one axis of the provided Orientation Sensor data with the x-axis of the base segment (e.g. pelvis) of the model in default pose.
- For PrescribedController, the controls_file column labels can now be absolute paths to actuators (previously, the column labels were required to be actuator names).
- Fixed a critical bug in Induced Accelerations Analysis which prevents analysis to run when external forces are present ([PR #2847](https://github.com/opensim-org/opensim-core/pull/2808)).
- For PrescribedController, the controls_file column labels can now be absolute paths to actuators (previously, the column labels were required to be actuator names).
- CMCTool now supports the setSolveForEquilibrium() method inherited by AbstractTool, which allows users to disable a call to Model::equilibrateMuscles() when running CMC. This setting is true by default, so the default behavior remains the same.
- The Matlab utility osimTableToStruct() now handles column labels that start with a non-letter character by prepending 'a_' instead of 'unlabeled'.
- Removed `Path` abstract base class (PR #2844)
  - Unused by OpenSim and related projects
- Improved the performance of `ComponentPath` (PR #2844)
  - This improves the performance of component-heavy models by ~5-10 %
  - The behavior and interface of `ComponentPath` should remain the same
- The new Matlab CustomStaticOptimization.m guides the user to build their own custom static optimization code. 
- Dropped support for separate Kinematics for application of External Loads. ([PR #2770] (https://github.com/opensim-org/opensim-core/pull/2770)). 
- Refactored InverseKinematicsSolver to allow for adding (live) Orientation data to track, introduced BufferedOrientationsReference to queue data (PR #2855)
- `opensim.log` will only be created/opened when the first message is logged to it (PR #2880):
  - Previously, `opensim.log` would always be created, even if nothing was logged
- Added a CMake option, `OPENSIM_DISABLE_LOG_FILE` (PR #2880):
  - When set, disables `opensim.log` from being used by the logger by default when the first message is written to the log
  - Log messages are still written to the standard output/error streams
  - Previously, `opensim.log` would always be created - even if nothing was written to it (fixed above)
  - Setting `OPENSIM_DISABLE_LOG_FILE` only disables the automatic creation of `opensim.log`. File logging can still be manually be enabled by calling `Logger::addFileSink()`
  - This flag is `OFF` by default. So standard builds will still observe the existing behavior (`opensim.log` is created).
- Fix bug in visualization of EllipsoidJoint that was not attaching to the correct frame ([PR #2887] (https://github.com/opensim-org/opensim-core/pull/2887))
- Fix bug in error reporting of sensor tracking (PR #2893)
- Throw an exception rather than log an error message when an unrecognized type is encountered in xml/osim files (PR #2914)
- Added ScapulothoracicJoint as a builtin Joint type instead of a plugin (PRs #2877 and #2932)

v4.1
====
- Added `OrientationsReference` as the frame orientation analog to the location of experimental markers. Enables experimentally measured orientations from wearable sensors (e.g. from IMUs) to be tracked by reference frames in the model. A correspondence between the experimental (IMU frame) orientation column label and that of the virtual frame on the `Model` is expected. The `InverseKinematicsSolver` was extended to simultaneously track the `OrientationsReference` if provided. (PR #2412)
- Removed the undocumented `bool dumpName` argument from `Object::dump()` and made the method `const` so it can be safely called on `const` objects. (PR #2412)
- `MarkersReference` convenience constructors were updated to take a const reference to a `MarkerWeightSet` as its second argument. If a `Set` is not empty, then only the markers listed are used as reference signals. That means `InverseKinematicsTool` no longer tracks all experimental markers even those not in the `MarkerWeightSet`. One can quickly track all experimental markers (that have a corresponding model marker) by simply providing an empty `Set`, in which case all markers are assigned the default weight (typically 1.0).
- Model files from very old versions (pre 1.8.1) are not supported, an exception is thrown rather than fail quietly (issue #2395).
- Initializing a Component from an existing Component with correct socket connectees yields invalid paths (issue #2418).
- Reading DataTables from files has been simplified. Reading one table from a file typically uses the Table constructor except when the data-source/file contains multiple tables. (In these cases e.g. C3D files, use C3DFileAdapter.read method, then use functions in C3DFileAdapter to get the individual TimeSeriesTable(s)). Writing tables to files has not changed.
- Exposed convertMillimeters2Meters() in osimC3D.m. This function converts COP and moment data from mm to m and now must be invoked prior to writing force data to file. Previously, this was automatically performed during writing forces to file. 
- Methods that operate on SimTK::Vec<n> are now available through Java/Matlab and python bindings to add/subtract/divide/multiply vec<n> contents with a scalar (PR #2558)
- The new Stopwatch class allows C++ API users to easily measure the runtime of their code.
- If finalizeConnections() method was not called on a model after making changes and before printing, an exception is thrown to avoid creating corrupt model files quietly (PR #2529)
- Updated the docopt.cpp dependency so that OpenSim can be compiled with Visual C++ from Visual Studio 2019.
- Added `Blankevoort1991Ligament` force component which represents ligament fibers as non-linear path springs. The force-strain curve has a quadratic toe region at low strains and a linear stiffness region at high strains. (PR #2632)  
- Updated Simbody to 3.7 to fix an issue with the simbody-visualizer on macOS 10.15 Catalina.
- On Mac and Linux, we include a shell script opensim-install-command-line.sh to make OpenSim's command-line tools easily accessible.
- Added the compliant SmoothSphereHalfSpaceForce component, for use with direct collocation and Moco.
 

Converting from v4.0 to v4.1
----------------------------
- The `OpenSim::Array` constructor is now marked explicit, which prevents
  accidental implicit conversion to `Array`. If you relied on this implicit
  conversion, you will need to update your code to use the constructor
  explicitly.

Bug Fixes
---------
- Fixed bug in osimTable2Struct.m for renaming unlabelled markers (PR #2491)
- Fixed bug that resulted in an exception when reading C3D files without forces. Now, if the C3D doesn't contain markers or forces, an empty table will be returned (PR #2421) 
- Fix bug that resulted in activations and forces reported for Actuators that are disabled during StaticOptimization (issue #2438) Disabled actuators are now ignored in StaticOptimization.
- OpenSim no longer supports model file formats predating version 1.8.1 (PR #2498)
- FunctionBasedBushingForce now applies damping if specified (it was incorrectly ignored in 4.0) issue #2512
- TRCFileAdapter.write() uses the number of columns and rows in the supplied dataTable to set the "NumMarkers" and "NumRows" Metadata in the output file. Users won't have to set this metadata string manually.  #2510

Documentation
-------------


Other Changes
-------------
- Performance of reading large data files has been significantly improved. A 50MB .sto file would take 10-11 min to read now takes 2-3 seconds. (PR #2399)
- Added Matlab example script of plotting the Force-length properties of muscles in a models; creating an Actuator file from a model; 
building and simulating a simple arm model;  using OutputReporters to record and write marker location and coordinate values to file.
- Added Python example that demonstrates how to run an optimization using the cma package and how to avoid an expensive call to `initSystem()` within the objective function. (PR #2604)
- OpenSim 4.1 ships with Python3 bindings as default. It is still possible to create bindings for Python2 if desired by setting CMake variable OPENSIM_PYTHON_VERSION to 2
- For CMake, the option OPENSIM_COPY_DEPENDENCIES option is now an advanced option, and a warning is provided if this option is off but wrapping is turned on.

v4.0
====

Converting from v3.x to v4.0
-----------------------------
- A significant difference between v3.3 and 4.0 is the naming of dependencies. Unique names were not enforced in 3.3, which led to undefined behavior. In 4.0, Component pathnames must be unique. That is a Component must be unique with respect to its peers. A Model named *model* cannot have multiple subcomponents with the name *toes* either as bodies or joints, because the pathname */model/toes* will not uniquely identify the Component. However, multiple *toes* bodies can be used as long as they are not subcomponents of the same Component. For example, a *device* Component with a *toes* Body will have no issues since this *toes* Body has a unique pathname, */model/device/toes*, which is unambiguous. One could also create a multi-legged model, where each leg is identical, with *hip* and *knee* joints and *upper* and *lower* bodies, but each being unique because each `Leg` Component that contains the leg subcomponents, is uniquely named like */model/leg1* and */model/leg4/* and thus all of their subcomponents are unique, e.g.: */model/leg1/knee* vs. */model/leg4/knee*.
- Component naming is more strictly enforced and names with spaces are no longer accepted. Spaces are only allowable as separators for `Output` or `Channel` names that satisfy a list `Input`. (PR #1955)
- The Actuator class has been renamed to ScalarActuator (and `Actuator_` has been renamed to `Actuator`) (PR #126).
  If you have subclassed from Actuator, you must now subclass from ScalarActuator.
- Methods like `Actuator::getForce` are renamed to use "Actuator" instead (e.g., `Actuator::getActuator`) (PR #209).
- Markers are now ModelComponents (PR #188). Code is included for conversion on serialization/de-serialization.
- MarkerSet::addMarker() was removed (PR #1898). Please use Model::addMarker() to add markers to your model.
- `Body::getMassCenter` now returns a `Vec3` instead of taking a `Vec3` reference as an argument (commit cb0697d98).
- The following virtual methods in ModelComponent have been moved:
  - connectToModel -> extendConnectToModel
  - addToSystem -> extendAddToSystem
  - initStateFromProperties -> extendInitStateFromProperties
  - setPropertiesFromState -> extendSetPropertiesFromState

  The original methods (without `extend`) still exist, but they are now non-virtual.
  To invoke `connectToModel` on an entire Model, you still call `Model::connectToModel`.
  This change has been made to make a distinction between the user interface and
  the Component developer (extension) interface. **IMPORTANT** The calls to
  `Super::addToSystem`, etc. in the implementation of these methods must now
  also use the `extend` variants. Otherwise, you will enter into an infinite recursion.
- OpenSim now makes substantial use of C++11 features; if you compile OpenSim, your compiler
  must support C++11. Also, any C++ project in which you use OpenSim must also be compiled with C++11.
- The following components have been upgraded to use Sockets to connect to
  other components they depend on (instead of string properties):
  - ContactGeometry (ContactSphere, ContactHalfSpace, ContactMesh)
- Many of the methods in ScaleTool have now been marked const.
- We created a new unified command line interface that will replace the
  single-tool command line executables (`scale`, `ik`, `id`, `rra`, `cmc`,
  etc.).
  - `scale -S setup.xml` -> `opensim run-tool setup.xml`.
  - `scale -PS` -> `opensim print-xml scale`
  - `scale -PropertyInfo ...` -> `opensim info ...`
  - `versionUpdate ...` -> `opensim update-file ...`
- The `CoordinateSet` property in `Joint` has been replaced with a `coordinates`
  list property and enumerations have been added for accessing the Coordinates
  owned by a Joint. Code like `myPlanarJoint.getCoordinateSet()[0]` now becomes
  `myPlanarJoint.getCoordinate(PlanarJoint::Coord::RotationZ)` (PRs #1116,
  #1210, and #1222).
- The `reverse` property in Joint can no longer be set by the user; Model uses
  SimTK::MultibodyGraphMaker to determine whether joints should be reversed when
  building the multibody system. The joint's transform and coordinates maintain
  a parent->child sense even if the joint has been reversed. For backwards
  compatibility, a joint's parent and child PhysicalFrames are swapped when
  opening a Model if the `reverse` element is set to `true`.
- The `MotionType` of a `Coordinate` is now fully determined by the Joint. The
  user cannot set the `MotionType` for a `Coordinate`. There are instances such
  as in the *leg6dof9musc* and *Rajagopal2015* models, where a `Coordinate` was
  assigned an incorrect type (e.g. when a coordinate of a `CustomJoint` is not a
  measure of a Cartesian angle). In 4.0, the coordinate is correctly marked as
  `Coupled` since a function couples the coordinate value to the angular
  displacement of the patella in Cartesian space. **NOTE**, this causes issues
  (e.g.  opensim-org/opensim-gui#617, #2088) when using kinematics files
  generated in 3.3 (or earlier) where `Rotational` coordinates have been
  converted to degrees. Because OpenSim 4.0 does not recognize the coordinate's
  `MotionType` to be `Rotational` it will not convert it back to radians
  internally. For motion files generated prior to 4.0 where the file has
  `inDegrees=yes`, please use the following conversion utility:
  `updatePre40KinematicsFilesFor40MotionType()`. When loading a pre-4.0 model,
  OpenSim will warn users of any changes in `MotionType` when updating an
   existing model to OpenSim 4.0.
- `Manager::integrate(SimTK::State&)` has been removed and replaced by
  `Manager::integrate(double)`. You must also now call
  `Manager::initialize(SimTK::State&)` before integrating or pass the
  initialization state into a convenience constructor. Here is a
   before-after example (see the documentation in the `Manager` class
   for more details):
  - Before:
    - Manager manager(model);
    - manager.setInitialTime(0.0);
    - manager.setFinalTime(1.0);
    - manager.integrate(state);
  - After:
    - Manager manager(model);
    - state.setTime(0.0);
    - manager.initialize(state);
    - manager.integrate(1.0);
  - After (using a convenience constructor):
    - state.setTime(0.0);
    - Manager manager(model, state);
    - manager.integrate(1.0);
- `Manager::setIntegrator(SimTK::Integrator)` has been removed and replaced by
  `Manager::setIntegratorMethod(IntegratorMethod)` which uses an enum and can
  be used by the MATLAB/Python interface. See the method's documentation for
  examples. Integrator settings are now handled by the Manager through the
  following new functions:
  - setIntegratorAccuracy(double)
  - setIntegratorMinimumStepSize(double)
  - setIntegratorMaximumStepSize(double)
  - setIntegratorInternalStepLimit(int)
- `Muscle::equilibrate(SimTK::State&)` has been removed from the Muscle interface in order to reduce the number and variety of muscle equilibrium methods. `Actuator::computeEquilibrium(SimTK::State&)` is overridden by Muscle and invokes pure virtual `Muscle::computeInitialFiberEquilibrium(SimTK::State&)`.
- `Millard2012EquilibriumMuscle::computeFiberEquilibriumAtZeroVelocity(SimTK::State&)` and `computeInitialFiberEquilibrium(SimTK::State&)` were combined into a single method:
`Millard2012EquilibriumMuscle::computeFiberEquilibrium(SimTK::State&, bool useZeroVelocity)`
where fiber-velocity can be estimated from the state or assumed to be zero if the flag is *true*.
- `Millard2012EquilibriumMuscle::computeInitialFiberEquilibrium(SimTK::State&)` invokes `computeFiberEquilibrium()` with `useZeroVelocity = true` to maintain its previous behavior.
- `Model::replaceMarkerSet()` was removed. (PR #1938) Please use `Model::updMarkerSet()` to edit the model's MarkerSet instead.
- The argument list for `Model::scale()` was changed: the `finalMass` and
  `preserveMassDist` arguments were swapped and the `preserveMassDist` argument
  is no longer optional. The default argument for `preserveMassDist` in OpenSim
  3.3 was `false`. (PR #1994)
- A GeometryPath without PathPoints is considered invalid, since it does not
represent a physical system. You must specify PathPoints to define a valid
GeometryPath for a Muscle, Ligament, PathSpring, etc... that is added to a
Model. (PR #1948)
  - Before (no longer valid):
    ```cpp
    Model model;
    Thelen2003Muscle* muscle = new Thelen2003Muscle("muscle", ...);
    // GeometryPath throws: "A valid path requires at least two PathPoints."
    model.addForce(muscle);
    ```
  - After (now required):
    ```cpp
    Model model;
    Thelen2003Muscle* muscle = new Thelen2003Muscle("muscle", ...);
    // require at least two path points to have a valid muscle GeometryPath
    muscle->addNewPathPoint("p1", ...);
    muscle->addNewPathPoint("p2", ...);
    model.addForce(muscle);
    ```
- The JointReaction analysis interface has changed in a few ways:
  - "express_in_frame" now takes a `Frame` name. "child" and "parent" keywords are also still accepted, provided that no Frame is named "child" or "parent"
  - If the number of elements in "apply_on_bodies" or "express_in_frame" is neither of length 1 or the same length as indicated by "joint_names", an exception is thrown. This was previously a warning.
- Updated wrapping properties


Composing a Component from other components
-------------------------------------------
Component now maintains a list property of *components* which it owns. You add
a (sub) Component to a *parent* Component by calling `addComponent` and passing
a heap allocated (`new Component`) to the parent which you want to take
ownership of the new subcomponent. Ownership determines how the subcomponent is serialized
(appears within the parent) and the order in which of Component interface methods (above)
are propagated to the subcomponent. Access to contained components is provided through
`getComponent<C>(path)` or `getComponentList<C>` where `C` is any Component type (default
is `Component` to get all subcomponents). These methods always traverse down into
a Component's list of components.  All subcomponents that are properties of (and thus owned by)
a parent Component are accessible this way. The Model's typed %Sets and `add####()` methods
are no longer necessary to compose a Model, since any Component can now be composed of
components. `Model` still supports `addd####()` methods and de/serialization of Sets,
but components added via `addComponent` are NOT included in the Sets but contained
in the Component's *components* property list. Details in PR#1014. **Note**, it is now
strictly required that immediate subcomponents have unique names. For example, a Model cannot contain two bodies in its `BodySet` named *tibia* or a Body and a Joint named *toes*, since it is ambiguous as to which *tibia* `Body` or *toes* `Component` is being referenced.

Bug Fixes
---------
- Fixed a typo in one of the method names for AbstractTool verifyUniqueComulnLabels -> verifyUniqueColumnLabels (PR #130)
- Fixed bug where Body VisibleObject was not serialized when writing a model to XML (PR #139)
- Fixed memory leaks in AssemblySolver and using Simtk::XML (PR #176)
- Fixed model mass scaling. When 'preserve mass distribution' is unchecked (GUI) the input mass was previously not respected and the resulting scaled model mass does not equal the input mass. The modelscaler() now alters the body masses and inertias to match the input mass. (PR #230)
- Fixed a bug in the equilibrium solution of Millard and Thelen muscles, where the initial activation and fiber-length values (for solving for equilibrium) were always coming from the default values. This was unnecessary, because unless specified otherwise, the state automatically contains the default values. This fixes an issue where initial states activations from a file were not respected by the Forward Tool and instead, the initial activations would revert to the model defaults. (PR #272)
- Fixed a bug where MuscleAnalysis was producing empty moment arm files. We now avoid creating empty Moment and MomentArm storage files when `_computeMoments` is False. (PR #324)
- Fixed bug causing the muscle equilibrium solve routine in both Thelen2003Muscle and Millard2012EquilibriumMuscle to fail to converge and erroneously return the minimum fiber length. The fix added a proper reduction in step-size when errors increase and limiting the fiber-length to its minimum. (PR #1728)
- Fixed a bug where Models with Bodies and Joints (and other component types) with the same name were loaded without error. Duplicately named Bodies were simply being ignored and only the first Body of that name in the BodySet was being used, for example, to connect a Body to its parent via its Joint, or to affix path points to its respective Body. Now, duplicate names are flagged and renamed so they are uniquely identified. (PR #1887)
- Fixed bug and speed issue with `model.setStateVariableValues()` caused by enforcing constraints after each coordinate value was being set (PR #1911). Removing the automatic enforcement of constraints makes setting all state values much faster, but also requires calling `model.assemble()` afterwards. Enforcing constraints after setting each coordinate value individually was also incorrect, since it neglected the effect of other coordinate changes have on the current coordinate. All coordinate values must be set before enforcing constraints.
- Fixed a bug that resulted in incorrect Ligament resting lengths after scaling.
  (PR #1994)

New Classes
-----------
- Added a BodyActuator component, which applies a spatial force on a specified Point of a Body (PR #126)
- Created Frame, PhysicalFrame, OffsetFrame, PhysicalOffsetFrame, Station and Marker ModelComponents (PR #188, PR #325, PR #339). Marker did not previously comply with the Model Component interface.
- A Body is a PhysicalFrame
- Connections to Bodies upgraded to PhysicalFrames and locations on these frames are now represented by PhysicalOffsetFrame (PR #370)
- Joints were refactored so that the base Joint manages the parent and child frame connections, including the definition of local PhysicalOffsetFrames to handle offsets defined as separate location and orientation properties. (PR #589)  
- The WeldConstraint and BushingForces (BushingForce, CoupledBushingForce, FunctionBasedBushingForce, and ExpressionBasedBushingForce) were similarly unified (like Joints) to handle the two Frames that these classes require to operate. A LinkTwoFrames intermediate class was introduced to house the common operations. Convenience constructors for WeldConstraint and BushingFrames were affected and now require the name of the Component as the first argument. (PR #649)
- The new StatesTrajectory class allows users to load an exact representation of previously-computed states from a file. (PR #730)
- Added Point as a new base class for all points, which include: Station, Marker, and PathPoints

- Added OutputReporter as an Analysis so that users can use the existing AnalyzeTool and ForwardTool to extract Output values of interest, without modifications to the GUI. (PR #1991)


Removed Classes
---------------
The following classes are no longer supported in OpenSim and are removed in OpenSim 4.0.
- Muscle class `ContDerivMuscle_Depredated`.

MATLAB and Python interfaces
----------------------------
- The SimbodyMatterSubsystem class--which provides operators related to the mass
matrix, Jacobians, inverse dynamics, etc.--is now accessible in MATLAB and
Python (PR #930).
- Changed wrapping of `SimTK::Array_<OpenSim::CoordinateReference>` from `ArrayCoordinateReference` to `SimTKArrayCoordinateReference` for consistency with other classes. (PR #1842)

MATLAB interface
----------------
- The configureOpenSim.m function should no longer require administrator
  privileges for most users, and gives more verbose output to assist with
  troubleshooting.
- New MATLAB examples were added: Hopper-Device and Knee-Reflex.

Python interface
----------------
- Improved error handling. Now, OpenSim's error messages show up as exceptions
in Python.
- The Python bindings can now be built for Python 3 (as well as Python 2).

Other Changes
-------------
- Support for compiling the source code with Microsoft Visual Studio 2017.
- There is now a formal CMake mechanism for using OpenSim in your own C++
  project. See cmake/SampleCMakeLists.txt. (PR #187)
- Substantial cleanup of the internal CMake scripts.
- Lepton was upgraded to the latest version (PR #349)
- Made Object::print a const member function (PR #191)
- Improved the testOptimization/OptimizationExample to reduce the runtime (PR #416)
- InverseKinematics tool outputs marker error .sto file if report error flag is true.
- Marker location file output name in IK changed to reflect trial name for batch processing.
- Created a method `ScaleTool::run()`, making it easier to run the Scale Tool
programmatically in MATLAB or python.
- Thelen2003Muscle, Millard2012EquilibriumMuscle, and
  Millard2012AccelerationMuscle now throw an exception if the force equilibrium
  calculation fails to converge (PR #1201).
- Thelen2003Muscle and Millard2012EquilibriumMuscle no longer clamp excitations (i.e. controls)
  internally. If controls are out of bounds an Exception is thrown. Also, the
  `min_control` property now defaults to the `minimum_activation`. It is the
  responsibility of the controller (or solver) to provide controls that are
  within the valid ranges defined by the Actuators and that includes the
  specific bounds of Muscle models. (PR #1548)
- The `buildinfo.txt` file, which contains the name of the compiler used to
  compile OpenSim and related information, is now named `OpenSim_buildinfo.txt`
  and may be installed in a different location.
- macOS and Linux users should no longer need to set `LD_LIBRARY_PATH` or
  `DYLD_LIBRARY_PATH` to use OpenSim libraries.
- The `scale()` method was removed from the `SimbodyEngine` class (the contents
  were moved into `Model::scale()`). (PR #1994)
- Any class derived from ModelComponent can now add its own implementation of
  `extendPreScale()`, `extendScale()`, and/or `extendPostScale()` to control how
  its properties are updated during scaling. (PR #1994)
- The source code for the "From the Ground Up: Building a Passive Dynamic
  Walker Example" was added to this repository.
- OpenSim no longer looks for the simbody-visualizer using the environment
  variable `OPENSIM_HOME`. OpenSim uses `PATH` instead.
- The Thelen2003Muscle now depend on separate components for modeling pennation,
  and activation dynamics.

Documentation
-------------
- Improved Doxygen layout and fixed several bugs and warnings (various)
- All mentions of SimTK/Simbody classes in OpenSim's Doxygen now provide links directly to SimTK/Simbody's doxygen.
- Added a detailed README.md wtith build instructions, as well as guides to contributing and developing (CONTRIBUTING.md).
- Included GIFs in Doxygen for several commonly used Joint types<|MERGE_RESOLUTION|>--- conflicted
+++ resolved
@@ -8,11 +8,8 @@
 
 v4.4.1
 ======
-<<<<<<< HEAD
+- Add `setDependentColumnAtIndex` and `setDependentColumn` to DataTable
 - Update `report.py` to set specific colors for plotted trajectories
-=======
-- Add `setDependentColumnAtIndex` and `setDependentColumn` to DataTable
->>>>>>> f6360234
 - Made `Component::getSocketNames` a `const` member method (previously: non-const)
 - Added `ModOpReplaceMusclesWithPathActuators`
 
