This document lists the changes to `opensim-core` that are
introduced with each new version, starting with version 4.0. When possible, we provide the
GitHub issues or pull requests that
are related to the items below. If there is no issue or pull
request related to the change, then we may provide the commit.

This is not a comprehensive list of changes but rather a hand-curated collection of the more notable ones. For a comprehensive history, see the [OpenSim Core GitHub repo](https://github.com/opensim-org/opensim-core).

v4.6
====
- Added support for list `Socket`s via the macro `OpenSim_DECLARE_LIST_SOCKET`. The macro-generated method
  `appendSocketConnectee_*` can be used to connect `Object`s to a list `Socket`. In addition, `Component` and Socket have
  new `getConnectee` overloads that take an index to a desired object in the list `Socket` (#3652).
- Added `ComponentPath::root()`, which returns a `ComponentPath` equivalent to "/"
- Added `ComponentPath::separator()`, which returns the separator that's placed between elements of the path (i.e. `'/'`)
- `ComponentPath` is now less-than (`<`) comparable, making it usable in (e.g.) `std::map`
- `ComponentPath` now has a `std::hash<T>` implementation, making it usable in (e.g.) `std::unordered_map`
- Added `.clear()` and `.empty()` to `ComponentPath` for more parity with `std::string`'s semantics
- Added `tryGetSocket` and `tryUpdSocket` to the `Component` interface, which provides a non-throwing way of
  querying a component's sockets by name (#3673)
- Added `tryGetOutput` and `tryUpdOutput` to the `Component` interface, which provides a non-throwing way of
  querying a component's outputs by name (#3673)
- The XMLDocument that is held within OpenSim::Object is now reference-counted, to help ensure
  it is freed (e.g. when an exception is thrown)
- Calling `getConnectee` no longer strongly requires that `finalizeConnection` has been called on the socket. The
  implementation will now fall back to the (slower) method of following the socket's connectee path property. This
  is useful if (e.g.) following sockets *during* a call to `Component::finalizeConnections`
- `Controller` now manages the list of controlled actuators using a list `Socket` instead of a `Set<Actuators>` (#3683).
  The `actuator_list` property has been removed from `Controller` in lieu of the list `Socket`, which appears as
  `socket_actuators` in the XML. This change also necessitated the addition of an added `initSystem()` call in
  `AbstractTool::updateModelForces()` so that connected actuators have the same root component as the `Model`
  at the time of `Socket` connection. Finally, `PrescribedController::prescribeControlForActuator(int, Function*)` is
  now deprecated in favor of `PrescribedController::prescribeControlForActuator(const std::string&, Function*)`.
- Bumped the version of `ezc3d` to 1.5.8, which can now deal properly with Type-3 force platforms and c3d from Shadow
- Added `StationDefinedFrame` component, which is a `Frame` component that automatically computes its position and
  orientation from `Station`s in the model
- Models with `PrescribedController`s are now supported by Moco (#3701). Controls for actuators controlled by
  `PrescribedController`s are now excluded from the optimization problem.
- Fixed documentation error in `Umberger2010MuscleMetabolicsProbe` where muscle mass was incorrectly omitted for the
  activation maintenance rate.
- Methods are now available in `OpenSim::Component` for generating a list of all `ModelingOption`s and `DiscreteVariable`s in an `OpenSim::Model` or other `Component`. (#3745)
- `OpenSim::Component` accessor methods for `ModelingOption`s and `DiscreteVariables`s now accept both absolute and relative component paths. (#3745)
- `DiscreteVariables` in OpenSim can now be a range of numerical types, including `bool`, `int`, `double`, `Vec2`, `Vec3`, ..., `Vec6`, and `Quaternion`. (#3745)
- `DiscreteVariable`s and `ModelingOption`s allocated natively in Simbody can now be added to an `OpenSim::Component` and accessed via its `Component` API. To support this capability, `getDiscreteVariableIndex()` has been replaced by `getDiscreteVariableIndexes()` which returns both the index of the discrete variable and the index of the `SimTK::Subsystem` to which the descrete variable belongs. (#3745)
- Computationally efficient methods are now available for extracting the time histories of individual state variables, discrete states, and modeling options from a state trajectory (i.e., a `SimTK::Array_<SimTK::State>`). Collectively, these methods form the basis for performing a comprehensive serialzation of a state trajectory to file. (#3745)
- Computationally efficient methods are now available for building a state trajectory (i.e., a `SimTK::Array_<SimTK::State>`) from the time histories of individual state variables, discrete states, and modeling options. Collectively, these methods form the basis for performing a comprehenvise deserialization of a states trajectory from file. (#3745)
- Added `Model::calcForceContributionsSum()`, a wrapper method for `GeneralForceSubsystem` for efficiently
  calculating a subset of a model's body and mobility forces. (#3755)
- Added `Force::getForceIndex()` to allow accessing the `SimTK::ForceIndex` for force elements. (#3755)
- Improved performance in `MultivariatePolynomialFunction` and added convenience methods for automatically generating function derivatives (#3767).
- Added options to `PolynomialPathFitter` for including moment arm and lengthening speed functions in generated `FunctionBasedPath`s (#3767).
- The signature for `PrescribedController::prescribeControlForActuator()` was changed to take a `Function` via a const reference rather than a
pointer to avoid crashes in scripting due to invalid pointer ownership (#3781).
- Added option to `PolynomialPathFitter` to use stepwise regression for fitting a minimal set of polynomial coefficients for a `FunctionBasedPath` (#3779).
- Fixed a bug in SimulationUtilities::analyze<T> that would provide an incorrectly sized control vector to
  the model if controls were missing from the input controls table. (#3769)
- Added InputController, an intermediate abstract class of Controller that provides supports for controllers
  that map scalar control values from a list Input (connected to Outputs from one or more ModelComponents)
  to model actuator controls. (#3769)
- Updated Moco stack to use Casadi 3.6.5, IPOPT 3.14.16, and compatible MUMPS and Metis. (#3693, #3807)
- Upgrade Python and NumPy versions to 3.10 and 1.25, repectively, in ci workflow (#3794).
- Fixed bug in `report.py` preventing plotting multiple MocoParameter values. (#3808)
- Added SynergyController, a controller that computes controls for a model based on a linear combination of a set of Input control signals and a set of synergy vectors. (#3796)
- Fixed bug in `OpenSim::PiecewiseLinearFunction` that prevented proper initialization of the coefficient array when the number of function points is equal to 1. (#3817)
- Updated `PolynomialPathFitter` to use all available hardware threads during parallelization. (#3818)
- Exposed `TimeSeriesTable::trimToIndices` to public API. (#3824)
- Fixed bug in `Logger::cout`, now it works at any logger level. (#3826)
- Fixed bugs in `MocoCasOCProblem` and `CasOC::Problem` with incorrect string formatting. (#3828)
- Fixed `MocoOrientationTrackingGoal::initializeOnModelImpl` to check for missing kinematic states, but allow other missing columns. (#3830)
- Improved exception handling for internal errors in `MocoCasADiSolver`. Problems will now abort and print a descriptive error message (rather than fail due to an empty trajectory). (#3834)
<<<<<<< HEAD
- The performance of `getStateVariableValue`, `getStateVariableDerivativeValue`, and `getModelingOption` was improved in
  the case where provided string is just the name of the value, rather than a path to it (#3782)

=======
- Fixed bugs in `MocoStepTimeAsymmetryGoal::printDescriptionImpl()` where there were missing or incorrect values printed. (#3842)
>>>>>>> f38669b7


v4.5
====
- Added `AbstractGeometryPath` which is a base class for `GeometryPath` and other path types (#3388). All path-based
forces now own the property `path` of type `AbstractGeometryPath` instead of the `GeometryPath` unnamed property. Getters
and setters have been added to these forces to provide access to concrete path types (e.g., `updPath<T>`). In `Ligament`
and `Blankevoort1991Ligament`, usages of `get_GeometryPath`, `upd_GeometryPath`, etc., need to be updated to
`getGeometryPath`, `updGeometryPath`, etc., or a suitable alternative.
- Fixed a minor memory leak when calling `OpenSim::CoordinateCouplerConstraint::setFunction` (#3541)
- Increase the number of input dimensions supported by `MultivariatePolynomialFunction` to 6 (#3386)
- Added `Assertion.h` and associated `OPENSIM_ASSERT*` macros (#3531)
- Replaced uses of `assert` with `OPENSIM_ASSERT`, so that assertion may be configured via cmake in the future, and
  so that OpenSim (esp. debug builds) throw instead of terminating the process (#3531)
- Fixed mis-indexing into an `OpenSim::ObjectProperty` now throws an exception rather than segfaulting (#3347)
- `PointToPointSpring` now throws an exception on finalizing connections if both sides of the spring
  are connected to the same base frame (#3485)
- Clarified that `OpenSim::Controller`'s `actuator_list` takes a list of actuator names, rather than paths (#3484)
- Deleting elements from an `OpenSim::Coordinate` range now throws an exception during `finalizeFromProperties` (previously:
  it would let you do it, and throw later when `Coordinate::getMinRange()` or `Coordinate::getMaxRange()` were called, #3532)
- Added `FunctionBasedPath`, a class for representing paths in `Force`s based on `Function` objects (#3389)
- Introduced the method `Model::getCoordinateNamesInMultibodyTreeOrder` for convenient access to internal coordinate ordering for scripting users (#3569)
- Fixed a bug where constructing a `ModelProcessor` from a `Model` object led to an invalid `Model`
- Added `LatinHypercubeDesign`, a class for generating Latin hypercube designs using random and algorithm methods (#3570)
- Refactor c3dExport.m file as a Matlab function (#3501), also expose method to allow some operations on tableColumns
  (multiplyAssign) to speed up data processing.
- Fixed xml-related memory leaks that were occuring when deserializing OpenSim models. (Issue #3537, PR #3594)
- Fixed a minor bug when the locally installed package (via `pip`) couldn't find the dependencies (PR #3593). Added `data_files` argument to the `setup.py` to copy all the dependencies into the opensim package folder in the Python environment.
- Added `PolynomialPathFitter`, A utility class for fitting a set of `FunctionBasedPath`s to existing geometry-path in
  an OpenSim model using `MultivariatePolynomialFunction`s (#3390)
- Added `examplePolynomialPathFitter.py`, a scripting example that demonstrates how to use `PolynomialPathFitter` (#3607)
- Fixed a bug where using `to_numpy()` to convert `RowVectorView`s to Python arrays returned incorrect data (#3613)
- Bumped the version of `ezc3d` which can now Read Kistler files
- Updated scripting method addTableMetaDataString to support overwriting metadata value for an existing key (#3589)
- Exposed simbody methods to obtain GravityForces, MobilityForces and BodyForces (#3490)
- Simbody was updated such that the headers it transitively exposes to downstream projects are compatible with C++20 (#3619)
- Moved speed computation from `computeForce` in children of `ScalarActuator` to dedicated `getSpeed` function.
- Fix type problem with BufferedOrientationReference (Issue #3415, PR #3644)
- Fixed setting the color of a PathSpring's GeometryPath should now update the color of the PathSpring geometry


v4.4.1
======
- IMU::calcGyroscopeSignal() now reports angular velocities in the IMU frame.
- Update `report.py` to set specific colors for plotted trajectories
- Made `Component::getSocketNames` a `const` member method (previously: non-const)
- Added `ModOpReplaceMusclesWithPathActuators` to the list of available model operators in `ModelOperators.h`
- Modifed the swig interface files to make OpenSim::PathPointSet adopt new PathPoints inserted into it. (Issue #3276)
- Remove references to obsoleted dependency BTK, use ezc3d exclusively.
- Fixed an issue with IPOPT libraries when building OpenSim with `OPENSIM_WITH_CASADI = ON` but `OPENSIM_WITH_TROPTER = OFF` (Issue #3267).
- Removed all references to deprecated environment variable `OPENSIM_HOME`.
- Fix issue where templatized Property classes are not available to Objects defined in plugins.
- Minimum supported version for Java is now 1.8 in the cmake files (Issue #3215).
- Fix CSV file adapter hanging on csv files that are missing end-header (issue #2432).
- Improve documentation for MotionType to serve scripting users (Issue #3324).
- Drop support for 32-bit Matlab in build system since Matlab stopped providing 32-bit distributions (issue #3373).
- Hotfixed body inertia not being updated after changing the 'inertia' property of a body (Issue #3395).
- Fixed segfault that can occur when working with OpenSim::Models that are initialized from invalid XML (osim) data (#3409)
- Deduplicated `SmoothSegmentedFunction` data when constructing the muscle curves (#3442).
- Added `OpenSim::AbstractSocket::canConnectTo(Object const&) const`, for faster socket connectivity checks (#3451)
- Fixed the `CoordinateCouplerConstraint` bug preventing functions with multiple independent coordinates (#3435)
- Removed memory leak tests from `testInitState` and `testComponents`, because external analyzers (e.g. libASAN) are better-suited to this (#3459)
- Fixed `CMC_TaskSet` memory leak whenever it is copied (#3457)
- Added `SIMBODY_EXTRA_CMAKE_ARGS` to `dependencies/CMakeLists.txt`, which lets integrators customize Simbody via the OpenSim superbuild (#3455)
- Fixed out-of-bounds memory access in testAssemblySolver (#3460)
- The property, input, output, and socket macros (e.g. OpenSim_DECLARE_PROPERTY) can now be used outside of the OpenSim namespace
  and no longer require a `using namespace OpenSim;` declaration in order to work (#3468)
- Fixed runtime segfault that can occur when trying to use a `WrapObject` that is not a child of a `PhysicalFrame` (#3465)
- Fixed issues #3083 #2575 where analog data is not pulled out from c3d files, a a new function getAnalogDataTable() has been added to the C3DFileAdapter
- Fixed segfault that can occur when building models with unusual joint topologies (it now throws an `OpenSim::Exception` instead, #3299)
- Add `calcMomentum`, `calcAngularMomentum`, `calcLinearMomentum`, and associated `Output`s to `Model` (#3474)
- Fix issue where a different __init__.py is used by conda package and dev environment, the fix allows developers to install local builds into conda. (#3502)
- Changed control points in `SegmentedQuinticBezierToolkit` to be of `SimTK::Vec6` type instead of `SimTK::Vector` (#3481).
- Added a cylinder wrapping test: `testWrapCylinder.cpp` (#3498)


v4.4
====
- Updated ezc3d to version 1.5.0 which better manages the events defined in a c3d file.
- Fixed an issue that could happen sometimes with ScaleTool where loading the model file or marker set file could fail if the file was given as an absolute path (Issue #3109, PR #3110)
- Fixed an issue with SWIG with `OpenSim::Body::getRotationInGround()` where it would return an object without the correct `SimTK::Rotation` methods.
- Fixed OpenSim::Arrow start_point property being ignored
- Fixed objects being set as not up to date with their properties by finalizeFromProperties
- Throw exception if body masses are either NaN or -ve (Issue #3130)
- Fixed issue #3176 where McKibbenActuator is not registered and can't be serialized to XML files
- Fixed issue #3191 where CustomJoint coordinates ordering in model files affects coordinate definitions.
- Fixed issue #3220 Memory leak running InverseKinematicsTool repeatedly and using Kinematics analysis.


v4.3
====
- Introduced IMU component that models a typical Inertial Measurement Unit (IMU) with corresponding outputs for orientation, accelerometer, and gyroscope signals.
- Introduced IMUDataReporter (analysis) to record signals from IMU components placed on models.
- Fixed a bug with Actuation analysis that would lead to extra columns in the output when an actuator is disabled (Issue #2977).
- Fix issue where including path in output file name caused output to not be written without warning, now warning is given and file is written (Issue #3042).
- Fix copy-paste bug in reporting orientation errors (Issue #2893, fixed by Henrik-Norgren).
- Upgrade bindings to use SWIG version 4.0 (allowing doxygen comments to carry over to Java/Python files).
- Added createSyntheticIMUAccelerationSignals() to SimulationUtilities to generate "synthetic" IMU accelerations based on passed in state trajectory.
- Fixed incorrect header information in BodyKinematics file output
- Fixed bug applying non-uniform scaling to inertia matrix of a Body due to using local vaiable of type SysMat33 (Issue #2871).
- Default build to python 3.8 and numpy 1.20 (special instructions for using python 3.8+ on windows at https://simtk-confluence.stanford.edu/display/OpenSim/Scripting+in+Python)

v4.2
====
- Fixed a bug with InverseDynamicsTool/InverseDynamicsSolver to account for cases where a model has extra slots in its `State`'s "q" (PR #2971)
- Added Bhargava2004SmoothedMuscleMetabolics, a smoothed version of the Bhargava metabolics model designed for gradient-based optimization (i.e., Moco).
- Fixed a bug in Millard2012EquilibriumMuscle::extendFinalizeFromProperties(): the end point slopes on the inverse force velocity curves are constrained to yield a valid curve. A warning is noted in the log if the slopes are small enough that numerical integration might be slow.
- Added logging to Millard2012EquilibriumMuscle::extendFinalizeFromProperties(): whenever an internal setting is changed automatically these changes are noted in the log. To avoid seeing these messages, update the corresponding properties in the .osim file to the values noted in the log message.
- Introduced new logging system based on spdlog https://github.com/gabime/spdlog.git. The transition should be transparent to end users with default settings except that the name of the log file is now opensim.log. Main features are:
  - The ability to customize error level for reporting (in increasing level of verbosity): Off, Critical, Error, Warn, Info, Debug, Trace
  - The ability to start logging to a specified file on the fly.
  - Log file messages are time stamped and the format can be changed by users
  - More details and additional functionality is described in the Developer's Guide, and Doxygen pages of OpenSim::Logger class.
- Add the ActivationCoordinateActuator component, which is a CoordinateActuator with simple activation dynamics (PR #2699).
- Easily convert Matlab matrices and Python NumPy arrays to and from OpenSim Vectors and Matrices. See Matlab example matrixConversions.m and Python example numpy_conversions.py.
- Users have more control over which messages are logged. Messages are now logged to opensim.log instead of out.log and err.log. Users can control logging levels via `Logger::setLevel()`.
- Fix a segfault that occurs when using OpenSim's Python Package with Anaconda's Python on a Mac.
- Expose PropertyHelper class to python bindings to allow editing of objects using the properties interface (useful for editing objects defined in plugins) in python (consistent with Java/Matlab).
- Whitespace is trimmed when reading table metadata for STO, MOT, and CSV files.
- Introduce utilities for creating SimTK::Vectors, linear interpolation, updating table column labels from v3.3 to v4.0 syntax, solving for a function's root using bisection (OpenSim/Common/CommonUtilities.h) ([PR #2808](https://github.com/opensim-org/opensim-core/pull/2808)).
- Introduce utilities for querying, filtering, and resampling TimeSeriesTables (OpenSim/Common/TableUtilities.h) ([PR #2808](https://github.com/opensim-org/opensim-core/pull/2808)).
- StatesTrajectories can now be created from a TimeSeriesTable of states.
- Minor performance improvements (5-10 %) for controller-heavy models (PR #2806)
- `Controller::isEnabled` will now only return whether the particular controller is enabled
  - Previously, it would return `false` if its parent `Model`'s `Model::getAllControllersEnabled` returned `false`
  - The previous behavior would mean that `Controller::setEnabled(true); return Controller::isEnabled();` could return `false`
- When building from source, CMake now outputs more detailed information about dependencies.
- The new Matlab examplePointMass.m shows how to build and simulate a point-mass model.
- Fix OpenSense calibration algorithm to handle models facing an arbitrary direction. The calibration algorithm now aligns one axis of the provided Orientation Sensor data with the x-axis of the base segment (e.g. pelvis) of the model in default pose.
- For PrescribedController, the controls_file column labels can now be absolute paths to actuators (previously, the column labels were required to be actuator names).
- Fixed a critical bug in Induced Accelerations Analysis which prevents analysis to run when external forces are present ([PR #2847](https://github.com/opensim-org/opensim-core/pull/2808)).
- For PrescribedController, the controls_file column labels can now be absolute paths to actuators (previously, the column labels were required to be actuator names).
- CMCTool now supports the setSolveForEquilibrium() method inherited by AbstractTool, which allows users to disable a call to Model::equilibrateMuscles() when running CMC. This setting is true by default, so the default behavior remains the same.
- The Matlab utility osimTableToStruct() now handles column labels that start with a non-letter character by prepending 'a_' instead of 'unlabeled'.
- Removed `Path` abstract base class (PR #2844)
  - Unused by OpenSim and related projects
- Improved the performance of `ComponentPath` (PR #2844)
  - This improves the performance of component-heavy models by ~5-10 %
  - The behavior and interface of `ComponentPath` should remain the same
- The new Matlab CustomStaticOptimization.m guides the user to build their own custom static optimization code.
- Dropped support for separate Kinematics for application of External Loads. ([PR #2770] (https://github.com/opensim-org/opensim-core/pull/2770)).
- Refactored InverseKinematicsSolver to allow for adding (live) Orientation data to track, introduced BufferedOrientationsReference to queue data (PR #2855)
- `opensim.log` will only be created/opened when the first message is logged to it (PR #2880):
  - Previously, `opensim.log` would always be created, even if nothing was logged
- Added a CMake option, `OPENSIM_DISABLE_LOG_FILE` (PR #2880):
  - When set, disables `opensim.log` from being used by the logger by default when the first message is written to the log
  - Log messages are still written to the standard output/error streams
  - Previously, `opensim.log` would always be created - even if nothing was written to it (fixed above)
  - Setting `OPENSIM_DISABLE_LOG_FILE` only disables the automatic creation of `opensim.log`. File logging can still be manually be enabled by calling `Logger::addFileSink()`
  - This flag is `OFF` by default. So standard builds will still observe the existing behavior (`opensim.log` is created).
- Fix bug in visualization of EllipsoidJoint that was not attaching to the correct frame ([PR #2887] (https://github.com/opensim-org/opensim-core/pull/2887))
- Fix bug in error reporting of sensor tracking (PR #2893)
- Throw an exception rather than log an error message when an unrecognized type is encountered in xml/osim files (PR #2914)
- Added ScapulothoracicJoint as a builtin Joint type instead of a plugin (PRs #2877 and #2932)

v4.1
====
- Added `OrientationsReference` as the frame orientation analog to the location of experimental markers. Enables experimentally measured orientations from wearable sensors (e.g. from IMUs) to be tracked by reference frames in the model. A correspondence between the experimental (IMU frame) orientation column label and that of the virtual frame on the `Model` is expected. The `InverseKinematicsSolver` was extended to simultaneously track the `OrientationsReference` if provided. (PR #2412)
- Removed the undocumented `bool dumpName` argument from `Object::dump()` and made the method `const` so it can be safely called on `const` objects. (PR #2412)
- `MarkersReference` convenience constructors were updated to take a const reference to a `MarkerWeightSet` as its second argument. If a `Set` is not empty, then only the markers listed are used as reference signals. That means `InverseKinematicsTool` no longer tracks all experimental markers even those not in the `MarkerWeightSet`. One can quickly track all experimental markers (that have a corresponding model marker) by simply providing an empty `Set`, in which case all markers are assigned the default weight (typically 1.0).
- Model files from very old versions (pre 1.8.1) are not supported, an exception is thrown rather than fail quietly (issue #2395).
- Initializing a Component from an existing Component with correct socket connectees yields invalid paths (issue #2418).
- Reading DataTables from files has been simplified. Reading one table from a file typically uses the Table constructor except when the data-source/file contains multiple tables. (In these cases e.g. C3D files, use C3DFileAdapter.read method, then use functions in C3DFileAdapter to get the individual TimeSeriesTable(s)). Writing tables to files has not changed.
- Exposed convertMillimeters2Meters() in osimC3D.m. This function converts COP and moment data from mm to m and now must be invoked prior to writing force data to file. Previously, this was automatically performed during writing forces to file.
- Methods that operate on SimTK::Vec<n> are now available through Java/Matlab and python bindings to add/subtract/divide/multiply vec<n> contents with a scalar (PR #2558)
- The new Stopwatch class allows C++ API users to easily measure the runtime of their code.
- If finalizeConnections() method was not called on a model after making changes and before printing, an exception is thrown to avoid creating corrupt model files quietly (PR #2529)
- Updated the docopt.cpp dependency so that OpenSim can be compiled with Visual C++ from Visual Studio 2019.
- Added `Blankevoort1991Ligament` force component which represents ligament fibers as non-linear path springs. The force-strain curve has a quadratic toe region at low strains and a linear stiffness region at high strains. (PR #2632)
- Updated Simbody to 3.7 to fix an issue with the simbody-visualizer on macOS 10.15 Catalina.
- On Mac and Linux, we include a shell script opensim-install-command-line.sh to make OpenSim's command-line tools easily accessible.
- Added the compliant SmoothSphereHalfSpaceForce component, for use with direct collocation and Moco.


Converting from v4.0 to v4.1
----------------------------
- The `OpenSim::Array` constructor is now marked explicit, which prevents
  accidental implicit conversion to `Array`. If you relied on this implicit
  conversion, you will need to update your code to use the constructor
  explicitly.

Bug Fixes
---------
- Fixed bug in osimTable2Struct.m for renaming unlabelled markers (PR #2491)
- Fixed bug that resulted in an exception when reading C3D files without forces. Now, if the C3D doesn't contain markers or forces, an empty table will be returned (PR #2421)
- Fix bug that resulted in activations and forces reported for Actuators that are disabled during StaticOptimization (issue #2438) Disabled actuators are now ignored in StaticOptimization.
- OpenSim no longer supports model file formats predating version 1.8.1 (PR #2498)
- FunctionBasedBushingForce now applies damping if specified (it was incorrectly ignored in 4.0) issue #2512
- TRCFileAdapter.write() uses the number of columns and rows in the supplied dataTable to set the "NumMarkers" and "NumRows" Metadata in the output file. Users won't have to set this metadata string manually.  #2510

Documentation
-------------


Other Changes
-------------
- Performance of reading large data files has been significantly improved. A 50MB .sto file would take 10-11 min to read now takes 2-3 seconds. (PR #2399)
- Added Matlab example script of plotting the Force-length properties of muscles in a models; creating an Actuator file from a model;
building and simulating a simple arm model;  using OutputReporters to record and write marker location and coordinate values to file.
- Added Python example that demonstrates how to run an optimization using the cma package and how to avoid an expensive call to `initSystem()` within the objective function. (PR #2604)
- OpenSim 4.1 ships with Python3 bindings as default. It is still possible to create bindings for Python2 if desired by setting CMake variable OPENSIM_PYTHON_VERSION to 2
- For CMake, the option OPENSIM_COPY_DEPENDENCIES option is now an advanced option, and a warning is provided if this option is off but wrapping is turned on.

v4.0
====

Converting from v3.x to v4.0
-----------------------------
- A significant difference between v3.3 and 4.0 is the naming of dependencies. Unique names were not enforced in 3.3, which led to undefined behavior. In 4.0, Component pathnames must be unique. That is a Component must be unique with respect to its peers. A Model named *model* cannot have multiple subcomponents with the name *toes* either as bodies or joints, because the pathname */model/toes* will not uniquely identify the Component. However, multiple *toes* bodies can be used as long as they are not subcomponents of the same Component. For example, a *device* Component with a *toes* Body will have no issues since this *toes* Body has a unique pathname, */model/device/toes*, which is unambiguous. One could also create a multi-legged model, where each leg is identical, with *hip* and *knee* joints and *upper* and *lower* bodies, but each being unique because each `Leg` Component that contains the leg subcomponents, is uniquely named like */model/leg1* and */model/leg4/* and thus all of their subcomponents are unique, e.g.: */model/leg1/knee* vs. */model/leg4/knee*.
- Component naming is more strictly enforced and names with spaces are no longer accepted. Spaces are only allowable as separators for `Output` or `Channel` names that satisfy a list `Input`. (PR #1955)
- The Actuator class has been renamed to ScalarActuator (and `Actuator_` has been renamed to `Actuator`) (PR #126).
  If you have subclassed from Actuator, you must now subclass from ScalarActuator.
- Methods like `Actuator::getForce` are renamed to use "Actuator" instead (e.g., `Actuator::getActuator`) (PR #209).
- Markers are now ModelComponents (PR #188). Code is included for conversion on serialization/de-serialization.
- MarkerSet::addMarker() was removed (PR #1898). Please use Model::addMarker() to add markers to your model.
- `Body::getMassCenter` now returns a `Vec3` instead of taking a `Vec3` reference as an argument (commit cb0697d98).
- The following virtual methods in ModelComponent have been moved:
  - connectToModel -> extendConnectToModel
  - addToSystem -> extendAddToSystem
  - initStateFromProperties -> extendInitStateFromProperties
  - setPropertiesFromState -> extendSetPropertiesFromState

  The original methods (without `extend`) still exist, but they are now non-virtual.
  To invoke `connectToModel` on an entire Model, you still call `Model::connectToModel`.
  This change has been made to make a distinction between the user interface and
  the Component developer (extension) interface. **IMPORTANT** The calls to
  `Super::addToSystem`, etc. in the implementation of these methods must now
  also use the `extend` variants. Otherwise, you will enter into an infinite recursion.
- OpenSim now makes substantial use of C++11 features; if you compile OpenSim, your compiler
  must support C++11. Also, any C++ project in which you use OpenSim must also be compiled with C++11.
- The following components have been upgraded to use Sockets to connect to
  other components they depend on (instead of string properties):
  - ContactGeometry (ContactSphere, ContactHalfSpace, ContactMesh)
- Many of the methods in ScaleTool have now been marked const.
- We created a new unified command line interface that will replace the
  single-tool command line executables (`scale`, `ik`, `id`, `rra`, `cmc`,
  etc.).
  - `scale -S setup.xml` -> `opensim run-tool setup.xml`.
  - `scale -PS` -> `opensim print-xml scale`
  - `scale -PropertyInfo ...` -> `opensim info ...`
  - `versionUpdate ...` -> `opensim update-file ...`
- The `CoordinateSet` property in `Joint` has been replaced with a `coordinates`
  list property and enumerations have been added for accessing the Coordinates
  owned by a Joint. Code like `myPlanarJoint.getCoordinateSet()[0]` now becomes
  `myPlanarJoint.getCoordinate(PlanarJoint::Coord::RotationZ)` (PRs #1116,
  #1210, and #1222).
- The `reverse` property in Joint can no longer be set by the user; Model uses
  SimTK::MultibodyGraphMaker to determine whether joints should be reversed when
  building the multibody system. The joint's transform and coordinates maintain
  a parent->child sense even if the joint has been reversed. For backwards
  compatibility, a joint's parent and child PhysicalFrames are swapped when
  opening a Model if the `reverse` element is set to `true`.
- The `MotionType` of a `Coordinate` is now fully determined by the Joint. The
  user cannot set the `MotionType` for a `Coordinate`. There are instances such
  as in the *leg6dof9musc* and *Rajagopal2015* models, where a `Coordinate` was
  assigned an incorrect type (e.g. when a coordinate of a `CustomJoint` is not a
  measure of a Cartesian angle). In 4.0, the coordinate is correctly marked as
  `Coupled` since a function couples the coordinate value to the angular
  displacement of the patella in Cartesian space. **NOTE**, this causes issues
  (e.g.  opensim-org/opensim-gui#617, #2088) when using kinematics files
  generated in 3.3 (or earlier) where `Rotational` coordinates have been
  converted to degrees. Because OpenSim 4.0 does not recognize the coordinate's
  `MotionType` to be `Rotational` it will not convert it back to radians
  internally. For motion files generated prior to 4.0 where the file has
  `inDegrees=yes`, please use the following conversion utility:
  `updatePre40KinematicsFilesFor40MotionType()`. When loading a pre-4.0 model,
  OpenSim will warn users of any changes in `MotionType` when updating an
   existing model to OpenSim 4.0.
- `Manager::integrate(SimTK::State&)` has been removed and replaced by
  `Manager::integrate(double)`. You must also now call
  `Manager::initialize(SimTK::State&)` before integrating or pass the
  initialization state into a convenience constructor. Here is a
   before-after example (see the documentation in the `Manager` class
   for more details):
  - Before:
    - Manager manager(model);
    - manager.setInitialTime(0.0);
    - manager.setFinalTime(1.0);
    - manager.integrate(state);
  - After:
    - Manager manager(model);
    - state.setTime(0.0);
    - manager.initialize(state);
    - manager.integrate(1.0);
  - After (using a convenience constructor):
    - state.setTime(0.0);
    - Manager manager(model, state);
    - manager.integrate(1.0);
- `Manager::setIntegrator(SimTK::Integrator)` has been removed and replaced by
  `Manager::setIntegratorMethod(IntegratorMethod)` which uses an enum and can
  be used by the MATLAB/Python interface. See the method's documentation for
  examples. Integrator settings are now handled by the Manager through the
  following new functions:
  - setIntegratorAccuracy(double)
  - setIntegratorMinimumStepSize(double)
  - setIntegratorMaximumStepSize(double)
  - setIntegratorInternalStepLimit(int)
- `Muscle::equilibrate(SimTK::State&)` has been removed from the Muscle interface in order to reduce the number and variety of muscle equilibrium methods. `Actuator::computeEquilibrium(SimTK::State&)` is overridden by Muscle and invokes pure virtual `Muscle::computeInitialFiberEquilibrium(SimTK::State&)`.
- `Millard2012EquilibriumMuscle::computeFiberEquilibriumAtZeroVelocity(SimTK::State&)` and `computeInitialFiberEquilibrium(SimTK::State&)` were combined into a single method:
`Millard2012EquilibriumMuscle::computeFiberEquilibrium(SimTK::State&, bool useZeroVelocity)`
where fiber-velocity can be estimated from the state or assumed to be zero if the flag is *true*.
- `Millard2012EquilibriumMuscle::computeInitialFiberEquilibrium(SimTK::State&)` invokes `computeFiberEquilibrium()` with `useZeroVelocity = true` to maintain its previous behavior.
- `Model::replaceMarkerSet()` was removed. (PR #1938) Please use `Model::updMarkerSet()` to edit the model's MarkerSet instead.
- The argument list for `Model::scale()` was changed: the `finalMass` and
  `preserveMassDist` arguments were swapped and the `preserveMassDist` argument
  is no longer optional. The default argument for `preserveMassDist` in OpenSim
  3.3 was `false`. (PR #1994)
- A GeometryPath without PathPoints is considered invalid, since it does not
represent a physical system. You must specify PathPoints to define a valid
GeometryPath for a Muscle, Ligament, PathSpring, etc... that is added to a
Model. (PR #1948)
  - Before (no longer valid):
    ```cpp
    Model model;
    Thelen2003Muscle* muscle = new Thelen2003Muscle("muscle", ...);
    // GeometryPath throws: "A valid path requires at least two PathPoints."
    model.addForce(muscle);
    ```
  - After (now required):
    ```cpp
    Model model;
    Thelen2003Muscle* muscle = new Thelen2003Muscle("muscle", ...);
    // require at least two path points to have a valid muscle GeometryPath
    muscle->addNewPathPoint("p1", ...);
    muscle->addNewPathPoint("p2", ...);
    model.addForce(muscle);
    ```
- The JointReaction analysis interface has changed in a few ways:
  - "express_in_frame" now takes a `Frame` name. "child" and "parent" keywords are also still accepted, provided that no Frame is named "child" or "parent"
  - If the number of elements in "apply_on_bodies" or "express_in_frame" is neither of length 1 or the same length as indicated by "joint_names", an exception is thrown. This was previously a warning.
- Updated wrapping properties


Composing a Component from other components
-------------------------------------------
Component now maintains a list property of *components* which it owns. You add
a (sub) Component to a *parent* Component by calling `addComponent` and passing
a heap allocated (`new Component`) to the parent which you want to take
ownership of the new subcomponent. Ownership determines how the subcomponent is serialized
(appears within the parent) and the order in which of Component interface methods (above)
are propagated to the subcomponent. Access to contained components is provided through
`getComponent<C>(path)` or `getComponentList<C>` where `C` is any Component type (default
is `Component` to get all subcomponents). These methods always traverse down into
a Component's list of components.  All subcomponents that are properties of (and thus owned by)
a parent Component are accessible this way. The Model's typed %Sets and `add####()` methods
are no longer necessary to compose a Model, since any Component can now be composed of
components. `Model` still supports `addd####()` methods and de/serialization of Sets,
but components added via `addComponent` are NOT included in the Sets but contained
in the Component's *components* property list. Details in PR#1014. **Note**, it is now
strictly required that immediate subcomponents have unique names. For example, a Model cannot contain two bodies in its `BodySet` named *tibia* or a Body and a Joint named *toes*, since it is ambiguous as to which *tibia* `Body` or *toes* `Component` is being referenced.

Bug Fixes
---------
- Fixed a typo in one of the method names for AbstractTool verifyUniqueComulnLabels -> verifyUniqueColumnLabels (PR #130)
- Fixed bug where Body VisibleObject was not serialized when writing a model to XML (PR #139)
- Fixed memory leaks in AssemblySolver and using Simtk::XML (PR #176)
- Fixed model mass scaling. When 'preserve mass distribution' is unchecked (GUI) the input mass was previously not respected and the resulting scaled model mass does not equal the input mass. The modelscaler() now alters the body masses and inertias to match the input mass. (PR #230)
- Fixed a bug in the equilibrium solution of Millard and Thelen muscles, where the initial activation and fiber-length values (for solving for equilibrium) were always coming from the default values. This was unnecessary, because unless specified otherwise, the state automatically contains the default values. This fixes an issue where initial states activations from a file were not respected by the Forward Tool and instead, the initial activations would revert to the model defaults. (PR #272)
- Fixed a bug where MuscleAnalysis was producing empty moment arm files. We now avoid creating empty Moment and MomentArm storage files when `_computeMoments` is False. (PR #324)
- Fixed bug causing the muscle equilibrium solve routine in both Thelen2003Muscle and Millard2012EquilibriumMuscle to fail to converge and erroneously return the minimum fiber length. The fix added a proper reduction in step-size when errors increase and limiting the fiber-length to its minimum. (PR #1728)
- Fixed a bug where Models with Bodies and Joints (and other component types) with the same name were loaded without error. Duplicately named Bodies were simply being ignored and only the first Body of that name in the BodySet was being used, for example, to connect a Body to its parent via its Joint, or to affix path points to its respective Body. Now, duplicate names are flagged and renamed so they are uniquely identified. (PR #1887)
- Fixed bug and speed issue with `model.setStateVariableValues()` caused by enforcing constraints after each coordinate value was being set (PR #1911). Removing the automatic enforcement of constraints makes setting all state values much faster, but also requires calling `model.assemble()` afterwards. Enforcing constraints after setting each coordinate value individually was also incorrect, since it neglected the effect of other coordinate changes have on the current coordinate. All coordinate values must be set before enforcing constraints.
- Fixed a bug that resulted in incorrect Ligament resting lengths after scaling.
  (PR #1994)

New Classes
-----------
- Added a BodyActuator component, which applies a spatial force on a specified Point of a Body (PR #126)
- Created Frame, PhysicalFrame, OffsetFrame, PhysicalOffsetFrame, Station and Marker ModelComponents (PR #188, PR #325, PR #339). Marker did not previously comply with the Model Component interface.
- A Body is a PhysicalFrame
- Connections to Bodies upgraded to PhysicalFrames and locations on these frames are now represented by PhysicalOffsetFrame (PR #370)
- Joints were refactored so that the base Joint manages the parent and child frame connections, including the definition of local PhysicalOffsetFrames to handle offsets defined as separate location and orientation properties. (PR #589)
- The WeldConstraint and BushingForces (BushingForce, CoupledBushingForce, FunctionBasedBushingForce, and ExpressionBasedBushingForce) were similarly unified (like Joints) to handle the two Frames that these classes require to operate. A LinkTwoFrames intermediate class was introduced to house the common operations. Convenience constructors for WeldConstraint and BushingFrames were affected and now require the name of the Component as the first argument. (PR #649)
- The new StatesTrajectory class allows users to load an exact representation of previously-computed states from a file. (PR #730)
- Added Point as a new base class for all points, which include: Station, Marker, and PathPoints

- Added OutputReporter as an Analysis so that users can use the existing AnalyzeTool and ForwardTool to extract Output values of interest, without modifications to the GUI. (PR #1991)


Removed Classes
---------------
The following classes are no longer supported in OpenSim and are removed in OpenSim 4.0.
- Muscle class `ContDerivMuscle_Depredated`.

MATLAB and Python interfaces
----------------------------
- The SimbodyMatterSubsystem class--which provides operators related to the mass
matrix, Jacobians, inverse dynamics, etc.--is now accessible in MATLAB and
Python (PR #930).
- Changed wrapping of `SimTK::Array_<OpenSim::CoordinateReference>` from `ArrayCoordinateReference` to `SimTKArrayCoordinateReference` for consistency with other classes. (PR #1842)

MATLAB interface
----------------
- The configureOpenSim.m function should no longer require administrator
  privileges for most users, and gives more verbose output to assist with
  troubleshooting.
- New MATLAB examples were added: Hopper-Device and Knee-Reflex.

Python interface
----------------
- Improved error handling. Now, OpenSim's error messages show up as exceptions
in Python.
- The Python bindings can now be built for Python 3 (as well as Python 2).

Other Changes
-------------
- Support for compiling the source code with Microsoft Visual Studio 2017.
- There is now a formal CMake mechanism for using OpenSim in your own C++
  project. See cmake/SampleCMakeLists.txt. (PR #187)
- Substantial cleanup of the internal CMake scripts.
- Lepton was upgraded to the latest version (PR #349)
- Made Object::print a const member function (PR #191)
- Improved the testOptimization/OptimizationExample to reduce the runtime (PR #416)
- InverseKinematics tool outputs marker error .sto file if report error flag is true.
- Marker location file output name in IK changed to reflect trial name for batch processing.
- Created a method `ScaleTool::run()`, making it easier to run the Scale Tool
programmatically in MATLAB or python.
- Thelen2003Muscle, Millard2012EquilibriumMuscle, and
  Millard2012AccelerationMuscle now throw an exception if the force equilibrium
  calculation fails to converge (PR #1201).
- Thelen2003Muscle and Millard2012EquilibriumMuscle no longer clamp excitations (i.e. controls)
  internally. If controls are out of bounds an Exception is thrown. Also, the
  `min_control` property now defaults to the `minimum_activation`. It is the
  responsibility of the controller (or solver) to provide controls that are
  within the valid ranges defined by the Actuators and that includes the
  specific bounds of Muscle models. (PR #1548)
- The `buildinfo.txt` file, which contains the name of the compiler used to
  compile OpenSim and related information, is now named `OpenSim_buildinfo.txt`
  and may be installed in a different location.
- macOS and Linux users should no longer need to set `LD_LIBRARY_PATH` or
  `DYLD_LIBRARY_PATH` to use OpenSim libraries.
- The `scale()` method was removed from the `SimbodyEngine` class (the contents
  were moved into `Model::scale()`). (PR #1994)
- Any class derived from ModelComponent can now add its own implementation of
  `extendPreScale()`, `extendScale()`, and/or `extendPostScale()` to control how
  its properties are updated during scaling. (PR #1994)
- The source code for the "From the Ground Up: Building a Passive Dynamic
  Walker Example" was added to this repository.
- OpenSim no longer looks for the simbody-visualizer using the environment
  variable `OPENSIM_HOME`. OpenSim uses `PATH` instead.
- The Thelen2003Muscle now depend on separate components for modeling pennation,
  and activation dynamics.

Documentation
-------------
- Improved Doxygen layout and fixed several bugs and warnings (various)
- All mentions of SimTK/Simbody classes in OpenSim's Doxygen now provide links directly to SimTK/Simbody's doxygen.
- Added a detailed README.md wtith build instructions, as well as guides to contributing and developing (CONTRIBUTING.md).
- Included GIFs in Doxygen for several commonly used Joint types<|MERGE_RESOLUTION|>--- conflicted
+++ resolved
@@ -68,13 +68,9 @@
 - Fixed bugs in `MocoCasOCProblem` and `CasOC::Problem` with incorrect string formatting. (#3828)
 - Fixed `MocoOrientationTrackingGoal::initializeOnModelImpl` to check for missing kinematic states, but allow other missing columns. (#3830)
 - Improved exception handling for internal errors in `MocoCasADiSolver`. Problems will now abort and print a descriptive error message (rather than fail due to an empty trajectory). (#3834)
-<<<<<<< HEAD
 - The performance of `getStateVariableValue`, `getStateVariableDerivativeValue`, and `getModelingOption` was improved in
   the case where provided string is just the name of the value, rather than a path to it (#3782)
-
-=======
 - Fixed bugs in `MocoStepTimeAsymmetryGoal::printDescriptionImpl()` where there were missing or incorrect values printed. (#3842)
->>>>>>> f38669b7
 
 
 v4.5
