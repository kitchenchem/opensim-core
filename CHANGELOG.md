This document lists the changes to `opensim-core` that are
introduced with each new version, starting with version 4.0. When possible, we provide the
GitHub issues or pull requests that
are related to the items below. If there is no issue or pull
request related to the change, then we may provide the commit.

This is not a comprehensive list of changes but rather a hand-curated collection of the more notable ones. For a comprehensive history, see the [OpenSim Core GitHub repo](https://github.com/opensim-org/opensim-core).

<<<<<<< HEAD
=======
v4.6
=====
- Move BoolLike class outside of template Array class for the `VS 17.14` linker (#4081)
- Improvements for the `XsensDataReader`. Add a configuration option to XSensDataReaderSettings to specify a known data rate (sampling frequency). Automatically detect the delimiter used in the file. Support the new Xsens export rotations formats (Rotation Matrix, Quaternion, or Euler angles) values from Xsens files. Update the parser to handle the path separator for data_folder and fix a memory leak. Verify integrity and uniformity of all files. Add tests with additional new and old Xsens formats. (#4063)
- Remove `using namespace SimTK;` from core OpenSim files to prevent namespace conflicts and operator overshadowing (#4066)
- Use catch2 `INFO` logging macros in tests instead of OpenSim `log_info` (#4066)


>>>>>>> 7127476f
v4.5.2
======
- The performance of `getStateVariableValue`, `getStateVariableDerivativeValue`, and `getModelingOption` was improved in
  the case where provided string is just the name of the value, rather than a path to it (#3782)
- Fixed bugs in `MocoStepTimeAsymmetryGoal::printDescriptionImpl()` where there were missing or incorrect values printed. (#3842)
- Added `ModOpPrescribeCoordinateValues` which can prescribe motion of joints in a model given a table of data. (#3862)
- Fixed bugs in `convertToMocoTrajectory()` and `MocoTrajectory::resampleWithFrequency()` by updating `interpolate()` to
  allow extrapolation using the `extrapolate` flag. Combined with the `ignoreNaNs` flag, this prevents NaNs from
  occurring in the output. (#3867)
- Added `Output`s to `ExpressionBasedCoordinateForce`, `ExpressionBasedPointToPointForce`, and `ExpressionBasedBushingForce` for accessing force values. (#3872)
- `PointForceDirection` no longer has a virtual destructor, is `final`, and its `scale` functionality
  has been marked as `[[deprecated]]` (#3890)
- Added `ExpressionBasedFunction` for creating `Function`s based on user-defined mathematical expressions. (#3892)
- Added `ForceProducer`, `ForceConsumer`, and `ForceApplier`, which are fundamental APIs for force-producing
  components. The `ForceProducer` API was also rolled out to a variety of existing `Force` components, which
  means that API users can now now ask many `Force` components what forces they produce (see #3891 for a
  comprehensive overview).
- Made improvements to `MocoUtilities::createExternalLoadsTableForGait()`: center of pressure values are now set to zero, rather
  than NaN, when vertical force is zero, and the vertical torque is returned in the torque columns (rather than the sum of the
  sphere torques) to be consistent with the center of pressure GRF representation.
- Fixed an issue where a copy of an `OpenSim::Model` containing a `OpenSim::ExternalLoads` could not be
  finalized (#3926)
- Updated all code examples to use C++17 (after a few months of compiling as C++14 : #3929).
- Added class `OpenSim::StatesDocument` as a systematic means of serializing and deserializing a complete trajectory
  (i.e., time history) of all states in the `SimTK::State` to and from a single `.ostates` file. Prior to `StatesDocument`,
  only the trajectories of continuous states (e.g., joint angles, joint speeds, muscle forces, and the like) could be systematically
  written to file, either in the form of a `Storage` file or as a `TimeSeriesTable` file, leaving discrete states (e.g., muscle
  excitations and contact model anchor points) and modeling options (e.g., joint clamps) unserialized. `StatesDocument`, on the
  other hand, serializes all continuous states, discrete states, and modeling options registered with `OpenSim::Component`.
  Whereas neither `Storage` files nor `TimeSeriesTable` files are currently able to handle mixed variable types, `StatesDocument`
  is able to accommodate variables of type `bool`, `int`, `double`, `Vec2`, `Vec3`, `Vec4`, `Vec5`, and `Vec6` all in the same
  `.ostates` file. `.ostate` files are written in `XML` format and internally carry the name of the OpenSim model to which the
  states belong, a date/time stamp of when the file was written, and a user-specified note. `.ostate` files also support a
  configurable output precision. At the highest ouput precsion (~20 significant figures), serialization/deserialization is
  a lossless process. (#3902)
- Improved `OpenSim::IO::stod` string-to-decimal parsing function by making it not-locale-dependant (#3943, #3924; thanks @alexbeattie42)
- Improved the performance of `ComponentPath` traversal (e.g. as used by `Component::getComponent`, `Component::getStateVariableValue`)
- Added Python and Java (Matlab) scripting support for `TimeSeriesTable_<SimTK::Rotation>`. (#3940)
- Added the templatized `MocoStudy::analyze<T>()` and equivalent scripting counterparts: `analyzeVec3`, `analyzeSpatialVec`, `analyzeRotation`. (#3940)
- Added `ConstantCurvatureJoint` to the SWIG bindings; it is now available in Matlab and Python (#3957). 
- Added methods and `Output`s for calculating the angular momentum of a `Body`. (#3962)
- Updated `TabOpLowPassFilter` so that by default the processed table is trimmed to the original time range after padding and filtering. 
  The original behavior (no trimming) can be enabled via the new property `trim_to_original_time_range`. (#3969)
- Make `InverseKinematicsSolver` methods to query for specific marker or orientation-sensor errors more robust to invalid names or names not 
  in the intersection of names in the model and names in the provided referece/data. Remove methods that are index based from public interface.(#3951) 
- Replace usages of `OpenSim::make_unique` with `std::make_unique` and remove wrapper function now that C++14 is used in OpenSim (#3979). 
- Add utility method `createVectorLinspaceInterval` for the `std::vector` type and add unit tests. Utilize the new utility method to fix a bug (#3976) 
  in creating the uniformly sampled time interval from the experimental data sampling frequency in `APDMDataReader` and `XsensDataReader` (#3977).
- Fix Point Kinematics Reporter variable and initialization error and add unit tests (#3966)
- `OpenSim::ContactHalfSpace`, `OpenSim::ContactMesh`, and `OpenSim::ContactSphere` now check their associated `Appearance`'s `is_visible` flag when deciding whether to emit their associated decorations (#3993).
- The message associated with `OpenSim::PropertyException` now includes the full absolute path to the component that threw the exception (#3987).
- Add an improved uniform sampling check for `std::vector` containers to `CommonUtilities` and use the implemented method in the `TableUtilities::filterLowpass` method (#3968, #3978).
- Several bugs in `OpenSim::ExpressionBasedBushingForce::generateDecorations` were fixed:
  - It will now check for `0.0` values for `visual_aspect_ratio`, `moment_visual_scale`,
    and `force_visual_scale` when emitting decorations, skipping emission where `0.0` is
    found (previously: it would emit objects scaled by 0.0, causing downstream issues).
  - It will only emit decorations when called with `fixed` set to `false` (previously, frame
    decorations were emitted for both `true` and `false`, resulting in double-emission).
  - It will now check for NaNed vectors coming from the underlying expression, skipping emission
    if one is detected (previously: it would emit decorations with `NaN`ed transforms).
- `PolynomialPathFitter` now allows fitting paths that depend on more than 6 coordinates, matching recent changes to `MultivariatePolynomialFunction` (#4001).
- If an `Object` cannot be found when loading a list property from XML, a warning will now be emitted to the log (previously: it was emitted to `std::cerr`, #4009).
- Added the property `activation_dynamics_smoothing` to `DeGrooteFregly2016Muscle`. This property uses the model's original value of 0.1 as a 
  default, but users may consider increasing this value (e.g., 10.0) so that the activation and deactivation speeds of the model better match the 
  activation and deactivation time constants.
- Remove unused, legacy `<defaults>` blocks in `.osim` and `.xml` files (#3986).
- Added `example3DWalking`, which demonstrates how to create a tracking simulation with foot-ground contact in Moco. (#4008)
- Added `ModelFactory::createResidualActuators` and `ModOpAddResiduals` to make it easy to add a set of residual actuators to a model. 
  The default behavior of `ModOpAddReserves` remains the same, but a new constructor has been added to enable skipping coordinates associated 
  with residual forces so that they can be set separately with `ModOpAddResiduals`. (#4008)
- Added convenience methods to `MocoTrack` to allow setting marker weights from a `Set<MarkerWeight>` or `IKTaskSet`. (#4008)
- Remove the `tropter` libraries, the Tropter solver in Moco, and all references to it from build system. As a result, the following 
  Tropter-related dependencies have been removed: `adolc`, `colpack`, and `eigen`. (#3988)
- `OpenSim::Mesh` now retains a reference-counted copy of the mesh data when it's copied, which should make
  copying + re-finalizing `OpenSim::Model`s faster (#4010).
- Updated `TableUtilities::filterLowpass` to apply padding after resampling, so that the 
  initial time point of an input table is preserved. (#4020)
- Support using swig version 4.2 to generate Java & Python bindings. (#4028)
- Added `ExpressionBasedPathForce`, which can be used to create non-linear path springs or 
  other path-based force elements dependent on a user-provided expression. (#4035)
- Fixed a bug where `DeGrooteFregly2016Muscle::getBoundsNormalizedFiberLength()` was returning
  tendon force bounds rather than fiber length bounds. (#4040)
- Fixed bugs in `PolynomialPathFitter` when too few coordinate samples were provided. (#4039)
- In `StaticOptimization`, state derivatives are now pre-calculated at the time points of the original data, rather than calculated during optimization from splines. This change reduces computational time by as much as 25%. (#4037)
- Exposed the "dissipated energy" state variable allocated by the `SimTK::Force::LinearBushing` that is internal to `BushingForce`. 
  This change fixed a bug in Moco where adding a `BushingForce` led to a segfault due to a mismatch between the size of the 
  auxiliary state vector reserved by Moco and `SimTK::State::getZ()`. (#4054)


v4.5.1
======
- Added support for list `Socket`s via the macro `OpenSim_DECLARE_LIST_SOCKET`. The macro-generated method
  `appendSocketConnectee_*` can be used to connect `Object`s to a list `Socket`. In addition, `Component` and Socket have
  new `getConnectee` overloads that take an index to a desired object in the list `Socket` (#3652).
- Added `ComponentPath::root()`, which returns a `ComponentPath` equivalent to "/"
- Added `ComponentPath::separator()`, which returns the separator that's placed between elements of the path (i.e. `'/'`)
- `ComponentPath` is now less-than (`<`) comparable, making it usable in (e.g.) `std::map`
- `ComponentPath` now has a `std::hash<T>` implementation, making it usable in (e.g.) `std::unordered_map`
- Added `.clear()` and `.empty()` to `ComponentPath` for more parity with `std::string`'s semantics
- Added `tryGetSocket` and `tryUpdSocket` to the `Component` interface, which provides a non-throwing way of
  querying a component's sockets by name (#3673)
- Added `tryGetOutput` and `tryUpdOutput` to the `Component` interface, which provides a non-throwing way of
  querying a component's outputs by name (#3673)
- The XMLDocument that is held within OpenSim::Object is now reference-counted, to help ensure
  it is freed (e.g. when an exception is thrown)
- Calling `getConnectee` no longer strongly requires that `finalizeConnection` has been called on the socket. The
  implementation will now fall back to the (slower) method of following the socket's connectee path property. This
  is useful if (e.g.) following sockets *during* a call to `Component::finalizeConnections`
- `Controller` now manages the list of controlled actuators using a list `Socket` instead of a `Set<Actuators>` (#3683).
  The `actuator_list` property has been removed from `Controller` in lieu of the list `Socket`, which appears as
  `socket_actuators` in the XML. This change also necessitated the addition of an added `initSystem()` call in
  `AbstractTool::updateModelForces()` so that connected actuators have the same root component as the `Model`
  at the time of `Socket` connection. Finally, `PrescribedController::prescribeControlForActuator(int, Function*)` is
  now deprecated in favor of `PrescribedController::prescribeControlForActuator(const std::string&, Function*)`.
- Bumped the version of `ezc3d` to 1.5.8, which can now deal properly with Type-3 force platforms and c3d from Shadow
- Added `StationDefinedFrame` component, which is a `Frame` component that automatically computes its position and
  orientation from `Station`s in the model
- Models with `PrescribedController`s are now supported by Moco (#3701). Controls for actuators controlled by
  `PrescribedController`s are now excluded from the optimization problem.
- Fixed documentation error in `Umberger2010MuscleMetabolicsProbe` where muscle mass was incorrectly omitted for the
  activation maintenance rate.
- Methods are now available in `OpenSim::Component` for generating a list of all `ModelingOption`s and `DiscreteVariable`s in an `OpenSim::Model` or other `Component`. (#3745)
- `OpenSim::Component` accessor methods for `ModelingOption`s and `DiscreteVariables`s now accept both absolute and relative component paths. (#3745)
- `DiscreteVariables` in OpenSim can now be a range of numerical types, including `bool`, `int`, `double`, `Vec2`, `Vec3`, ..., `Vec6`, and `Quaternion`. (#3745)
- `DiscreteVariable`s and `ModelingOption`s allocated natively in Simbody can now be added to an `OpenSim::Component` and accessed via its `Component` API. To support this capability, `getDiscreteVariableIndex()` has been replaced by `getDiscreteVariableIndexes()` which returns both the index of the discrete variable and the index of the `SimTK::Subsystem` to which the descrete variable belongs. (#3745)
- Computationally efficient methods are now available for extracting the time histories of individual state variables, discrete states, and modeling options from a state trajectory (i.e., a `SimTK::Array_<SimTK::State>`). Collectively, these methods form the basis for performing a comprehensive serialzation of a state trajectory to file. (#3745)
- Computationally efficient methods are now available for building a state trajectory (i.e., a `SimTK::Array_<SimTK::State>`) from the time histories of individual state variables, discrete states, and modeling options. Collectively, these methods form the basis for performing a comprehenvise deserialization of a states trajectory from file. (#3745)
- Added `Model::calcForceContributionsSum()`, a wrapper method for `GeneralForceSubsystem` for efficiently
  calculating a subset of a model's body and mobility forces. (#3755)
- Added `Force::getForceIndex()` to allow accessing the `SimTK::ForceIndex` for force elements. (#3755)
- Improved performance in `MultivariatePolynomialFunction` and added convenience methods for automatically generating function derivatives (#3767).
- Added options to `PolynomialPathFitter` for including moment arm and lengthening speed functions in generated `FunctionBasedPath`s (#3767).
- The signature for `PrescribedController::prescribeControlForActuator()` was changed to take a `Function` via a const reference rather than a
pointer to avoid crashes in scripting due to invalid pointer ownership (#3781).
- Added option to `PolynomialPathFitter` to use stepwise regression for fitting a minimal set of polynomial coefficients for a `FunctionBasedPath` (#3779).
- Fixed a bug in SimulationUtilities::analyze<T> that would provide an incorrectly sized control vector to
  the model if controls were missing from the input controls table. (#3769)
- Added InputController, an intermediate abstract class of Controller that provides supports for controllers
  that map scalar control values from a list Input (connected to Outputs from one or more ModelComponents)
  to model actuator controls. (#3769)
- Updated Moco stack to use Casadi 3.6.5, IPOPT 3.14.16, and compatible MUMPS and Metis. (#3693, #3807)
- Upgrade Python and NumPy versions to 3.10 and 1.25, repectively, in ci workflow (#3794).
- Fixed bug in `report.py` preventing plotting multiple MocoParameter values. (#3808)
- Added SynergyController, a controller that computes controls for a model based on a linear combination of a set of Input control signals and a set of synergy vectors. (#3796)
- Fixed bug in `OpenSim::PiecewiseLinearFunction` that prevented proper initialization of the coefficient array when the number of function points is equal to 1. (#3817)
- Updated `PolynomialPathFitter` to use all available hardware threads during parallelization. (#3818)
- Exposed `TimeSeriesTable::trimToIndices` to public API. (#3824)
- Fixed bug in `Logger::cout`, now it works at any logger level. (#3826)
- Fixed bugs in `MocoCasOCProblem` and `CasOC::Problem` with incorrect string formatting. (#3828)
- Fixed `MocoOrientationTrackingGoal::initializeOnModelImpl` to check for missing kinematic states, but allow other missing columns. (#3830)
- Improved exception handling for internal errors in `MocoCasADiSolver`. Problems will now abort and print a descriptive error message (rather than fail due to an empty trajectory). (#3834)
- Upgraded the Ipopt dependency Metis to version 5.1.0 on Unix and macOS to enable building on `osx-arm64` (#3874).


v4.5
====
- Added `AbstractGeometryPath` which is a base class for `GeometryPath` and other path types (#3388). All path-based
forces now own the property `path` of type `AbstractGeometryPath` instead of the `GeometryPath` unnamed property. Getters
and setters have been added to these forces to provide access to concrete path types (e.g., `updPath<T>`). In `Ligament`
and `Blankevoort1991Ligament`, usages of `get_GeometryPath`, `upd_GeometryPath`, etc., need to be updated to
`getGeometryPath`, `updGeometryPath`, etc., or a suitable alternative.
- Fixed a minor memory leak when calling `OpenSim::CoordinateCouplerConstraint::setFunction` (#3541)
- Increase the number of input dimensions supported by `MultivariatePolynomialFunction` to 6 (#3386)
- Added `Assertion.h` and associated `OPENSIM_ASSERT*` macros (#3531)
- Replaced uses of `assert` with `OPENSIM_ASSERT`, so that assertion may be configured via cmake in the future, and
  so that OpenSim (esp. debug builds) throw instead of terminating the process (#3531)
- Fixed mis-indexing into an `OpenSim::ObjectProperty` now throws an exception rather than segfaulting (#3347)
- `PointToPointSpring` now throws an exception on finalizing connections if both sides of the spring
  are connected to the same base frame (#3485)
- Clarified that `OpenSim::Controller`'s `actuator_list` takes a list of actuator names, rather than paths (#3484)
- Deleting elements from an `OpenSim::Coordinate` range now throws an exception during `finalizeFromProperties` (previously:
  it would let you do it, and throw later when `Coordinate::getMinRange()` or `Coordinate::getMaxRange()` were called, #3532)
- Added `FunctionBasedPath`, a class for representing paths in `Force`s based on `Function` objects (#3389)
- Introduced the method `Model::getCoordinateNamesInMultibodyTreeOrder` for convenient access to internal coordinate ordering for scripting users (#3569)
- Fixed a bug where constructing a `ModelProcessor` from a `Model` object led to an invalid `Model`
- Added `LatinHypercubeDesign`, a class for generating Latin hypercube designs using random and algorithm methods (#3570)
- Refactor c3dExport.m file as a Matlab function (#3501), also expose method to allow some operations on tableColumns
  (multiplyAssign) to speed up data processing.
- Fixed xml-related memory leaks that were occuring when deserializing OpenSim models. (Issue #3537, PR #3594)
- Fixed a minor bug when the locally installed package (via `pip`) couldn't find the dependencies (PR #3593). Added `data_files` argument to the `setup.py` to copy all the dependencies into the opensim package folder in the Python environment.
- Added `PolynomialPathFitter`, A utility class for fitting a set of `FunctionBasedPath`s to existing geometry-path in
  an OpenSim model using `MultivariatePolynomialFunction`s (#3390)
- Added `examplePolynomialPathFitter.py`, a scripting example that demonstrates how to use `PolynomialPathFitter` (#3607)
- Fixed a bug where using `to_numpy()` to convert `RowVectorView`s to Python arrays returned incorrect data (#3613)
- Bumped the version of `ezc3d` which can now Read Kistler files
- Updated scripting method addTableMetaDataString to support overwriting metadata value for an existing key (#3589)
- Exposed simbody methods to obtain GravityForces, MobilityForces and BodyForces (#3490)
- Simbody was updated such that the headers it transitively exposes to downstream projects are compatible with C++20 (#3619)
- Moved speed computation from `computeForce` in children of `ScalarActuator` to dedicated `getSpeed` function.
- Fix type problem with BufferedOrientationReference (Issue #3415, PR #3644)
- Fixed setting the color of a PathSpring's GeometryPath should now update the color of the PathSpring geometry


v4.4.1
======
- IMU::calcGyroscopeSignal() now reports angular velocities in the IMU frame.
- Update `report.py` to set specific colors for plotted trajectories
- Made `Component::getSocketNames` a `const` member method (previously: non-const)
- Added `ModOpReplaceMusclesWithPathActuators` to the list of available model operators in `ModelOperators.h`
- Modifed the swig interface files to make OpenSim::PathPointSet adopt new PathPoints inserted into it. (Issue #3276)
- Remove references to obsoleted dependency BTK, use ezc3d exclusively.
- Fixed an issue with IPOPT libraries when building OpenSim with `OPENSIM_WITH_CASADI = ON` but `OPENSIM_WITH_TROPTER = OFF` (Issue #3267).
- Removed all references to deprecated environment variable `OPENSIM_HOME`.
- Fix issue where templatized Property classes are not available to Objects defined in plugins.
- Minimum supported version for Java is now 1.8 in the cmake files (Issue #3215).
- Fix CSV file adapter hanging on csv files that are missing end-header (issue #2432).
- Improve documentation for MotionType to serve scripting users (Issue #3324).
- Drop support for 32-bit Matlab in build system since Matlab stopped providing 32-bit distributions (issue #3373).
- Hotfixed body inertia not being updated after changing the 'inertia' property of a body (Issue #3395).
- Fixed segfault that can occur when working with OpenSim::Models that are initialized from invalid XML (osim) data (#3409)
- Deduplicated `SmoothSegmentedFunction` data when constructing the muscle curves (#3442).
- Added `OpenSim::AbstractSocket::canConnectTo(Object const&) const`, for faster socket connectivity checks (#3451)
- Fixed the `CoordinateCouplerConstraint` bug preventing functions with multiple independent coordinates (#3435)
- Removed memory leak tests from `testInitState` and `testComponents`, because external analyzers (e.g. libASAN) are better-suited to this (#3459)
- Fixed `CMC_TaskSet` memory leak whenever it is copied (#3457)
- Added `SIMBODY_EXTRA_CMAKE_ARGS` to `dependencies/CMakeLists.txt`, which lets integrators customize Simbody via the OpenSim superbuild (#3455)
- Fixed out-of-bounds memory access in testAssemblySolver (#3460)
- The property, input, output, and socket macros (e.g. OpenSim_DECLARE_PROPERTY) can now be used outside of the OpenSim namespace
  and no longer require a `using namespace OpenSim;` declaration in order to work (#3468)
- Fixed runtime segfault that can occur when trying to use a `WrapObject` that is not a child of a `PhysicalFrame` (#3465)
- Fixed issues #3083 #2575 where analog data is not pulled out from c3d files, a a new function getAnalogDataTable() has been added to the C3DFileAdapter
- Fixed segfault that can occur when building models with unusual joint topologies (it now throws an `OpenSim::Exception` instead, #3299)
- Add `calcMomentum`, `calcAngularMomentum`, `calcLinearMomentum`, and associated `Output`s to `Model` (#3474)
- Fix issue where a different __init__.py is used by conda package and dev environment, the fix allows developers to install local builds into conda. (#3502)
- Changed control points in `SegmentedQuinticBezierToolkit` to be of `SimTK::Vec6` type instead of `SimTK::Vector` (#3481).
- Added a cylinder wrapping test: `testWrapCylinder.cpp` (#3498)


v4.4
====
- Updated ezc3d to version 1.5.0 which better manages the events defined in a c3d file.
- Fixed an issue that could happen sometimes with ScaleTool where loading the model file or marker set file could fail if the file was given as an absolute path (Issue #3109, PR #3110)
- Fixed an issue with SWIG with `OpenSim::Body::getRotationInGround()` where it would return an object without the correct `SimTK::Rotation` methods.
- Fixed OpenSim::Arrow start_point property being ignored
- Fixed objects being set as not up to date with their properties by finalizeFromProperties
- Throw exception if body masses are either NaN or -ve (Issue #3130)
- Fixed issue #3176 where McKibbenActuator is not registered and can't be serialized to XML files
- Fixed issue #3191 where CustomJoint coordinates ordering in model files affects coordinate definitions.
- Fixed issue #3220 Memory leak running InverseKinematicsTool repeatedly and using Kinematics analysis.


v4.3
====
- Introduced IMU component that models a typical Inertial Measurement Unit (IMU) with corresponding outputs for orientation, accelerometer, and gyroscope signals.
- Introduced IMUDataReporter (analysis) to record signals from IMU components placed on models.
- Fixed a bug with Actuation analysis that would lead to extra columns in the output when an actuator is disabled (Issue #2977).
- Fix issue where including path in output file name caused output to not be written without warning, now warning is given and file is written (Issue #3042).
- Fix copy-paste bug in reporting orientation errors (Issue #2893, fixed by Henrik-Norgren).
- Upgrade bindings to use SWIG version 4.0 (allowing doxygen comments to carry over to Java/Python files).
- Added createSyntheticIMUAccelerationSignals() to SimulationUtilities to generate "synthetic" IMU accelerations based on passed in state trajectory.
- Fixed incorrect header information in BodyKinematics file output
- Fixed bug applying non-uniform scaling to inertia matrix of a Body due to using local vaiable of type SysMat33 (Issue #2871).
- Default build to python 3.8 and numpy 1.20 (special instructions for using python 3.8+ on windows at https://simtk-confluence.stanford.edu/display/OpenSim/Scripting+in+Python)

v4.2
====
- Fixed a bug with InverseDynamicsTool/InverseDynamicsSolver to account for cases where a model has extra slots in its `State`'s "q" (PR #2971)
- Added Bhargava2004SmoothedMuscleMetabolics, a smoothed version of the Bhargava metabolics model designed for gradient-based optimization (i.e., Moco).
- Fixed a bug in Millard2012EquilibriumMuscle::extendFinalizeFromProperties(): the end point slopes on the inverse force velocity curves are constrained to yield a valid curve. A warning is noted in the log if the slopes are small enough that numerical integration might be slow.
- Added logging to Millard2012EquilibriumMuscle::extendFinalizeFromProperties(): whenever an internal setting is changed automatically these changes are noted in the log. To avoid seeing these messages, update the corresponding properties in the .osim file to the values noted in the log message.
- Introduced new logging system based on spdlog https://github.com/gabime/spdlog.git. The transition should be transparent to end users with default settings except that the name of the log file is now opensim.log. Main features are:
  - The ability to customize error level for reporting (in increasing level of verbosity): Off, Critical, Error, Warn, Info, Debug, Trace
  - The ability to start logging to a specified file on the fly.
  - Log file messages are time stamped and the format can be changed by users
  - More details and additional functionality is described in the Developer's Guide, and Doxygen pages of OpenSim::Logger class.
- Add the ActivationCoordinateActuator component, which is a CoordinateActuator with simple activation dynamics (PR #2699).
- Easily convert Matlab matrices and Python NumPy arrays to and from OpenSim Vectors and Matrices. See Matlab example matrixConversions.m and Python example numpy_conversions.py.
- Users have more control over which messages are logged. Messages are now logged to opensim.log instead of out.log and err.log. Users can control logging levels via `Logger::setLevel()`.
- Fix a segfault that occurs when using OpenSim's Python Package with Anaconda's Python on a Mac.
- Expose PropertyHelper class to python bindings to allow editing of objects using the properties interface (useful for editing objects defined in plugins) in python (consistent with Java/Matlab).
- Whitespace is trimmed when reading table metadata for STO, MOT, and CSV files.
- Introduce utilities for creating SimTK::Vectors, linear interpolation, updating table column labels from v3.3 to v4.0 syntax, solving for a function's root using bisection (OpenSim/Common/CommonUtilities.h) ([PR #2808](https://github.com/opensim-org/opensim-core/pull/2808)).
- Introduce utilities for querying, filtering, and resampling TimeSeriesTables (OpenSim/Common/TableUtilities.h) ([PR #2808](https://github.com/opensim-org/opensim-core/pull/2808)).
- StatesTrajectories can now be created from a TimeSeriesTable of states.
- Minor performance improvements (5-10 %) for controller-heavy models (PR #2806)
- `Controller::isEnabled` will now only return whether the particular controller is enabled
  - Previously, it would return `false` if its parent `Model`'s `Model::getAllControllersEnabled` returned `false`
  - The previous behavior would mean that `Controller::setEnabled(true); return Controller::isEnabled();` could return `false`
- When building from source, CMake now outputs more detailed information about dependencies.
- The new Matlab examplePointMass.m shows how to build and simulate a point-mass model.
- Fix OpenSense calibration algorithm to handle models facing an arbitrary direction. The calibration algorithm now aligns one axis of the provided Orientation Sensor data with the x-axis of the base segment (e.g. pelvis) of the model in default pose.
- For PrescribedController, the controls_file column labels can now be absolute paths to actuators (previously, the column labels were required to be actuator names).
- Fixed a critical bug in Induced Accelerations Analysis which prevents analysis to run when external forces are present ([PR #2847](https://github.com/opensim-org/opensim-core/pull/2808)).
- For PrescribedController, the controls_file column labels can now be absolute paths to actuators (previously, the column labels were required to be actuator names).
- CMCTool now supports the setSolveForEquilibrium() method inherited by AbstractTool, which allows users to disable a call to Model::equilibrateMuscles() when running CMC. This setting is true by default, so the default behavior remains the same.
- The Matlab utility osimTableToStruct() now handles column labels that start with a non-letter character by prepending 'a_' instead of 'unlabeled'.
- Removed `Path` abstract base class (PR #2844)
  - Unused by OpenSim and related projects
- Improved the performance of `ComponentPath` (PR #2844)
  - This improves the performance of component-heavy models by ~5-10 %
  - The behavior and interface of `ComponentPath` should remain the same
- The new Matlab CustomStaticOptimization.m guides the user to build their own custom static optimization code.
- Dropped support for separate Kinematics for application of External Loads. ([PR #2770] (https://github.com/opensim-org/opensim-core/pull/2770)).
- Refactored InverseKinematicsSolver to allow for adding (live) Orientation data to track, introduced BufferedOrientationsReference to queue data (PR #2855)
- `opensim.log` will only be created/opened when the first message is logged to it (PR #2880):
  - Previously, `opensim.log` would always be created, even if nothing was logged
- Added a CMake option, `OPENSIM_DISABLE_LOG_FILE` (PR #2880):
  - When set, disables `opensim.log` from being used by the logger by default when the first message is written to the log
  - Log messages are still written to the standard output/error streams
  - Previously, `opensim.log` would always be created - even if nothing was written to it (fixed above)
  - Setting `OPENSIM_DISABLE_LOG_FILE` only disables the automatic creation of `opensim.log`. File logging can still be manually be enabled by calling `Logger::addFileSink()`
  - This flag is `OFF` by default. So standard builds will still observe the existing behavior (`opensim.log` is created).
- Fix bug in visualization of EllipsoidJoint that was not attaching to the correct frame ([PR #2887] (https://github.com/opensim-org/opensim-core/pull/2887))
- Fix bug in error reporting of sensor tracking (PR #2893)
- Throw an exception rather than log an error message when an unrecognized type is encountered in xml/osim files (PR #2914)
- Added ScapulothoracicJoint as a builtin Joint type instead of a plugin (PRs #2877 and #2932)

v4.1
====
- Added `OrientationsReference` as the frame orientation analog to the location of experimental markers. Enables experimentally measured orientations from wearable sensors (e.g. from IMUs) to be tracked by reference frames in the model. A correspondence between the experimental (IMU frame) orientation column label and that of the virtual frame on the `Model` is expected. The `InverseKinematicsSolver` was extended to simultaneously track the `OrientationsReference` if provided. (PR #2412)
- Removed the undocumented `bool dumpName` argument from `Object::dump()` and made the method `const` so it can be safely called on `const` objects. (PR #2412)
- `MarkersReference` convenience constructors were updated to take a const reference to a `MarkerWeightSet` as its second argument. If a `Set` is not empty, then only the markers listed are used as reference signals. That means `InverseKinematicsTool` no longer tracks all experimental markers even those not in the `MarkerWeightSet`. One can quickly track all experimental markers (that have a corresponding model marker) by simply providing an empty `Set`, in which case all markers are assigned the default weight (typically 1.0).
- Model files from very old versions (pre 1.8.1) are not supported, an exception is thrown rather than fail quietly (issue #2395).
- Initializing a Component from an existing Component with correct socket connectees yields invalid paths (issue #2418).
- Reading DataTables from files has been simplified. Reading one table from a file typically uses the Table constructor except when the data-source/file contains multiple tables. (In these cases e.g. C3D files, use C3DFileAdapter.read method, then use functions in C3DFileAdapter to get the individual TimeSeriesTable(s)). Writing tables to files has not changed.
- Exposed convertMillimeters2Meters() in osimC3D.m. This function converts COP and moment data from mm to m and now must be invoked prior to writing force data to file. Previously, this was automatically performed during writing forces to file.
- Methods that operate on SimTK::Vec<n> are now available through Java/Matlab and python bindings to add/subtract/divide/multiply vec<n> contents with a scalar (PR #2558)
- The new Stopwatch class allows C++ API users to easily measure the runtime of their code.
- If finalizeConnections() method was not called on a model after making changes and before printing, an exception is thrown to avoid creating corrupt model files quietly (PR #2529)
- Updated the docopt.cpp dependency so that OpenSim can be compiled with Visual C++ from Visual Studio 2019.
- Added `Blankevoort1991Ligament` force component which represents ligament fibers as non-linear path springs. The force-strain curve has a quadratic toe region at low strains and a linear stiffness region at high strains. (PR #2632)
- Updated Simbody to 3.7 to fix an issue with the simbody-visualizer on macOS 10.15 Catalina.
- On Mac and Linux, we include a shell script opensim-install-command-line.sh to make OpenSim's command-line tools easily accessible.
- Added the compliant SmoothSphereHalfSpaceForce component, for use with direct collocation and Moco.


Converting from v4.0 to v4.1
----------------------------
- The `OpenSim::Array` constructor is now marked explicit, which prevents
  accidental implicit conversion to `Array`. If you relied on this implicit
  conversion, you will need to update your code to use the constructor
  explicitly.

Bug Fixes
---------
- Fixed bug in osimTable2Struct.m for renaming unlabelled markers (PR #2491)
- Fixed bug that resulted in an exception when reading C3D files without forces. Now, if the C3D doesn't contain markers or forces, an empty table will be returned (PR #2421)
- Fix bug that resulted in activations and forces reported for Actuators that are disabled during StaticOptimization (issue #2438) Disabled actuators are now ignored in StaticOptimization.
- OpenSim no longer supports model file formats predating version 1.8.1 (PR #2498)
- FunctionBasedBushingForce now applies damping if specified (it was incorrectly ignored in 4.0) issue #2512
- TRCFileAdapter.write() uses the number of columns and rows in the supplied dataTable to set the "NumMarkers" and "NumRows" Metadata in the output file. Users won't have to set this metadata string manually.  #2510

Documentation
-------------


Other Changes
-------------
- Performance of reading large data files has been significantly improved. A 50MB .sto file would take 10-11 min to read now takes 2-3 seconds. (PR #2399)
- Added Matlab example script of plotting the Force-length properties of muscles in a models; creating an Actuator file from a model;
building and simulating a simple arm model;  using OutputReporters to record and write marker location and coordinate values to file.
- Added Python example that demonstrates how to run an optimization using the cma package and how to avoid an expensive call to `initSystem()` within the objective function. (PR #2604)
- OpenSim 4.1 ships with Python3 bindings as default. It is still possible to create bindings for Python2 if desired by setting CMake variable OPENSIM_PYTHON_VERSION to 2
- For CMake, the option OPENSIM_COPY_DEPENDENCIES option is now an advanced option, and a warning is provided if this option is off but wrapping is turned on.

v4.0
====

Converting from v3.x to v4.0
-----------------------------
- A significant difference between v3.3 and 4.0 is the naming of dependencies. Unique names were not enforced in 3.3, which led to undefined behavior. In 4.0, Component pathnames must be unique. That is a Component must be unique with respect to its peers. A Model named *model* cannot have multiple subcomponents with the name *toes* either as bodies or joints, because the pathname */model/toes* will not uniquely identify the Component. However, multiple *toes* bodies can be used as long as they are not subcomponents of the same Component. For example, a *device* Component with a *toes* Body will have no issues since this *toes* Body has a unique pathname, */model/device/toes*, which is unambiguous. One could also create a multi-legged model, where each leg is identical, with *hip* and *knee* joints and *upper* and *lower* bodies, but each being unique because each `Leg` Component that contains the leg subcomponents, is uniquely named like */model/leg1* and */model/leg4/* and thus all of their subcomponents are unique, e.g.: */model/leg1/knee* vs. */model/leg4/knee*.
- Component naming is more strictly enforced and names with spaces are no longer accepted. Spaces are only allowable as separators for `Output` or `Channel` names that satisfy a list `Input`. (PR #1955)
- The Actuator class has been renamed to ScalarActuator (and `Actuator_` has been renamed to `Actuator`) (PR #126).
  If you have subclassed from Actuator, you must now subclass from ScalarActuator.
- Methods like `Actuator::getForce` are renamed to use "Actuator" instead (e.g., `Actuator::getActuator`) (PR #209).
- Markers are now ModelComponents (PR #188). Code is included for conversion on serialization/de-serialization.
- MarkerSet::addMarker() was removed (PR #1898). Please use Model::addMarker() to add markers to your model.
- `Body::getMassCenter` now returns a `Vec3` instead of taking a `Vec3` reference as an argument (commit cb0697d98).
- The following virtual methods in ModelComponent have been moved:
  - connectToModel -> extendConnectToModel
  - addToSystem -> extendAddToSystem
  - initStateFromProperties -> extendInitStateFromProperties
  - setPropertiesFromState -> extendSetPropertiesFromState

  The original methods (without `extend`) still exist, but they are now non-virtual.
  To invoke `connectToModel` on an entire Model, you still call `Model::connectToModel`.
  This change has been made to make a distinction between the user interface and
  the Component developer (extension) interface. **IMPORTANT** The calls to
  `Super::addToSystem`, etc. in the implementation of these methods must now
  also use the `extend` variants. Otherwise, you will enter into an infinite recursion.
- OpenSim now makes substantial use of C++11 features; if you compile OpenSim, your compiler
  must support C++11. Also, any C++ project in which you use OpenSim must also be compiled with C++11.
- The following components have been upgraded to use Sockets to connect to
  other components they depend on (instead of string properties):
  - ContactGeometry (ContactSphere, ContactHalfSpace, ContactMesh)
- Many of the methods in ScaleTool have now been marked const.
- We created a new unified command line interface that will replace the
  single-tool command line executables (`scale`, `ik`, `id`, `rra`, `cmc`,
  etc.).
  - `scale -S setup.xml` -> `opensim run-tool setup.xml`.
  - `scale -PS` -> `opensim print-xml scale`
  - `scale -PropertyInfo ...` -> `opensim info ...`
  - `versionUpdate ...` -> `opensim update-file ...`
- The `CoordinateSet` property in `Joint` has been replaced with a `coordinates`
  list property and enumerations have been added for accessing the Coordinates
  owned by a Joint. Code like `myPlanarJoint.getCoordinateSet()[0]` now becomes
  `myPlanarJoint.getCoordinate(PlanarJoint::Coord::RotationZ)` (PRs #1116,
  #1210, and #1222).
- The `reverse` property in Joint can no longer be set by the user; Model uses
  SimTK::MultibodyGraphMaker to determine whether joints should be reversed when
  building the multibody system. The joint's transform and coordinates maintain
  a parent->child sense even if the joint has been reversed. For backwards
  compatibility, a joint's parent and child PhysicalFrames are swapped when
  opening a Model if the `reverse` element is set to `true`.
- The `MotionType` of a `Coordinate` is now fully determined by the Joint. The
  user cannot set the `MotionType` for a `Coordinate`. There are instances such
  as in the *leg6dof9musc* and *Rajagopal2015* models, where a `Coordinate` was
  assigned an incorrect type (e.g. when a coordinate of a `CustomJoint` is not a
  measure of a Cartesian angle). In 4.0, the coordinate is correctly marked as
  `Coupled` since a function couples the coordinate value to the angular
  displacement of the patella in Cartesian space. **NOTE**, this causes issues
  (e.g.  opensim-org/opensim-gui#617, #2088) when using kinematics files
  generated in 3.3 (or earlier) where `Rotational` coordinates have been
  converted to degrees. Because OpenSim 4.0 does not recognize the coordinate's
  `MotionType` to be `Rotational` it will not convert it back to radians
  internally. For motion files generated prior to 4.0 where the file has
  `inDegrees=yes`, please use the following conversion utility:
  `updatePre40KinematicsFilesFor40MotionType()`. When loading a pre-4.0 model,
  OpenSim will warn users of any changes in `MotionType` when updating an
   existing model to OpenSim 4.0.
- `Manager::integrate(SimTK::State&)` has been removed and replaced by
  `Manager::integrate(double)`. You must also now call
  `Manager::initialize(SimTK::State&)` before integrating or pass the
  initialization state into a convenience constructor. Here is a
   before-after example (see the documentation in the `Manager` class
   for more details):
  - Before:
    - Manager manager(model);
    - manager.setInitialTime(0.0);
    - manager.setFinalTime(1.0);
    - manager.integrate(state);
  - After:
    - Manager manager(model);
    - state.setTime(0.0);
    - manager.initialize(state);
    - manager.integrate(1.0);
  - After (using a convenience constructor):
    - state.setTime(0.0);
    - Manager manager(model, state);
    - manager.integrate(1.0);
- `Manager::setIntegrator(SimTK::Integrator)` has been removed and replaced by
  `Manager::setIntegratorMethod(IntegratorMethod)` which uses an enum and can
  be used by the MATLAB/Python interface. See the method's documentation for
  examples. Integrator settings are now handled by the Manager through the
  following new functions:
  - setIntegratorAccuracy(double)
  - setIntegratorMinimumStepSize(double)
  - setIntegratorMaximumStepSize(double)
  - setIntegratorInternalStepLimit(int)
- `Muscle::equilibrate(SimTK::State&)` has been removed from the Muscle interface in order to reduce the number and variety of muscle equilibrium methods. `Actuator::computeEquilibrium(SimTK::State&)` is overridden by Muscle and invokes pure virtual `Muscle::computeInitialFiberEquilibrium(SimTK::State&)`.
- `Millard2012EquilibriumMuscle::computeFiberEquilibriumAtZeroVelocity(SimTK::State&)` and `computeInitialFiberEquilibrium(SimTK::State&)` were combined into a single method:
`Millard2012EquilibriumMuscle::computeFiberEquilibrium(SimTK::State&, bool useZeroVelocity)`
where fiber-velocity can be estimated from the state or assumed to be zero if the flag is *true*.
- `Millard2012EquilibriumMuscle::computeInitialFiberEquilibrium(SimTK::State&)` invokes `computeFiberEquilibrium()` with `useZeroVelocity = true` to maintain its previous behavior.
- `Model::replaceMarkerSet()` was removed. (PR #1938) Please use `Model::updMarkerSet()` to edit the model's MarkerSet instead.
- The argument list for `Model::scale()` was changed: the `finalMass` and
  `preserveMassDist` arguments were swapped and the `preserveMassDist` argument
  is no longer optional. The default argument for `preserveMassDist` in OpenSim
  3.3 was `false`. (PR #1994)
- A GeometryPath without PathPoints is considered invalid, since it does not
represent a physical system. You must specify PathPoints to define a valid
GeometryPath for a Muscle, Ligament, PathSpring, etc... that is added to a
Model. (PR #1948)
  - Before (no longer valid):
    ```cpp
    Model model;
    Thelen2003Muscle* muscle = new Thelen2003Muscle("muscle", ...);
    // GeometryPath throws: "A valid path requires at least two PathPoints."
    model.addForce(muscle);
    ```
  - After (now required):
    ```cpp
    Model model;
    Thelen2003Muscle* muscle = new Thelen2003Muscle("muscle", ...);
    // require at least two path points to have a valid muscle GeometryPath
    muscle->addNewPathPoint("p1", ...);
    muscle->addNewPathPoint("p2", ...);
    model.addForce(muscle);
    ```
- The JointReaction analysis interface has changed in a few ways:
  - "express_in_frame" now takes a `Frame` name. "child" and "parent" keywords are also still accepted, provided that no Frame is named "child" or "parent"
  - If the number of elements in "apply_on_bodies" or "express_in_frame" is neither of length 1 or the same length as indicated by "joint_names", an exception is thrown. This was previously a warning.
- Updated wrapping properties


Composing a Component from other components
-------------------------------------------
Component now maintains a list property of *components* which it owns. You add
a (sub) Component to a *parent* Component by calling `addComponent` and passing
a heap allocated (`new Component`) to the parent which you want to take
ownership of the new subcomponent. Ownership determines how the subcomponent is serialized
(appears within the parent) and the order in which of Component interface methods (above)
are propagated to the subcomponent. Access to contained components is provided through
`getComponent<C>(path)` or `getComponentList<C>` where `C` is any Component type (default
is `Component` to get all subcomponents). These methods always traverse down into
a Component's list of components.  All subcomponents that are properties of (and thus owned by)
a parent Component are accessible this way. The Model's typed %Sets and `add####()` methods
are no longer necessary to compose a Model, since any Component can now be composed of
components. `Model` still supports `addd####()` methods and de/serialization of Sets,
but components added via `addComponent` are NOT included in the Sets but contained
in the Component's *components* property list. Details in PR#1014. **Note**, it is now
strictly required that immediate subcomponents have unique names. For example, a Model cannot contain two bodies in its `BodySet` named *tibia* or a Body and a Joint named *toes*, since it is ambiguous as to which *tibia* `Body` or *toes* `Component` is being referenced.

Bug Fixes
---------
- Fixed a typo in one of the method names for AbstractTool verifyUniqueComulnLabels -> verifyUniqueColumnLabels (PR #130)
- Fixed bug where Body VisibleObject was not serialized when writing a model to XML (PR #139)
- Fixed memory leaks in AssemblySolver and using Simtk::XML (PR #176)
- Fixed model mass scaling. When 'preserve mass distribution' is unchecked (GUI) the input mass was previously not respected and the resulting scaled model mass does not equal the input mass. The modelscaler() now alters the body masses and inertias to match the input mass. (PR #230)
- Fixed a bug in the equilibrium solution of Millard and Thelen muscles, where the initial activation and fiber-length values (for solving for equilibrium) were always coming from the default values. This was unnecessary, because unless specified otherwise, the state automatically contains the default values. This fixes an issue where initial states activations from a file were not respected by the Forward Tool and instead, the initial activations would revert to the model defaults. (PR #272)
- Fixed a bug where MuscleAnalysis was producing empty moment arm files. We now avoid creating empty Moment and MomentArm storage files when `_computeMoments` is False. (PR #324)
- Fixed bug causing the muscle equilibrium solve routine in both Thelen2003Muscle and Millard2012EquilibriumMuscle to fail to converge and erroneously return the minimum fiber length. The fix added a proper reduction in step-size when errors increase and limiting the fiber-length to its minimum. (PR #1728)
- Fixed a bug where Models with Bodies and Joints (and other component types) with the same name were loaded without error. Duplicately named Bodies were simply being ignored and only the first Body of that name in the BodySet was being used, for example, to connect a Body to its parent via its Joint, or to affix path points to its respective Body. Now, duplicate names are flagged and renamed so they are uniquely identified. (PR #1887)
- Fixed bug and speed issue with `model.setStateVariableValues()` caused by enforcing constraints after each coordinate value was being set (PR #1911). Removing the automatic enforcement of constraints makes setting all state values much faster, but also requires calling `model.assemble()` afterwards. Enforcing constraints after setting each coordinate value individually was also incorrect, since it neglected the effect of other coordinate changes have on the current coordinate. All coordinate values must be set before enforcing constraints.
- Fixed a bug that resulted in incorrect Ligament resting lengths after scaling.
  (PR #1994)

New Classes
-----------
- Added a BodyActuator component, which applies a spatial force on a specified Point of a Body (PR #126)
- Created Frame, PhysicalFrame, OffsetFrame, PhysicalOffsetFrame, Station and Marker ModelComponents (PR #188, PR #325, PR #339). Marker did not previously comply with the Model Component interface.
- A Body is a PhysicalFrame
- Connections to Bodies upgraded to PhysicalFrames and locations on these frames are now represented by PhysicalOffsetFrame (PR #370)
- Joints were refactored so that the base Joint manages the parent and child frame connections, including the definition of local PhysicalOffsetFrames to handle offsets defined as separate location and orientation properties. (PR #589)
- The WeldConstraint and BushingForces (BushingForce, CoupledBushingForce, FunctionBasedBushingForce, and ExpressionBasedBushingForce) were similarly unified (like Joints) to handle the two Frames that these classes require to operate. A LinkTwoFrames intermediate class was introduced to house the common operations. Convenience constructors for WeldConstraint and BushingFrames were affected and now require the name of the Component as the first argument. (PR #649)
- The new StatesTrajectory class allows users to load an exact representation of previously-computed states from a file. (PR #730)
- Added Point as a new base class for all points, which include: Station, Marker, and PathPoints

- Added OutputReporter as an Analysis so that users can use the existing AnalyzeTool and ForwardTool to extract Output values of interest, without modifications to the GUI. (PR #1991)


Removed Classes
---------------
The following classes are no longer supported in OpenSim and are removed in OpenSim 4.0.
- Muscle class `ContDerivMuscle_Depredated`.

MATLAB and Python interfaces
----------------------------
- The SimbodyMatterSubsystem class--which provides operators related to the mass
matrix, Jacobians, inverse dynamics, etc.--is now accessible in MATLAB and
Python (PR #930).
- Changed wrapping of `SimTK::Array_<OpenSim::CoordinateReference>` from `ArrayCoordinateReference` to `SimTKArrayCoordinateReference` for consistency with other classes. (PR #1842)

MATLAB interface
----------------
- The configureOpenSim.m function should no longer require administrator
  privileges for most users, and gives more verbose output to assist with
  troubleshooting.
- New MATLAB examples were added: Hopper-Device and Knee-Reflex.

Python interface
----------------
- Improved error handling. Now, OpenSim's error messages show up as exceptions
in Python.
- The Python bindings can now be built for Python 3 (as well as Python 2).

Other Changes
-------------
- Support for compiling the source code with Microsoft Visual Studio 2017.
- There is now a formal CMake mechanism for using OpenSim in your own C++
  project. See cmake/SampleCMakeLists.txt. (PR #187)
- Substantial cleanup of the internal CMake scripts.
- Lepton was upgraded to the latest version (PR #349)
- Made Object::print a const member function (PR #191)
- Improved the testOptimization/OptimizationExample to reduce the runtime (PR #416)
- InverseKinematics tool outputs marker error .sto file if report error flag is true.
- Marker location file output name in IK changed to reflect trial name for batch processing.
- Created a method `ScaleTool::run()`, making it easier to run the Scale Tool
programmatically in MATLAB or python.
- Thelen2003Muscle, Millard2012EquilibriumMuscle, and
  Millard2012AccelerationMuscle now throw an exception if the force equilibrium
  calculation fails to converge (PR #1201).
- Thelen2003Muscle and Millard2012EquilibriumMuscle no longer clamp excitations (i.e. controls)
  internally. If controls are out of bounds an Exception is thrown. Also, the
  `min_control` property now defaults to the `minimum_activation`. It is the
  responsibility of the controller (or solver) to provide controls that are
  within the valid ranges defined by the Actuators and that includes the
  specific bounds of Muscle models. (PR #1548)
- The `buildinfo.txt` file, which contains the name of the compiler used to
  compile OpenSim and related information, is now named `OpenSim_buildinfo.txt`
  and may be installed in a different location.
- macOS and Linux users should no longer need to set `LD_LIBRARY_PATH` or
  `DYLD_LIBRARY_PATH` to use OpenSim libraries.
- The `scale()` method was removed from the `SimbodyEngine` class (the contents
  were moved into `Model::scale()`). (PR #1994)
- Any class derived from ModelComponent can now add its own implementation of
  `extendPreScale()`, `extendScale()`, and/or `extendPostScale()` to control how
  its properties are updated during scaling. (PR #1994)
- The source code for the "From the Ground Up: Building a Passive Dynamic
  Walker Example" was added to this repository.
- OpenSim no longer looks for the simbody-visualizer using the environment
  variable `OPENSIM_HOME`. OpenSim uses `PATH` instead.
- The Thelen2003Muscle now depend on separate components for modeling pennation,
  and activation dynamics.

Documentation
-------------
- Improved Doxygen layout and fixed several bugs and warnings (various)
- All mentions of SimTK/Simbody classes in OpenSim's Doxygen now provide links directly to SimTK/Simbody's doxygen.
- Added a detailed README.md wtith build instructions, as well as guides to contributing and developing (CONTRIBUTING.md).
- Included GIFs in Doxygen for several commonly used Joint types<|MERGE_RESOLUTION|>--- conflicted
+++ resolved
@@ -6,8 +6,6 @@
 
 This is not a comprehensive list of changes but rather a hand-curated collection of the more notable ones. For a comprehensive history, see the [OpenSim Core GitHub repo](https://github.com/opensim-org/opensim-core).
 
-<<<<<<< HEAD
-=======
 v4.6
 =====
 - Move BoolLike class outside of template Array class for the `VS 17.14` linker (#4081)
@@ -15,8 +13,6 @@
 - Remove `using namespace SimTK;` from core OpenSim files to prevent namespace conflicts and operator overshadowing (#4066)
 - Use catch2 `INFO` logging macros in tests instead of OpenSim `log_info` (#4066)
 
-
->>>>>>> 7127476f
 v4.5.2
 ======
 - The performance of `getStateVariableValue`, `getStateVariableDerivativeValue`, and `getModelingOption` was improved in
