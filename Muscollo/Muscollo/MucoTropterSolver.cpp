/* -------------------------------------------------------------------------- *
 * OpenSim Muscollo: MucoTropterSolver.cpp                                               *
 * -------------------------------------------------------------------------- *
 * Copyright (c) 2017 Stanford University and the Authors                     *
 *                                                                            *
 * Author(s): Christopher Dembia                                              *
 *                                                                            *
 * Licensed under the Apache License, Version 2.0 (the "License"); you may    *
 * not use this file except in compliance with the License. You may obtain a  *
 * copy of the License at http://www.apache.org/licenses/LICENSE-2.0          *
 *                                                                            *
 * Unless required by applicable law or agreed to in writing, software        *
 * distributed under the License is distributed on an "AS IS" BASIS,          *
 * WITHOUT WARRANTIES OR CONDITIONS OF ANY KIND, either express or implied.   *
 * See the License for the specific language governing permissions and        *
 * limitations under the License.                                             *
 * -------------------------------------------------------------------------- */
#include "MucoTropterSolver.h"
#include "MucoProblem.h"
#include "MuscolloUtilities.h"

#include <OpenSim/Simulation/Manager/Manager.h>
#include <simbody/internal/Constraint.h>

#include <tropter/tropter.h>

using namespace OpenSim;

using tropter::VectorX;

/// The map provides the index of each state variable in
/// SimTK::State::getY() from its each state variable path string.
std::vector<std::string> createStateVariableNamesInSystemOrder(
        const Model& model) {
    std::vector<std::string> svNamesInSysOrder;
    auto s = model.getWorkingState();
    const auto svNames = model.getStateVariableNames();
    s.updY() = 0;
    for (int iy = 0; iy < s.getNY(); ++iy) {
        s.updY()[iy] = SimTK::NaN;
        const auto svValues = model.getStateVariableValues(s);
        for (int isv = 0; isv < svNames.size(); ++isv) {
            if (SimTK::isNaN(svValues[isv])) {
                svNamesInSysOrder.push_back(svNames[isv]);
                s.updY()[iy] = 0;
                break;
            }
        }
    }
    SimTK_ASSERT2_ALWAYS((size_t)svNames.size() == svNamesInSysOrder.size(),
            "Expected to get %i state names but found %i.", svNames.size(),
            svNamesInSysOrder.size());
    return svNamesInSysOrder;
}

template <typename MucoIterateType, typename tropIterateType>
MucoIterateType convert(const tropIterateType& tropSol) {
    const auto& tropTime = tropSol.time;
    SimTK::Vector time((int)tropTime.size(), tropTime.data());
    const auto& state_names = tropSol.state_names;
    const auto& control_names = tropSol.control_names;
    const auto& multiplier_names = tropSol.adjunct_names;
    const auto& parameter_names = tropSol.parameter_names;

    int numTimes = (int)time.size();
    int numStates = (int)state_names.size();
    int numControls = (int)control_names.size();
    int numMultipliers = (int)multiplier_names.size();
    int numParameters = (int)parameter_names.size();
    // Create and populate states matrix.
    SimTK::Matrix states(numTimes, numStates);
    for (int itime = 0; itime < numTimes; ++itime) {
        for (int istate = 0; istate < numStates; ++istate) {
            states(itime, istate) = tropSol.states(istate, itime);
        }
    }
    // Instantiating a SimTK::Matrix with a zero row or column does not create
    // an empty matrix. For example,
    //      SimTK::Matrix controls(5, 0);
    // will create a matrix with five empty rows. So, for variables other than 
    // states, only allocate memory if necessary. Otherwise, return an empty 
    // matrix. This will prevent weird comparison errors between two iterates 
    // that should be equal but have slightly different "empty" values.
    SimTK::Matrix controls;
    if (numControls) {
        controls.resize(numTimes, numControls);
        for (int itime = 0; itime < numTimes; ++itime) {
            for (int icontrol = 0; icontrol < numControls; ++icontrol) {
                controls(itime, icontrol) = tropSol.controls(icontrol, itime);
            }
        }
    }
    SimTK::Matrix multipliers;
    if (numMultipliers) {
        multipliers.resize(numTimes, numMultipliers);
        for (int itime = 0; itime < numTimes; ++itime) {
            for (int imultiplier = 0; imultiplier < numMultipliers; 
                    ++imultiplier) {
                multipliers(itime, imultiplier) = tropSol.adjuncts(imultiplier, 
                    itime);
            }
        }
    }
    // This produces an empty RowVector if numParameters is zero.
    SimTK::RowVector parameters(numParameters, tropSol.parameters.data());
    return {time, state_names, control_names, multiplier_names, parameter_names, 
            states, controls, multipliers, parameters};
}

MucoSolution convert(const tropter::Solution& tropSol) {
    // TODO enhance when solution contains more info than iterate.
    return convert<MucoSolution, tropter::Solution>(tropSol);
}

tropter::Iterate convert(const MucoIterate& mucoIter) {
    tropter::Iterate tropIter;
    if (mucoIter.empty()) return tropIter;

    using Eigen::Map;
    using Eigen::RowVectorXd;
    using Eigen::MatrixXd;
    using Eigen::VectorXd;

    const auto& time = mucoIter.getTime();
    tropIter.time = Map<const RowVectorXd>(&time[0], time.size());

    tropIter.state_names = mucoIter.getStateNames();
    tropIter.control_names = mucoIter.getControlNames();
    tropIter.adjunct_names = mucoIter.getMultiplierNames();
    tropIter.parameter_names = mucoIter.getParameterNames();

    int numTimes = (int)time.size();
    int numStates = (int)tropIter.state_names.size();
    int numControls = (int)tropIter.control_names.size();
    int numMultipliers = (int)tropIter.adjunct_names.size();
    int numParameters = (int)tropIter.parameter_names.size();
    const auto& states = mucoIter.getStatesTrajectory();
    const auto& controls = mucoIter.getControlsTrajectory();
    const auto& multipliers = mucoIter.getMultipliersTrajectory();
    const auto& parameters = mucoIter.getParameters();
    // Muscollo's matrix is numTimes x numStates;
    // tropter's is numStates x numTimes.
    tropIter.states = Map<const MatrixXd>(
            &states(0, 0), numTimes, numStates).transpose();
    if (numControls) {
        tropIter.controls = Map<const MatrixXd>(
                &controls(0, 0), numTimes, numControls).transpose();
    } else {
        tropIter.controls.resize(numControls, numTimes);
    }
    if (numMultipliers) {
        tropIter.adjuncts = Map<const MatrixXd>(
                &multipliers(0, 0), numTimes, numMultipliers).transpose();
    } else {
        tropIter.adjuncts.resize(numMultipliers, numTimes);
    }
    if (numParameters) {
        tropIter.parameters = Map<const VectorXd>(
                &parameters(0), numParameters);
    } else {
        tropIter.parameters.resize(numParameters);
    }
    return tropIter;
}

tropter::Bounds convert(const MucoBounds& mb) {
    return {mb.getLower(), mb.getUpper()};
}
tropter::InitialBounds convert(const MucoInitialBounds& mb) {
    return {mb.getLower(), mb.getUpper()};
}
tropter::FinalBounds convert(const MucoFinalBounds& mb) {
    return {mb.getLower(), mb.getUpper()};
}

template <typename T>
class MucoTropterSolver::OCProblem : public tropter::Problem<T> {
public:
    OCProblem(const MucoTropterSolver& solver)
            // TODO set name properly.
            : tropter::Problem<T>(solver.getProblemRep().getName()),
              m_mucoTropterSolver(solver),
              m_mucoProbRep(solver.getProblemRep()),
              m_model(m_mucoProbRep.getModel()) {
        // Disable all controllers.
        // TODO temporary; don't want to actually do this.
        auto controllers = m_model.getComponentList<Controller>();
        for (auto& controller : controllers) {
            OPENSIM_THROW_IF(controller.get_enabled(), Exception,
                    "MucoTropterSolver does not support OpenSim Controllers. "
                    "Disable all controllers in the model.");
        }
        m_state = m_model.getWorkingState();

        this->set_time(convert(m_mucoProbRep.getTimeInitialBounds()),
                convert(m_mucoProbRep.getTimeFinalBounds()));
        auto svNamesInSysOrder = createStateVariableNamesInSystemOrder(m_model);
        for (const auto& svName : svNamesInSysOrder) {
            const auto& info = m_mucoProbRep.getStateInfo(svName);
            this->add_state(svName, convert(info.getBounds()),
                    convert(info.getInitialBounds()),
                    convert(info.getFinalBounds()));
        }

        // Add any scalar constraints associated with multibody constraints in 
        // the model as path constraints in the problem.
        int cid, mp, mv, ma, numEquationsEnforced, multIndexThisConstraint;
        std::vector<MucoBounds> bounds;
        std::vector<std::string> labels;
        std::vector<KinematicLevel> kinLevels;
        std::vector<std::string> mcNames = 
            m_mucoProbRep.createMultibodyConstraintNames();
        for (const auto& mcName : mcNames) {
            const auto& mc = m_mucoProbRep.getMultibodyConstraint(mcName);
            const auto& multInfos = m_mucoProbRep.getMultiplierInfos(mcName);
            cid = mc.getSimbodyConstraintIndex();
            mp = mc.getNumPositionEquations();
            mv = mc.getNumVelocityEquations();
            ma = mc.getNumAccelerationEquations();
            bounds = mc.getConstraintInfo().getBounds();
            labels = mc.getConstraintInfo().getConstraintLabels();
            kinLevels = mc.getKinematicLevels();

            m_mpSum += mp;
            // Only considering holonomic constraints for now.
            // TODO if (get_enforce_holonomic_constraints_only()) {
            OPENSIM_THROW_IF(mv != 0, Exception, "Only holonomic "
                "(position-level) constraints are currently supported. "
                "There are " + std::to_string(mv) + " velocity-level "
                "scalar constraints associated with the model Constraint "
                "at ConstraintIndex " + std::to_string(cid) + ".");
            OPENSIM_THROW_IF(ma != 0, Exception, "Only holonomic "
                "(position-level) constraints are currently supported. "
                "There are " + std::to_string(ma) + " acceleration-level "
                "scalar constraints associated with the model Constraint "
                "at ConstraintIndex " + std::to_string(cid) + ".");         
            // } else {
            //   m_mvSum += mv;
            //   m_maSum += ma;
            // }

            numEquationsEnforced = mp;
            //TODO numEquationsEnforced = 
            //    get_enforce_holonomic_constraints_only() 
            //        ? mp : mcInfo.getNumEquations();

            // Loop through all scalar constraints associated with the model 
            // constraint and corresponding path constraints to the optimal
            // control problem.
            //
            // We need a different index for the Lagrange multipliers since 
            // they are only added if the current constraint equation is not a
            // derivative of a position- or velocity-level equation.
            multIndexThisConstraint = 0;
            for (int i = 0; i < numEquationsEnforced; ++i) {
                
                // TODO name constraints based on model constraint names
                // or coordinate names if a locked or prescribed coordinate
                this->add_path_constraint(labels[i], convert(bounds[i]));

                // If the index for this path constraint represents an 
                // a non-derivative scalar constraint equation, also add a 
                // Lagrange multplier to the problem.
                if (kinLevels[i] == KinematicLevel::Position ||
                    kinLevels[i] == KinematicLevel::Velocity || 
                    kinLevels[i] == KinematicLevel::Acceleration) {

                    const auto& multInfo = multInfos[multIndexThisConstraint];
                    this->add_adjunct(multInfo.getName(), 
                                      convert(multInfo.getBounds()), 
                                      convert(multInfo.getInitialBounds()),
                                      convert(multInfo.getFinalBounds()));
                    ++multIndexThisConstraint;
                }
            }

            m_numMultibodyConstraintEqs += numEquationsEnforced;
        }
        
        // Add any generic path constraints included in the problem. 
        for (std::string pcName : m_mucoProbRep.createPathConstraintNames()) {
            const MucoPathConstraint& constraint = 
                m_mucoProbRep.getPathConstraint(pcName);
            auto pcInfo = constraint.getConstraintInfo();
            auto labels = pcInfo.getConstraintLabels();
            auto bounds = pcInfo.getBounds();
            for (int i = 0; i < pcInfo.getNumEquations(); ++i) {
                this->add_path_constraint(labels[i], convert(bounds[i])); 
            }
        }
        m_numPathConstraintEqs = m_mucoProbRep.getNumPathConstraintEquations();
        // Allocate path constraint error memory.
        m_pathConstraintErrors.resize(m_numPathConstraintEqs);
        m_pathConstraintErrors.setToZero();

        for (const auto& actu : m_model.getComponentList<Actuator>()) {
            // TODO handle a variable number of control signals.
            const auto& actuName = actu.getAbsolutePathString();
            const auto& info = m_mucoProbRep.getControlInfo(actuName);
            this->add_control(actuName, convert(info.getBounds()),
                    convert(info.getInitialBounds()),
                    convert(info.getFinalBounds()));
        }
        for (std::string name : m_mucoProbRep.createParameterNames()) {
            const MucoParameter& parameter = m_mucoProbRep.getParameter(name);
            this->add_parameter(name, convert(parameter.getBounds()));
        }
    }
    void initialize_on_mesh(const Eigen::VectorXd&) const override {
    }
    void initialize_on_iterate(const Eigen::VectorXd& parameters)
            const override {
        // If they exist, apply parameter values to the model.
        this->applyParametersToModel(parameters);
    }
    void calc_differential_algebraic_equations(
            const tropter::Input<T>& in,
            tropter::Output<T> out) const override {

        // TODO convert to implicit formulation.

        const auto& states = in.states;
        const auto& controls = in.controls;
        const auto& adjuncts = in.adjuncts;

        m_state.setTime(in.time);
        std::copy_n(states.data(), states.size(), &m_state.updY()[0]);
        //
        // TODO do not copy? I think this will still make a copy:
        // TODO use m_state.updY() = SimTK::Vector(states.size(), states.data(), true);
        //m_state.setY(SimTK::Vector(states.size(), states.data(), true));

        // Set the controls for actuators in the OpenSim model.
        if (m_model.getNumControls()) {
            auto& osimControls = m_model.updControls(m_state);
            std::copy_n(controls.data(), controls.size(), &osimControls[0]);
            m_model.realizeVelocity(m_state);
            m_model.setControls(m_state, osimControls);
        }

        // If enabled constraints exist in the model, compute accelerations
        // based on Lagrange multipliers.
<<<<<<< HEAD
        if (m_numMultibodyConstraintEqs && (out.path.size() != 0)) {
            // TODO Antoine and Gil said realizing Dynamics is a lot costlier than
            // realizing to Velocity and computing forces manually.
=======
        if (m_numMultibodyConstraintEqs) {
            // TODO Antoine and Gil said realizing Dynamics is a lot costlier
            // than realizing to Velocity and computing forces manually.
>>>>>>> 4b5d3533
            m_model.realizeDynamics(m_state);

            const SimTK::MultibodySystem& multibody = 
                m_model.getMultibodySystem();
            const SimTK::Vector_<SimTK::SpatialVec>& appliedBodyForces =
                multibody.getRigidBodyForces(m_state, SimTK::Stage::Dynamics);
            const SimTK::Vector& appliedMobilityForces = 
                multibody.getMobilityForces(m_state, SimTK::Stage::Dynamics);

            const SimTK::SimbodyMatterSubsystem& matter = 
                m_model.getMatterSubsystem();
            SimTK::Vector_<SimTK::SpatialVec> constraintBodyForces;
            SimTK::Vector constraintMobilityForces;
            // Multipliers are negated so constraint forces can be used like 
            // applied forces.
            SimTK::Vector multipliers(m_numMultibodyConstraintEqs, 
                adjuncts.data());
            matter.calcConstraintForcesFromMultipliers(m_state, -multipliers,
                constraintBodyForces, constraintMobilityForces);

            SimTK::Vector udot;
            matter.calcAccelerationIgnoringConstraints(m_state,
                appliedMobilityForces + constraintMobilityForces,
                appliedBodyForces + constraintBodyForces, udot, A_GB);
           
            // Constraint errors.
            // TODO double-check that disabled constraints don't show up in
            // state
            std::copy_n(&m_state.getQErr()[0], m_mpSum, out.path.data());
            // TODO if (!get_enforce_holonomic_constraints_only()) {
            //    std::copy_n(&m_state.getUErr()[0], m_mpSum + m_mvSum,
            //        out.path.data() + m_mpSum);
            //    std::copy_n(&m_state.getUDotErr()[0],
            //        m_mpSum + m_mvSum + m_maSum,
            //        out.path.data() + 2*m_mpSum + m_mvSum);
            //}

            // Copy state derivative values to output struct. We cannot simply
            // use getYDot() because that requires realizing to Acceleration.
            const int nq = m_state.getQ().size();
            const int nu = udot.size();
            const int nz = m_state.getZ().size();
            std::copy_n(&m_state.getQDot()[0], nq, out.dynamics.data());
            std::copy_n(&udot[0], udot.size(), out.dynamics.data() + nq);
            if (nz) {
                std::copy_n(&m_state.getZDot()[0], nz,
                        out.dynamics.data() + nq + nu);
            }

        } else {
            // TODO Antoine and Gil said realizing Dynamics is a lot costlier
            // than realizing to Velocity and computing forces manually.
            m_model.realizeAcceleration(m_state);

            // Copy state derivative values to output struct.
            std::copy_n(&m_state.getYDot()[0], states.size(),
                    out.dynamics.data());
        }

<<<<<<< HEAD
        // Compute errors for generic path constraints.
        if (out.path.size() != 0) {
            m_phase0.calcPathConstraintErrors(m_state, m_pathConstraintErrors);
            std::copy(m_pathConstraintErrors.begin(),
                      m_pathConstraintErrors.end(),
                      out.path.data() + m_numMultibodyConstraintEqs);

            // Copy state derivative values to output struct.
            std::copy(&m_state.getYDot()[0], 
                      &m_state.getYDot()[0] + states.size(),
                      out.dynamics.data());   
        }
=======
        // Copy errors from generic path constraints into output struct.
        m_mucoProbRep.calcPathConstraintErrors(m_state, m_pathConstraintErrors);
        std::copy(m_pathConstraintErrors.begin(),
                  m_pathConstraintErrors.end(),
                  out.path.data() + m_numMultibodyConstraintEqs);
>>>>>>> 4b5d3533
    }
    
    void calc_integral_cost(const tropter::Input<T>& in, 
            T& integrand) const override {
        // Unpack variables.
        const auto& time = in.time;
        const auto& states = in.states;
        const auto& controls = in.controls;
        const auto& adjuncts = in.adjuncts;

        // TODO would it make sense to a vector of States, one for each mesh
        // point, so that each can preserve their cache?
        m_state.setTime(time);
        std::copy(states.data(), states.data() + states.size(),
                &m_state.updY()[0]);

        // Set the controls for actuators in the OpenSim model. 
        if (m_model.getNumControls()) {
            auto& osimControls = m_model.updControls(m_state);
            std::copy(controls.data(), controls.data() + controls.size(),
                    &osimControls[0]);
            m_model.realizePosition(m_state);
            m_model.setControls(m_state, osimControls);
        } else {
            m_model.realizePosition(m_state);
        }

        integrand = m_mucoProbRep.calcIntegralCost(m_state);

        // TODO if (get_enforce_holonomic_constraints_only()) {
        // Add squared multiplers cost to integrand. Since we currently don't
        // include the derivatives of the holonomic contraint equations as path
        // constraints in the OCP, this term exists in order to impose
        // uniqueness in the Lagrange multipliers. 
        for (int i = 0; i < m_numMultibodyConstraintEqs; ++i) {
            integrand += m_mucoTropterSolver.get_multiplier_weight() 
                * adjuncts[i] * adjuncts[i];
        }
        // }
        
    }
    void calc_endpoint_cost(const T& final_time, const VectorX<T>& states,
            const VectorX<T>& /*parameters*/, T& cost) const override {
        // TODO avoid all of this if there are no endpoint costs.
        m_state.setTime(final_time);
        std::copy(states.data(), states.data() + states.size(),
                &m_state.updY()[0]);
        // TODO cannot use control signals...
        m_model.updControls(m_state).setToNaN();
        cost = m_mucoProbRep.calcEndpointCost(m_state);
    }

private:
    const MucoTropterSolver& m_mucoTropterSolver;
    const MucoProblemRep& m_mucoProbRep;
    const Model& m_model;
    mutable SimTK::State m_state;
    // This member variable avoids unnecessary extra allocation of memory for
    // spatial accelerations, which are incidental to the computation of
    // generalized accelerations when specifying the dynamics with model 
    // constraints present.
    mutable SimTK::Vector_<SimTK::SpatialVec> A_GB;
    // The number of scalar holonomic constraint equations enabled in the model. 
    // This does not count equations for derivatives of scalar holonomic 
    // constraints. 
    mutable int m_mpSum = 0;
    // TODO mutable int m_mvSum = 0; (nonholonomic constraints)
    // TODO mutable int m_maSum = 0; (acceleration-only constraints)

    // The total number of scalar constraint equations associated with model 
    // multibody constraints that the solver is responsible for enforcing.
    mutable int m_numMultibodyConstraintEqs = 0;
    // The total number of scalar constraint equations associated with
    // MucoPathConstraints added to the MucoProblem.
    mutable int m_numPathConstraintEqs = 0;
    // Cached path constraint errors.
    mutable SimTK::Vector m_pathConstraintErrors;

    void applyParametersToModel(const VectorX<T>& parameters) const
    {
        if (parameters.size()) {
            // Warning: memory borrowed, not copied (when third argument to
            // SimTK::Vector constructor is true)
            SimTK::Vector mucoParams(
                (int)m_mucoProbRep.createParameterNames().size(),
                parameters.data(), true);

            m_mucoProbRep.applyParametersToModel(mucoParams);
            // TODO: Avoid this const_cast.
            const_cast<Model&>(m_model).initSystem();
        }
    }
};

MucoTropterSolver::MucoTropterSolver() {
    constructProperties();
}

void MucoTropterSolver::constructProperties() {
    constructProperty_num_mesh_points(100);
    constructProperty_verbosity(2);
    constructProperty_optim_solver("ipopt");
    constructProperty_optim_max_iterations(-1);
    constructProperty_optim_convergence_tolerance(-1);
    constructProperty_optim_constraint_tolerance(-1);
    constructProperty_optim_hessian_approximation("limited-memory");
    constructProperty_optim_sparsity_detection("random");
    constructProperty_optim_ipopt_print_level(-1);
    constructProperty_transcription_scheme("trapezoidal");
    constructProperty_hessian_block_sparsity_mode("dense");
    constructProperty_multiplier_weight(100.0);
    // TODO constructProperty_enforce_holonomic_constraints_only(true);

    constructProperty_guess_file("");
}

std::shared_ptr<const tropter::Problem<double>>
MucoTropterSolver::getTropterProblem() const {
    if (!m_tropProblem) {
        m_tropProblem = std::make_shared<OCProblem<double>>(*this);
    }
    return m_tropProblem;
}

void MucoTropterSolver::resetProblemImpl(const MucoProblemRep&) const {
    m_tropProblem.reset();
}

MucoIterate MucoTropterSolver::createGuess(const std::string& type) const {
    OPENSIM_THROW_IF_FRMOBJ(
               type != "bounds"
            && type != "random"
            && type != "time-stepping",
            Exception,
            "Unexpected guess type '" + type +
            "'; supported types are 'bounds', 'random', and "
            "'time-stepping'.");
    auto ocp = getTropterProblem();

    if (type == "time-stepping") {
        return createGuessTimeStepping();
    }

    // TODO avoid performing error checks multiple times; use
    // isObjectUpToDateWithProperties();
    checkPropertyIsPositive(*this, getProperty_num_mesh_points());
    int N = get_num_mesh_points();

    checkPropertyInSet(*this, getProperty_optim_solver(), {"ipopt", "snopt"});
    checkPropertyInSet(*this, getProperty_transcription_scheme(), 
        {"trapezoidal", "hermite-simpson"});
    tropter::DirectCollocationSolver<double> dircol(ocp, 
            get_transcription_scheme(),
            get_optim_solver(), N);

    tropter::Iterate tropIter;
    if (type == "bounds") {
        tropIter = dircol.make_initial_guess_from_bounds();
    } else if (type == "random") {
        tropIter = dircol.make_random_iterate_within_bounds();
    }
    return convert<MucoIterate, tropter::Iterate>(tropIter);
}

MucoIterate MucoTropterSolver::createGuessTimeStepping() const {
    const auto& probrep = getProblemRep();
    const auto& initialTime = probrep.getTimeInitialBounds().getUpper();
    const auto& finalTime = probrep.getTimeFinalBounds().getLower();
    OPENSIM_THROW_IF_FRMOBJ(finalTime <= initialTime, Exception,
        "Expected lower bound on final time to be greater than "
        "upper bound on initial time, but "
        "final_time.lower: " + std::to_string(finalTime) + "; " +
        "initial_time.upper: " + std::to_string(initialTime) + ".");
    Model model(probrep.getModel());

    // Disable all controllers?
    SimTK::State state = model.initSystem();

    // Modify initial state values as necessary.
    Array<std::string> svNames = model.getStateVariableNames();
    for (int isv = 0; isv < svNames.getSize(); ++isv) {
        const auto& svName = svNames[isv];
        const auto& initBounds =
                probrep.getStateInfo(svName).getInitialBounds();
        const auto defaultValue = model.getStateVariableValue(state, svName);
        SimTK::Real valueToUse = defaultValue;
        if (initBounds.isEquality()) {
            valueToUse = initBounds.getLower();
        } else if (!initBounds.isWithinBounds(defaultValue)) {
            valueToUse = 0.5 * (initBounds.getLower() + initBounds.getUpper());
        }
        if (valueToUse != defaultValue) {
            model.setStateVariableValue(state, svName, valueToUse);
        }
    }

    // TODO Equilibrate fiber length?

    state.setTime(initialTime);
    Manager manager(model, state);
    manager.integrate(finalTime);

    const auto& statesTable = manager.getStatesTable();
    auto controlsTable = model.getControlsTable();

    // Fix column labels.
    auto labels = controlsTable.getColumnLabels();
    for (auto& label : labels) { label = "/forceset/" + label; }
    controlsTable.setColumnLabels(labels);

    // TODO handle parameters.
    return MucoIterate::createFromStatesControlsTables(
            probrep, statesTable, controlsTable);
}

void MucoTropterSolver::setGuess(MucoIterate guess) {
    // Ensure the guess is compatible with this solver/problem.
    // Make sure to initialize the problem. TODO put in a better place.
    getTropterProblem();
    guess.isCompatible(getProblemRep(), true);
    clearGuess();
    m_guessFromAPI = std::move(guess);
}
void MucoTropterSolver::setGuessFile(const std::string& file) {
    clearGuess();
    set_guess_file(file);
}
void MucoTropterSolver::clearGuess() {
    m_guessFromAPI = MucoIterate();
    m_guessFromFile = MucoIterate();
    set_guess_file("");
    m_guessToUse.reset();
}
const MucoIterate& MucoTropterSolver::getGuess() const {
    if (!m_guessToUse) {
        if (get_guess_file() != "" && m_guessFromFile.empty()) {
            // The API should make it impossible for both guessFromFile and
            // guessFromAPI to be non-empty.
            assert(m_guessFromAPI.empty());
            // No need to load from file again if we've already loaded it.
            MucoIterate guessFromFile(get_guess_file());
            guessFromFile.isCompatible(getProblemRep(), true);
            m_guessFromFile = guessFromFile;
            m_guessToUse.reset(&m_guessFromFile);
        } else {
            // This will either be a guess specified via the API, or empty to
            // signal that tropter should use the default guess.
            m_guessToUse.reset(&m_guessFromAPI);
        }
    }
    return m_guessToUse.getRef();
}

void MucoTropterSolver::printOptimizationSolverOptions(std::string solver) {
    if (solver == "ipopt") {
        tropter::optimization::IPOPTSolver::print_available_options();
    } else {
        std::cout << "No info available for " << solver << " options." <<
                std::endl;
    }
}

MucoSolution MucoTropterSolver::solveImpl() const {
    const Stopwatch stopwatch;

    auto ocp = getTropterProblem();

    checkPropertyInSet(*this, getProperty_verbosity(), {0, 1, 2});

    if (get_verbosity()) {
        std::cout << std::string(79, '=') << "\n";
        std::cout << "MucoTropterSolver starting.\n";
        std::cout << std::string(79, '-') << std::endl;
        getProblemRep().printDescription();
        // We can provide more detail about our problem than tropter can.
        // ocp->print_description();
    }

    // Apply settings/options.
    // -----------------------
    checkPropertyIsPositive(*this, getProperty_num_mesh_points());
    int N = get_num_mesh_points();

    checkPropertyInSet(*this, getProperty_optim_solver(), {"ipopt", "snopt"});
    checkPropertyInSet(*this, getProperty_transcription_scheme(),
        {"trapezoidal", "hermite-simpson"});
    checkPropertyInSet(*this, getProperty_hessian_block_sparsity_mode(),
        {"dense", "sparse"});
    tropter::DirectCollocationSolver<double> dircol(ocp, 
            get_transcription_scheme(),
            get_optim_solver(), N);

    dircol.set_verbosity(get_verbosity() >= 1);
    dircol.set_hessian_block_sparsity_mode(get_hessian_block_sparsity_mode());

    auto& optsolver = dircol.get_opt_solver();

    checkPropertyInRangeOrSet(*this, getProperty_optim_max_iterations(),
            0, std::numeric_limits<int>::max(), {-1});
    if (get_optim_max_iterations() != -1)
        optsolver.set_max_iterations(get_optim_max_iterations());

    checkPropertyInRangeOrSet(*this,
            getProperty_optim_convergence_tolerance(),
            0.0, SimTK::NTraits<double>::getInfinity(), {-1.0});
    if (get_optim_convergence_tolerance() != -1)
        optsolver.set_convergence_tolerance(get_optim_convergence_tolerance());
    checkPropertyInRangeOrSet(*this,
            getProperty_optim_constraint_tolerance(),
            0.0, SimTK::NTraits<double>::getInfinity(), {-1.0});
    if (get_optim_constraint_tolerance() != -1)
        optsolver.set_constraint_tolerance(get_optim_constraint_tolerance());

    optsolver.set_hessian_approximation(get_optim_hessian_approximation());

    if (get_optim_solver() == "ipopt") {
        checkPropertyInRangeOrSet(*this, getProperty_optim_ipopt_print_level(),
                0, 12, {-1});
        if (get_verbosity() < 2) {
            optsolver.set_advanced_option_int("print_level", 0);
        } else {
            if (get_optim_ipopt_print_level() != -1) {
                optsolver.set_advanced_option_int("print_level",
                        get_optim_ipopt_print_level());
            }
        }
    }

    checkPropertyInSet(*this, getProperty_optim_sparsity_detection(),
            {"random", "initial-guess"});
    optsolver.set_sparsity_detection(get_optim_sparsity_detection());

    // Set advanced settings.
    //for (int i = 0; i < getProperty_optim_solver_options(); ++i) {
    //    optsolver.set_advanced_option(TODO);
    //}

    tropter::Iterate tropIterate = convert(getGuess());
    tropter::Solution tropSolution = dircol.solve(tropIterate);

    if (get_verbosity()) {
        dircol.print_constraint_values(tropSolution);
    }

    MucoSolution mucoSolution = convert(tropSolution);

    // TODO move this to convert():
    MucoSolver::setSolutionStats(mucoSolution, tropSolution.success,
            tropSolution.status, tropSolution.num_iterations);

    if (get_verbosity()) {
        std::cout << std::string(79, '-') << "\n";
        std::cout << "Elapsed real time: "
                << stopwatch.getElapsedTimeFormatted() << ".\n";
        if (mucoSolution) {
            std::cout << "MucoTropterSolver succeeded!\n";
        } else {
            // TODO cout or cerr?
            std::cout << "MucoTropterSolver did NOT succeed:\n";
            std::cout << "  " << mucoSolution.getStatus() << "\n";
        }
        std::cout << std::string(79, '=') << std::endl;
    }

    return mucoSolution;
}<|MERGE_RESOLUTION|>--- conflicted
+++ resolved
@@ -340,15 +340,9 @@
 
         // If enabled constraints exist in the model, compute accelerations
         // based on Lagrange multipliers.
-<<<<<<< HEAD
         if (m_numMultibodyConstraintEqs && (out.path.size() != 0)) {
             // TODO Antoine and Gil said realizing Dynamics is a lot costlier than
             // realizing to Velocity and computing forces manually.
-=======
-        if (m_numMultibodyConstraintEqs) {
-            // TODO Antoine and Gil said realizing Dynamics is a lot costlier
-            // than realizing to Velocity and computing forces manually.
->>>>>>> 4b5d3533
             m_model.realizeDynamics(m_state);
 
             const SimTK::MultibodySystem& multibody = 
@@ -408,26 +402,11 @@
                     out.dynamics.data());
         }
 
-<<<<<<< HEAD
-        // Compute errors for generic path constraints.
-        if (out.path.size() != 0) {
-            m_phase0.calcPathConstraintErrors(m_state, m_pathConstraintErrors);
-            std::copy(m_pathConstraintErrors.begin(),
-                      m_pathConstraintErrors.end(),
-                      out.path.data() + m_numMultibodyConstraintEqs);
-
-            // Copy state derivative values to output struct.
-            std::copy(&m_state.getYDot()[0], 
-                      &m_state.getYDot()[0] + states.size(),
-                      out.dynamics.data());   
-        }
-=======
         // Copy errors from generic path constraints into output struct.
         m_mucoProbRep.calcPathConstraintErrors(m_state, m_pathConstraintErrors);
         std::copy(m_pathConstraintErrors.begin(),
                   m_pathConstraintErrors.end(),
                   out.path.data() + m_numMultibodyConstraintEqs);
->>>>>>> 4b5d3533
     }
     
     void calc_integral_cost(const tropter::Input<T>& in, 
